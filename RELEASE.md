--- conflicted
+++ resolved
@@ -41,12 +41,6 @@
         lower overall memory usage, and a cleaner API. It does not require
         specifying a `delete_key` and `empty_key` that cannot be inserted into
         the table.
-<<<<<<< HEAD
-=======
-
-*  `tf.lite`:
-  * Fix mean op reference quantization rounding issue.
->>>>>>> 89133a6a
 
 *  `tf.lite`:
     *   Fix mean op reference quantization rounding issue.
