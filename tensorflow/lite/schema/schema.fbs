--- conflicted
+++ resolved
@@ -408,16 +408,13 @@
   DYNAMIC_UPDATE_SLICE = 151,
   RELU_0_TO_1 = 152,
   UNSORTED_SEGMENT_PROD = 153,
-<<<<<<< HEAD
-  AVERAGE_POOL_3D = 154,
-  MAX_POOL_3D = 155,
-=======
   UNSORTED_SEGMENT_MAX = 154,
   UNSORTED_SEGMENT_SUM = 155,
   ATAN2 = 156,
   UNSORTED_SEGMENT_MIN = 157,
-  SIGN = 158
->>>>>>> af5fd3b4
+  SIGN = 158,
+  AVERAGE_POOL_3D = 159,
+  MAX_POOL_3D = 160
 }
 // LINT.ThenChange(nnapi_linter/linter.proto)
 
@@ -541,15 +538,12 @@
   GeluOptions,
   DynamicUpdateSliceOptions,
   UnsortedSegmentProdOptions,
-<<<<<<< HEAD
-  Pool3DOptions,
-=======
   UnsortedSegmentMaxOptions,
   UnsortedSegmentMinOptions,
   UnsortedSegmentSumOptions,
   ATan2Options,
-  SignOptions
->>>>>>> af5fd3b4
+  SignOptions,
+  Pool3DOptions
 }
 
 // LINT.IfChange
@@ -1164,7 +1158,21 @@
 table UnsortedSegmentProdOptions {
 }
 
-<<<<<<< HEAD
+table UnsortedSegmentMaxOptions {
+}
+
+table UnsortedSegmentSumOptions {
+}
+
+table ATan2Options {
+}
+
+table UnsortedSegmentMinOptions{
+}
+
+table SignOptions {
+}
+
 table Pool3DOptions {
   padding:Padding;
   stride_d:int;
@@ -1176,24 +1184,6 @@
   fused_activation_function:ActivationFunctionType;
 }
 
-=======
-table UnsortedSegmentMaxOptions {
-}
-
-table UnsortedSegmentSumOptions {
-}
-
-table ATan2Options {
-}
-
-table UnsortedSegmentMinOptions{
-}
-
-table SignOptions {
-}
-
-
->>>>>>> af5fd3b4
 // An OperatorCode can be an enum value (BuiltinOperator) if the operator is a
 // builtin, or a string if the operator is custom.
 table OperatorCode {
