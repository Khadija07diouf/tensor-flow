--- conflicted
+++ resolved
@@ -414,14 +414,11 @@
   ATAN2 = 156,
   UNSORTED_SEGMENT_MIN = 157,
   SIGN = 158,
-<<<<<<< HEAD
-  AVERAGE_POOL_3D = 159,
-  MAX_POOL_3D = 160
-=======
   BITCAST = 159,
   BITWISE_XOR = 160,
   RIGHT_SHIFT = 161,
->>>>>>> bd16c138
+  AVERAGE_POOL_3D = 162,
+  MAX_POOL_3D = 163,
 }
 // LINT.ThenChange(nnapi_linter/linter.proto)
 
@@ -550,13 +547,10 @@
   UnsortedSegmentSumOptions,
   ATan2Options,
   SignOptions,
-<<<<<<< HEAD
-  Pool3DOptions
-=======
   BitcastOptions,
   BitwiseXorOptions,
   RightShiftOptions,
->>>>>>> bd16c138
+  Pool3DOptions,
 }
 
 // LINT.IfChange
@@ -1193,7 +1187,15 @@
 table SignOptions {
 }
 
-<<<<<<< HEAD
+table BitcastOptions {
+}
+
+table BitwiseXorOptions {
+}
+
+table RightShiftOptions {
+}
+
 table Pool3DOptions {
   padding:Padding;
   stride_d:int;
@@ -1203,15 +1205,6 @@
   filter_width:int;
   filter_height:int;
   fused_activation_function:ActivationFunctionType;
-=======
-table BitcastOptions {
-}
-
-table BitwiseXorOptions {
-}
-
-table RightShiftOptions {
->>>>>>> bd16c138
 }
 
 // An OperatorCode can be an enum value (BuiltinOperator) if the operator is a
