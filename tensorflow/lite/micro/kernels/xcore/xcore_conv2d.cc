#include <iostream>

#include "tensorflow/lite/micro/kernels/xcore/xcore_ops.h"
#include "tensorflow/lite/micro/kernels/xcore/xcore_par.h"

namespace tflite {
namespace ops {
namespace micro {
namespace xcore {
namespace conv {

    union padding_t {
        padding_mode_t mode;
        struct padding_data_t {
            int8_t top;
            int8_t left;
            int8_t zero_point;
        } data;
    };

    typedef struct {
        padding_t padding;
        int32_t C_in;
        int32_t C_out;
        int32_t K_h;
        int32_t K_w;
        int32_t stride_h;
        int32_t stride_w;
        ParPlan par_plan;
    } Conv2DOptions;

    static void parse_options(const char* buffer, size_t length, Conv2DOptions *options)
    {
        const uint8_t* buffer_t = reinterpret_cast<const uint8_t*>(buffer);
        // std::cout << flexbuffers::GetRoot(buffer_t, length).ToString() << std::endl;
        auto map = flexbuffers::GetRoot(buffer_t, length).AsMap();

        auto keys = map.Keys();
        auto values = map.Values();
        for (int i = 0; i < map.size(); ++i)
        {
            std::string key(keys[i].ToString());
            
            if ((key.compare("pad") == 0) || (key.compare("padding") == 0))
            {
                if (values[i].IsString())
                {
                    std::string padding_mode_str = values[i].ToString();
                    if (padding_mode_str.compare("VALID") == 0) 
                        options->padding.mode = PADDING_VALID;
                    else 
                        options->padding.mode = PADDING_SAME;
                } 
                else if (values[i].IsVector())
                {
                    auto vec = values[i].AsVector(); // values represent [top, left, zero_point]
                    options->padding.data.top = vec[0].AsInt32();
                    options->padding.data.left = vec[1].AsInt32();
                    options->padding.data.zero_point = vec[2].AsInt32();
                }
            }
            else if (key.compare("unpadded_shape") == 0)
            {
                auto vec = values[i].AsVector(); // values represent [C_out, K_h, K_w, C_in]
                options->C_out = vec[0].AsInt32();
                options->K_h = vec[1].AsInt32();
                options->K_w = vec[2].AsInt32();
                options->C_in = vec[3].AsInt32();
            }
            else if (key.compare("stride_h") == 0)
                options->stride_h = values[i].AsInt32();
            else if (key.compare("stride_w") == 0)
                options->stride_w = values[i].AsInt32();
            else if (key.compare("stride") == 0)
            {
                auto vec = values[i].AsVector(); // values represent [stride_h, stride_w]
                options->stride_h = vec[0].AsInt32();
                options->stride_w = vec[1].AsInt32();
            }
            else if (key.compare("par_plan") == 0)
            {
                auto jobs = values[i].AsVector();
                options->par_plan.n_regions = jobs.size();
                for (int i=0; i<jobs.size(); ++i)
                {
                    auto region = jobs[i].AsVector();
                    options->par_plan.regions[i].top = region[0].AsInt32();
                    options->par_plan.regions[i].left = region[1].AsInt32();
                    options->par_plan.regions[i].rows = region[2].AsInt32();
                    options->par_plan.regions[i].cols = region[3].AsInt32();
                }

            }
        }
    }


    //**************************************
    //**************************************
    //**************************************
    // Shallowin_Deepout
    //**************************************
    //**************************************
    //**************************************
    namespace sido {

        typedef struct {
            Conv2DOptions options;
            nn_conv2d_sido_params_t *params;
        } OpData;

        void* Init2D(TfLiteContext* context, const char* buffer, size_t length) 
        {
            OpData* op_data = nullptr;
            context->AllocatePersistentBuffer(context, sizeof(OpData), (void**) &op_data);

            op_data->params = new nn_conv2d_sido_params_t();

            if (buffer)
                parse_options(buffer, length, &op_data->options);

            return op_data;
        }

        void Free2D(TfLiteContext* context, void* buffer) {
            auto* op_data = reinterpret_cast<OpData*>(buffer);
            conv2d_shallowin_deepout_deinit(op_data->params);
        }

        TfLiteStatus Prepare2D(TfLiteContext* context, TfLiteNode* node) {
            TF_LITE_ENSURE_EQ(context, NumInputs(node), 4);
            TF_LITE_ENSURE_EQ(context, NumOutputs(node), 1);

            const TfLiteTensor* input = GetInput(context, node, 0);
            const TfLiteTensor* weights = GetInput(context, node, 1);
            const TfLiteTensor* biases = GetInput(context, node, 2);
            const TfLiteTensor* output = GetOutput(context, node, 0);

            auto* op_data = reinterpret_cast<OpData*>(node->user_data);

            if (op_data->params->blocks)
            {
                // need to deinit first because something significant has changes with the operator
                conv2d_shallowin_deepout_deinit(op_data->params);
            }

            nn_conv2d_init_params_t init_params;
            nn_conv2d_region_params_t region_params;

            init_params.X_height = input->dims->data[1];
            init_params.X_width = input->dims->data[2];
            init_params.K_h = op_data->options.K_h;
            init_params.K_w = op_data->options.K_w;
            init_params.C_in = input->dims->data[3]; // number of channels after padding
<<<<<<< HEAD
            init_params.C_out = op_data->options.C_out;
            init_params.pad_mode = op_data->options.padding_mode;
=======
            init_params.C_out = user_data->options.C_out;
            init_params.pad_mode = user_data->options.padding.mode;
>>>>>>> 7bff2157
            init_params.zero_point = input->params.zero_point;

            region_params.top = 0;
            region_params.left = 0;
            region_params.rows = output->dims->data[1];
            region_params.cols = output->dims->data[2];

            // NOTE: There is a comment in common.h about TfLiteQuantization quantization being added to 
            //         TfLiteTensor to replace TfLiteQuantizationParams params
            conv2d_shallowin_deepout_init(
                op_data->params,
                &init_params,
                &region_params,
                weights->data.int8,
                (data16_t*) biases->data.i16
            );

            return kTfLiteOk;
        }


        TfLiteStatus Eval2D(TfLiteContext* context, TfLiteNode* node) {
            const TfLiteTensor* input = GetInput(context, node, 0);
            const TfLiteTensor* weights = GetInput(context, node, 1);
            const TfLiteTensor* shift_scale = GetInput(context, node, 3);
            TfLiteTensor* output = GetOutput(context, node, 0);

            auto* op_data = reinterpret_cast<OpData*>(node->user_data);

            conv2d_shallowin_deepout(
                output->data.int8, // Y
                op_data->params,
                input->data.int8, // X,
                weights->data.int8, // K
                (int16_t*) shift_scale->data.i16 // shifts & scales
            );

            return kTfLiteOk;
        }

    } //namespace sido


    //**************************************
    //**************************************
    //**************************************
    // Conv2D_Deepin_Deepout
    //**************************************
    //**************************************
    //**************************************
    namespace dido {

        typedef struct {
            Conv2DOptions options;
            nn_conv2d_dido_params_t *params;
        } OpData;

        void* Init2D(TfLiteContext* context, const char* buffer, size_t length) 
        {
            OpData* op_data = nullptr;
            context->AllocatePersistentBuffer(context, sizeof(OpData), (void**) &op_data);

            op_data->params = new nn_conv2d_dido_params_t();

            if (buffer)
                parse_options(buffer, length, &op_data->options);

            return op_data;
        }

        void Free2D(TfLiteContext* context, void* buffer) {
            auto* op_data = reinterpret_cast<OpData*>(buffer);

            conv2d_deepin_deepout_deinit(op_data->params);
        }

        TfLiteStatus Prepare2D(TfLiteContext* context, TfLiteNode* node) {
            TF_LITE_ENSURE_EQ(context, NumInputs(node), 4);
            TF_LITE_ENSURE_EQ(context, NumOutputs(node), 1);

            const TfLiteTensor* input = GetInput(context, node, 0);
            const TfLiteTensor* weights = GetInput(context, node, 1);
            const TfLiteTensor* bias_shift_scale = GetInput(context, node, 2);
            const TfLiteTensor* output = GetOutput(context, node, 0);

            auto* op_data = reinterpret_cast<OpData*>(node->user_data);

            // set param values not parsed from custom options
            op_data->options.K_h = weights->dims->data[1];
            op_data->options.K_w = weights->dims->data[2];
            op_data->options.C_in = weights->dims->data[3] * weights->dims->data[5];
            op_data->options.C_out = weights->dims->data[0] * weights->dims->data[4];

            if (op_data->params->blocks)
            {
                // need to deinit first because something significant has changes with the operator
                conv2d_deepin_deepout_deinit(op_data->params);
            }

            nn_conv2d_init_params_t init_params;
            nn_conv2d_region_params_t  region_params;

            init_params.X_height = input->dims->data[1];
            init_params.X_width = input->dims->data[2];
<<<<<<< HEAD
            init_params.K_h = op_data->options.K_h;
            init_params.K_w = op_data->options.K_w;
            init_params.C_in = op_data->options.C_in;
            init_params.C_out = op_data->options.C_out;
            init_params.pad_mode = op_data->options.padding_mode;
=======
            init_params.K_h = user_data->options.K_h;
            init_params.K_w = user_data->options.K_w;
            init_params.C_in = user_data->options.C_in;
            init_params.C_out = user_data->options.C_out;
            init_params.pad_mode = user_data->options.padding.mode;
>>>>>>> 7bff2157
            init_params.zero_point = input->params.zero_point;

            region_params.top = 0;
            region_params.left = 0;
            region_params.rows = output->dims->data[1];
            region_params.cols = output->dims->data[2];

            // NOTE: There is a comment in common.h about TfLiteQuantization quantization being added to 
            //         TfLiteTensor to replace TfLiteQuantizationParams params
            conv2d_deepin_deepout_init(
                op_data->params,
                &init_params,
                &region_params,
                weights->data.int8,
                (data16_t*) bias_shift_scale->data.i16
            );

            return kTfLiteOk;
        }

        TfLiteStatus Eval2D(TfLiteContext* context, TfLiteNode* node) {
            const TfLiteTensor* input = GetInput(context, node, 0);
            const TfLiteTensor* weights = GetInput(context, node, 1);
            const TfLiteTensor* shift_scale = GetInput(context, node, 3);
            TfLiteTensor* output = GetOutput(context, node, 0);

            auto* op_data = reinterpret_cast<OpData*>(node->user_data);

            conv2d_deepin_deepout(
                output->data.int8, // Y
                op_data->params,
                input->data.int8, // X,
                weights->data.int8, // K
                (int16_t*) shift_scale->data.i16 // shifts & scales
            );

            return kTfLiteOk;
        }

    }  // namespace dido

    //**************************************
    //**************************************
    //**************************************
    // 1x1
    //**************************************
    //**************************************
    //**************************************

    namespace n1x1 {

        typedef struct {
            Conv2DOptions options;
            nn_conv2d_1x1_plan_t plan;
        } OpData;

        void* Init2D(TfLiteContext* context, const char* buffer, size_t length)
        {
            OpData* op_data = nullptr;
            context->AllocatePersistentBuffer(context, sizeof(OpData), (void**) &op_data);

            if (buffer)
                parse_options(buffer, length, &op_data->options);

            return op_data;
        }

        TfLiteStatus Prepare2D(TfLiteContext* context, TfLiteNode* node) {
            TF_LITE_ENSURE_EQ(context, NumInputs(node), 3);
            TF_LITE_ENSURE_EQ(context, NumOutputs(node), 1);

            const TfLiteTensor* input = GetInput(context, node, 0);
            const TfLiteTensor* output = GetOutput(context, node, 0);

            auto* op_data = reinterpret_cast<OpData*>(node->user_data);

            // set param values not parsed from custom options
            op_data->options.C_in = input->dims->data[3];
            op_data->options.C_out = output->dims->data[3];

            nn_image_params_t params_in;
            params_in.height = input->dims->data[1];
            params_in.width = input->dims->data[2];
            params_in.channels = op_data->options.C_in;

            nn_image_params_t params_out;
            params_out.height = output->dims->data[1];
            params_out.width = output->dims->data[2];
            params_out.channels = op_data->options.C_out;

            conv2d_1x1_init(
                &op_data->plan,
                &params_in,
                &params_out,
                0, // start_row
                0, // start_col
                params_out.height * params_out.width //out_pixels
            );

            return kTfLiteOk;
        }


        TfLiteStatus Eval2D(TfLiteContext* context, TfLiteNode* node) {
            const TfLiteTensor* input = GetInput(context, node, 0);
            const TfLiteTensor* weights = GetInput(context, node, 1);
            const TfLiteTensor* bias_shift_scale = GetInput(context, node, 2);
            TfLiteTensor* output = GetOutput(context, node, 0);

            auto* op_data = reinterpret_cast<OpData*>(node->user_data);

            conv2d_1x1(
                output->data.int8, // Y
                input->data.int8, // X,
                weights->data.int8, // K
                (data16_t*) bias_shift_scale->data.i16, // BSS
                &op_data->plan
            );

            return kTfLiteOk;
        }

    } //namespace n1x1

    //**************************************
    //**************************************
    //**************************************
    // depthwise
    //**************************************
    //**************************************
    //**************************************

    namespace depthwise {

        typedef struct {
            Conv2DOptions options;
            nn_conv2d_depthwise_plan_t plan;
            nn_conv2d_depthwise_job_t job;
        } OpData;

        void* Init(TfLiteContext* context, const char* buffer, size_t length)
        {
            OpData* op_data = nullptr;
            context->AllocatePersistentBuffer(context, sizeof(OpData), (void**) &op_data);

            if (buffer)
                parse_options(buffer, length, &op_data->options);

            return op_data;
        }

        TfLiteStatus Prepare(TfLiteContext* context, TfLiteNode* node) {
            TF_LITE_ENSURE_EQ(context, NumInputs(node), 3);
            TF_LITE_ENSURE_EQ(context, NumOutputs(node), 1);

            const TfLiteTensor* input = GetInput(context, node, 0);
            const TfLiteTensor* weights = GetInput(context, node, 1);
            const TfLiteTensor* output = GetOutput(context, node, 0);

            auto* op_data = reinterpret_cast<OpData*>(node->user_data);

            // set param values not parsed from custom options
            op_data->options.C_in = input->dims->data[3];
            op_data->options.C_out = output->dims->data[3];
            op_data->options.K_h = weights->dims->data[0];
            op_data->options.K_w = weights->dims->data[1];

            nn_image_params_t params_in;
            params_in.height = input->dims->data[1];
            params_in.width = input->dims->data[2];
            params_in.channels = op_data->options.C_in;

            nn_image_params_t params_out;
            params_out.height = output->dims->data[1];
            params_out.width = output->dims->data[2];
            params_out.channels = op_data->options.C_out;

            int8_t window_start_row;
            int8_t window_start_col;
            int8_t zero_point;

            if (op_data->options.padding.mode == PADDING_VALID) {
                window_start_row = 0;
                window_start_col = 0;
                zero_point = input->params.zero_point;
            }
            else if (op_data->options.padding.mode == PADDING_SAME) {
                window_start_row = -op_data->options.K_h / 2;
                window_start_col = -op_data->options.K_w / 2;
                zero_point = input->params.zero_point;
            }
            else
            {
                window_start_row = -op_data->options.padding.data.top;
                window_start_col = -op_data->options.padding.data.left;
                zero_point = op_data->options.padding.data.zero_point;
            }

            conv2d_depthwise_init(
                &op_data->plan,
                &op_data->job,
                &params_in,
                &params_out,
                nullptr, //job_params
                window_start_row,
                window_start_col,
                op_data->options.K_h,
                op_data->options.K_w,
                op_data->options.stride_h,
                op_data->options.stride_w,
                zero_point,
                1 // job_count
            );

            return kTfLiteOk;
        }


        TfLiteStatus Eval(TfLiteContext* context, TfLiteNode* node) {
            const TfLiteTensor* input = GetInput(context, node, 0);
            const TfLiteTensor* weights = GetInput(context, node, 1);
            const TfLiteTensor* bss = GetInput(context, node, 2);
            TfLiteTensor* output = GetOutput(context, node, 0);

            auto* op_data = reinterpret_cast<OpData*>(node->user_data);

            conv2d_depthwise(
                output->data.int8, // Y
                input->data.int8, // X,
                weights->data.int8, // K
                (nn_bss_block_t*) bss->data.i16, // BSS
                &op_data->plan,
                &op_data->job
            );

            return kTfLiteOk;
        }

    } //namespace depthwise

}  // namespace conv


TfLiteRegistration* Register_Conv2D_DIDO() {
    static TfLiteRegistration r = {
        conv::dido::Init2D,
        conv::dido::Free2D,
        conv::dido::Prepare2D,
        conv::dido::Eval2D
    };
    return &r;
}

TfLiteRegistration* Register_Conv2D_SIDO() {
    static TfLiteRegistration r = {
        conv::sido::Init2D,
        conv::sido::Free2D,
        conv::sido::Prepare2D,
        conv::sido::Eval2D
    };
    return &r;
}

TfLiteRegistration* Register_Conv2D_1x1() {
    static TfLiteRegistration r = {
        conv::n1x1::Init2D,
        nullptr,
        conv::n1x1::Prepare2D,
        conv::n1x1::Eval2D
    };
    return &r;
}

TfLiteRegistration* Register_Conv2D_depthwise() {
    static TfLiteRegistration r = {
        conv::depthwise::Init,
        nullptr,
        conv::depthwise::Prepare,
        conv::depthwise::Eval
    };
    return &r;
}

}  // namespace xcore
}  // namespace micro
}  // namespace ops
}  // namespace tflite
<|MERGE_RESOLUTION|>--- conflicted
+++ resolved
@@ -152,13 +152,8 @@
             init_params.K_h = op_data->options.K_h;
             init_params.K_w = op_data->options.K_w;
             init_params.C_in = input->dims->data[3]; // number of channels after padding
-<<<<<<< HEAD
             init_params.C_out = op_data->options.C_out;
-            init_params.pad_mode = op_data->options.padding_mode;
-=======
-            init_params.C_out = user_data->options.C_out;
-            init_params.pad_mode = user_data->options.padding.mode;
->>>>>>> 7bff2157
+            init_params.pad_mode = op_data->options.padding.mode;
             init_params.zero_point = input->params.zero_point;
 
             region_params.top = 0;
@@ -263,19 +258,11 @@
 
             init_params.X_height = input->dims->data[1];
             init_params.X_width = input->dims->data[2];
-<<<<<<< HEAD
             init_params.K_h = op_data->options.K_h;
             init_params.K_w = op_data->options.K_w;
             init_params.C_in = op_data->options.C_in;
             init_params.C_out = op_data->options.C_out;
-            init_params.pad_mode = op_data->options.padding_mode;
-=======
-            init_params.K_h = user_data->options.K_h;
-            init_params.K_w = user_data->options.K_w;
-            init_params.C_in = user_data->options.C_in;
-            init_params.C_out = user_data->options.C_out;
-            init_params.pad_mode = user_data->options.padding.mode;
->>>>>>> 7bff2157
+            init_params.pad_mode = op_data->options.padding.mode;
             init_params.zero_point = input->params.zero_point;
 
             region_params.top = 0;
