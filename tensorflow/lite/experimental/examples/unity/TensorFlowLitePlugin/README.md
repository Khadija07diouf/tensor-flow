# TF Lite Experimental Unity Plugin

This directory contains an experimental sample Unity (2017) Plugin, based on
the experimental TF Lite C API. The sample demonstrates running inference within
Unity by way of a C# `Interpreter` wrapper.

Note that the native TF Lite plugin(s) *must* be built before using the Unity
Plugin, and placed in Assets/TensorFlowLite/SDK/Plugins/. For the editor (note
<<<<<<< HEAD
that this has only been tested on Linux and Windows; the syntax may differ on Mac):
=======
that the generated shared library name and suffix are platform-dependent):
>>>>>>> 8a40eba1

```sh
bazel build -c opt --cxxopt=--std=c++11 //tensorflow/lite/c:tensorflowlite_c
```

and for Android (replace `android_arm` with `android_arm64` for 64-bit):

```sh
bazel build -c opt --cxxopt=--std=c++11 --config=android_arm \
  //tensorflow/lite/c:tensorflowlite_c
```

If you encounter issues with native plugin discovery on Mac ("Darwin")
<<<<<<< HEAD
platforms, try renaming `libtensorflowlite_c.so` to `tensorflowlite_c.bundle`.
Similarly, on Windows you'll likely need to rename `libtensorflowlite_c.so` to
`tensorflowlite_c.dll`.

To use the gpu delegate (Android only) you need to also build 
libtensorflowlite_gpu_delegate.so and put that in the plugins folder as well

call
```sh
bazel build -c opt --cxxopt=--std=c++11   --crosstool_top=//external:android/crosstool \
--host_crosstool_top=@bazel_tools//tools/cpp:toolchain   --cpu=armeabi-v7a   \
//tensorflow/lite/delegates/gpu:libtensorflowlite_gpu_delegate.so
```
=======
platforms, try renaming `libtensorflowlite_c.dylib` to `tensorflowlite_c.bundle`.
>>>>>>> 8a40eba1
<|MERGE_RESOLUTION|>--- conflicted
+++ resolved
@@ -6,11 +6,7 @@
 
 Note that the native TF Lite plugin(s) *must* be built before using the Unity
 Plugin, and placed in Assets/TensorFlowLite/SDK/Plugins/. For the editor (note
-<<<<<<< HEAD
-that this has only been tested on Linux and Windows; the syntax may differ on Mac):
-=======
 that the generated shared library name and suffix are platform-dependent):
->>>>>>> 8a40eba1
 
 ```sh
 bazel build -c opt --cxxopt=--std=c++11 //tensorflow/lite/c:tensorflowlite_c
@@ -24,9 +20,8 @@
 ```
 
 If you encounter issues with native plugin discovery on Mac ("Darwin")
-<<<<<<< HEAD
-platforms, try renaming `libtensorflowlite_c.so` to `tensorflowlite_c.bundle`.
-Similarly, on Windows you'll likely need to rename `libtensorflowlite_c.so` to
+platforms, try renaming `libtensorflowlite_c.dylib` to `tensorflowlite_c.bundle`.
+Similarly, on Windows you'll need to rename `libtensorflowlite_c.so` to
 `tensorflowlite_c.dll`.
 
 To use the gpu delegate (Android only) you need to also build 
@@ -34,10 +29,6 @@
 
 call
 ```sh
-bazel build -c opt --cxxopt=--std=c++11   --crosstool_top=//external:android/crosstool \
---host_crosstool_top=@bazel_tools//tools/cpp:toolchain   --cpu=armeabi-v7a   \
-//tensorflow/lite/delegates/gpu:libtensorflowlite_gpu_delegate.so
-```
-=======
-platforms, try renaming `libtensorflowlite_c.dylib` to `tensorflowlite_c.bundle`.
->>>>>>> 8a40eba1
+bazel build -c opt --cxxopt=--std=c++11   --config=android_arm \
+  //tensorflow/lite/delegates/gpu:libtensorflowlite_gpu_delegate.so
+```