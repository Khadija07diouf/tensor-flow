# Copyright 2016 The TensorFlow Authors. All Rights Reserved.
#
# Licensed under the Apache License, Version 2.0 (the "License");
# you may not use this file except in compliance with the License.
# You may obtain a copy of the License at
#
#     http://www.apache.org/licenses/LICENSE-2.0
#
# Unless required by applicable law or agreed to in writing, software
# distributed under the License is distributed on an "AS IS" BASIS,
# WITHOUT WARRANTIES OR CONDITIONS OF ANY KIND, either express or implied.
# See the License for the specific language governing permissions and
# limitations under the License.
# ==============================================================================

# pylint: disable=g-short-docstring-punctuation
"""Higher level ops for building layers."""

from __future__ import absolute_import
from __future__ import division
from __future__ import print_function

import functools
import six

from tensorflow.contrib.framework.python.ops import add_arg_scope
from tensorflow.contrib.framework.python.ops import variables
from tensorflow.contrib.layers.python.layers import initializers
from tensorflow.contrib.layers.python.layers import utils
from tensorflow.contrib.layers.python.ops.layer_norm_fused_op import layer_norm_fused_op
from tensorflow.python.framework import dtypes
from tensorflow.python.framework import ops
from tensorflow.python.framework import sparse_tensor
from tensorflow.python.layers import convolutional as convolutional_layers
from tensorflow.python.layers import core as core_layers
from tensorflow.python.layers import normalization as normalization_layers
from tensorflow.python.layers import pooling as pooling_layers
from tensorflow.python.ops import array_ops
from tensorflow.python.ops import check_ops
from tensorflow.python.ops import init_ops
from tensorflow.python.ops import math_ops
from tensorflow.python.ops import nn
from tensorflow.python.ops import sparse_ops
from tensorflow.python.ops import standard_ops
from tensorflow.python.ops import variable_scope
from tensorflow.python.ops import variables as tf_variables
from tensorflow.python.training import moving_averages

# TODO(b/28426988): Replace legacy_* fns migrated from slim.
# TODO(b/28426988): Remove legacy_* when all uses have migrated to new API.
__all__ = ['avg_pool2d',
           'batch_norm',
           'bias_add',
           'conv2d',
           'conv2d_in_plane',
           'conv2d_transpose',
           'convolution',
           'convolution2d',
           'convolution2d_in_plane',
           'convolution2d_transpose',
           'dropout',
           'flatten',
           'fully_connected',
           'layer_norm',
           'layer_norm_fused',
           'linear',
           'pool',
           'max_pool2d',
           'one_hot_encoding',
           'relu',
           'relu6',
           'repeat',
           'separable_conv2d',
           'separable_convolution2d',
           'softmax',
           'stack',
           'unit_norm',
           'legacy_fully_connected',
           'legacy_linear',
           'legacy_relu']

DATA_FORMAT_NCHW = 'NCHW'
DATA_FORMAT_NHWC = 'NHWC'


@add_arg_scope
def avg_pool2d(inputs,
               kernel_size,
               stride=2,
               padding='VALID',
               data_format=DATA_FORMAT_NHWC,
               outputs_collections=None,
               scope=None):
    """Adds a 2D average pooling op.

    It is assumed that the pooling is done per image but not in batch or channels.

    Args:
      inputs: A 4-D tensor of shape `[batch_size, height, width, channels]` if
        `data_format` is `NHWC`, and `[batch_size, channels, height, width]` if
        `data_format` is `NCHW`.
      kernel_size: A list of length 2: [kernel_height, kernel_width] of the
        pooling kernel over which the op is computed. Can be an int if both
        values are the same.
      stride: A list of length 2: [stride_height, stride_width].
        Can be an int if both strides are the same. Note that presently
        both strides must have the same value.
      padding: The padding method, either 'VALID' or 'SAME'.
      data_format: A string. `NHWC` (default) and `NCHW` are supported.
      outputs_collections: The collections to which the outputs are added.
      scope: Optional scope for name_scope.

    Returns:
      A `Tensor` representing the results of the pooling operation.

    Raises:
      ValueError: if `data_format` is neither `NHWC` nor `NCHW`.
    """
    if data_format not in (DATA_FORMAT_NCHW, DATA_FORMAT_NHWC):
        raise ValueError('data_format has to be either NCHW or NHWC.')
    with ops.name_scope(scope, 'AvgPool2D', [inputs]) as sc:
        inputs = ops.convert_to_tensor(inputs)
        df = ('channels_first' if data_format and data_format.startswith('NC')
              else 'channels_last')
        layer = pooling_layers.AveragePooling2D(pool_size=kernel_size,
                                                strides=stride,
                                                padding=padding,
                                                data_format=df,
                                                _scope=sc)
        outputs = layer.apply(inputs)
        return utils.collect_named_outputs(outputs_collections, sc, outputs)


def _fused_batch_norm(
<<<<<<< HEAD
        inputs,
        decay=0.999,
        center=True,
        scale=False,
        epsilon=0.001,
        activation_fn=None,
        param_initializers=None,
        updates_collections=ops.GraphKeys.UPDATE_OPS,
        is_training=True,
        reuse=None,
        variables_collections=None,
        outputs_collections=None,
        trainable=True,
        data_format=DATA_FORMAT_NHWC,
        scope=None):
    """Adds a Batch Normalization layer from http://arxiv.org/abs/1502.03167.

      "Batch Normalization: Accelerating Deep Network Training by Reducing
      Internal Covariate Shift"

      Sergey Ioffe, Christian Szegedy

    Can be used as a normalizer function for conv2d and fully_connected.

    Note: When is_training is True the moving_mean and moving_variance need to be
    updated, by default the update_ops are placed in `tf.GraphKeys.UPDATE_OPS` so
    they need to be added as a dependency to the `train_op`, example:

      update_ops = tf.get_collection(tf.GraphKeys.UPDATE_OPS)
      if update_ops:
        updates = tf.group(*update_ops)
        total_loss = control_flow_ops.with_dependencies([updates], total_loss)

    One can set updates_collections=None to force the updates in place, but that
    can have speed penalty, specially in distributed settings.

    Args:
      inputs: a tensor with 2 or more dimensions, where the first dimension has
        `batch_size`. The normalization is over all but the last dimension if
        `data_format` is `NHWC` and the second dimension if `data_format` is
        `NCHW`.
      decay: decay for the moving average. Reasonable values for `decay` are close 
        to 1.0, typically in the multiple-nines range: 0.999, 0.99, 0.9, etc. Lower 
        `decay` value (recommend trying `decay`=0.9) if model experiences reasonably 
        good training performance but poor validation and/or test performance.
      center: If True, subtract `beta`. If False, `beta` is ignored.
      scale: If True, multiply by `gamma`. If False, `gamma` is
        not used. When the next layer is linear (also e.g. `nn.relu`), this can be
        disabled since the scaling can be done by the next layer.
      epsilon: small float added to variance to avoid dividing by zero.
      activation_fn: activation function, default set to None to skip it and
        maintain a linear activation.
      param_initializers: optional initializers for beta, gamma, moving mean and
        moving variance.
      updates_collections: collections to collect the update ops for computation.
        The updates_ops need to be executed with the train_op.
        If None, a control dependency would be added to make sure the updates are
        computed in place.
      is_training: whether or not the layer is in training mode. In training mode
        it would accumulate the statistics of the moments into `moving_mean` and
        `moving_variance` using an exponential moving average with the given
        `decay`. When it is not in training mode then it would use the values of
        the `moving_mean` and the `moving_variance`.
      reuse: whether or not the layer and its variables should be reused. To be
        able to reuse the layer scope must be given.
      variables_collections: optional collections for the variables.
      outputs_collections: collections to add the outputs.
      trainable: If `True` also add variables to the graph collection
        `GraphKeys.TRAINABLE_VARIABLES` (see `tf.Variable`).
      data_format: A string. `NHWC` (default) and `NCHW` are supported.
      scope: Optional scope for `variable_scope`.

    Returns:
      A `Tensor` representing the output of the operation.

    Raises:
      ValueError: if `data_format` is neither `NHWC` nor `NCHW`.
      ValueError: if the rank of `inputs` is undefined.
      ValueError: if the rank of `inputs` is neither 2 or 4.
      ValueError: if rank or `C` dimension of `inputs` is undefined.
    """
    if data_format not in (DATA_FORMAT_NCHW, DATA_FORMAT_NHWC):
        raise ValueError('data_format has to be either NCHW or NHWC.')
    with variable_scope.variable_scope(
            scope, 'BatchNorm', [inputs], reuse=reuse) as sc:
        inputs = ops.convert_to_tensor(inputs)
        original_shape = inputs.get_shape()
        original_rank = original_shape.ndims
        if original_rank is None:
            raise ValueError('Inputs %s has undefined rank' % inputs.name)
        elif original_rank not in [2, 4]:
            raise ValueError('Inputs %s has unsupported rank.'
                             ' Expected 2 or 4 but got %d' % (
                                 inputs.name, original_rank))
        if original_rank == 2:
            channels = inputs.get_shape()[-1].value
            if channels is None:
                raise ValueError('`C` dimension must be known but is None')
            new_shape = [-1, 1, 1, channels]
            if data_format == DATA_FORMAT_NCHW:
                new_shape = [-1, channels, 1, 1]
            inputs = array_ops.reshape(inputs, new_shape)
        inputs_shape = inputs.get_shape()
        dtype = inputs.dtype.base_dtype
        if data_format == DATA_FORMAT_NHWC:
            params_shape = inputs_shape[-1:]
        else:
            params_shape = inputs_shape[1:2]
        if not params_shape.is_fully_defined():
            raise ValueError('Inputs %s has undefined `C` dimension %s.' %
                             (inputs.name, params_shape))

        # Allocate parameters for the beta and gamma of the normalization.
        trainable_beta = trainable and center
        beta_collections = utils.get_variable_collections(variables_collections,
                                                          'beta')
        if not param_initializers:
            param_initializers = {}
        beta_initializer = param_initializers.get('beta',
                                                  init_ops.zeros_initializer)
        beta = variables.model_variable(
            'beta',
            shape=params_shape,
            dtype=dtype,
            initializer=beta_initializer,
            collections=beta_collections,
            trainable=trainable_beta)
        trainable_gamma = trainable and scale
        gamma_collections = utils.get_variable_collections(variables_collections,
                                                           'gamma')
        gamma_initializer = param_initializers.get('gamma',
                                                   init_ops.ones_initializer())
        gamma = variables.model_variable(
            'gamma',
            shape=params_shape,
            dtype=dtype,
            initializer=gamma_initializer,
            collections=gamma_collections,
            trainable=trainable_gamma)

        # Create moving_mean and moving_variance variables and add them to the
        # appropiate collections.
        moving_mean_collections = utils.get_variable_collections(
            variables_collections, 'moving_mean')
        moving_mean_initializer = param_initializers.get('moving_mean',
                                                         init_ops.zeros_initializer)
        moving_mean = variables.model_variable(
            'moving_mean',
            shape=params_shape,
            dtype=dtype,
            initializer=moving_mean_initializer,
            trainable=False,
            collections=moving_mean_collections)
        moving_variance_collections = utils.get_variable_collections(
            variables_collections, 'moving_variance')
        moving_variance_initializer = param_initializers.get(
            'moving_variance', init_ops.ones_initializer())
        moving_variance = variables.model_variable(
            'moving_variance',
            shape=params_shape,
            dtype=dtype,
            initializer=moving_variance_initializer,
            trainable=False,
            collections=moving_variance_collections)

        def _fused_batch_norm_training():
            return nn.fused_batch_norm(
                inputs, gamma, beta, epsilon=epsilon, data_format=data_format)
        def _fused_batch_norm_inference():
            return nn.fused_batch_norm(
                inputs,
                gamma,
                beta,
                mean=moving_mean,
                variance=moving_variance,
                epsilon=epsilon,
                is_training=False,
                data_format=data_format)
        outputs, mean, variance = utils.smart_cond(is_training,
                                                   _fused_batch_norm_training,
                                                   _fused_batch_norm_inference)

        # If `is_training` doesn't have a constant value, because it is a `Tensor`,
        # a `Variable` or `Placeholder` then is_training_value will be None and
        # `need_updates` will be true.
        is_training_value = utils.constant_value(is_training)
        need_updates = is_training_value is None or is_training_value
        if need_updates:
            if updates_collections is None:
                no_updates = lambda: outputs
                def _force_updates():
                    """Internal function forces updates moving_vars if is_training."""
                    update_moving_mean = moving_averages.assign_moving_average(
                        moving_mean, mean, decay, zero_debias=False)
                    update_moving_variance = moving_averages.assign_moving_average(
                        moving_variance, variance, decay, zero_debias=False)
                    with ops.control_dependencies(
                            [update_moving_mean, update_moving_variance]):
                        return array_ops.identity(outputs)
                outputs = utils.smart_cond(
                    is_training, _force_updates, no_updates)
            else:
                moving_vars_fn = lambda: (moving_mean, moving_variance)
                def _delay_updates():
                    """Internal function that delay updates moving_vars if is_training."""
                    update_moving_mean = moving_averages.assign_moving_average(
                        moving_mean, mean, decay, zero_debias=False)
                    update_moving_variance = moving_averages.assign_moving_average(
                        moving_variance, variance, decay, zero_debias=False)
                    return update_moving_mean, update_moving_variance
                update_mean, update_variance = utils.smart_cond(is_training,
                                                                _delay_updates,
                                                                moving_vars_fn)
                ops.add_to_collections(updates_collections, update_mean)
                ops.add_to_collections(updates_collections, update_variance)

        outputs.set_shape(inputs_shape)
        if original_shape.ndims == 2:
            outputs = array_ops.reshape(outputs, original_shape)
        if activation_fn is not None:
            outputs = activation_fn(outputs)
        return utils.collect_named_outputs(outputs_collections,
                                           sc.original_name_scope, outputs)
=======
    inputs,
    decay=0.999,
    center=True,
    scale=False,
    epsilon=0.001,
    activation_fn=None,
    param_initializers=None,
    updates_collections=ops.GraphKeys.UPDATE_OPS,
    is_training=True,
    reuse=None,
    variables_collections=None,
    outputs_collections=None,
    trainable=True,
    data_format=DATA_FORMAT_NHWC,
    zero_debias_moving_mean=False,
    scope=None):
  """Adds a Batch Normalization layer from http://arxiv.org/abs/1502.03167.

    "Batch Normalization: Accelerating Deep Network Training by Reducing
    Internal Covariate Shift"

    Sergey Ioffe, Christian Szegedy

  Can be used as a normalizer function for conv2d and fully_connected.

  Note: When is_training is True the moving_mean and moving_variance need to be
  updated, by default the update_ops are placed in `tf.GraphKeys.UPDATE_OPS` so
  they need to be added as a dependency to the `train_op`, example:

    update_ops = tf.get_collection(tf.GraphKeys.UPDATE_OPS)
    if update_ops:
      updates = tf.group(*update_ops)
      total_loss = control_flow_ops.with_dependencies([updates], total_loss)

  One can set updates_collections=None to force the updates in place, but that
  can have speed penalty, specially in distributed settings.

  Args:
    inputs: a tensor with 2 or more dimensions, where the first dimension has
      `batch_size`. The normalization is over all but the last dimension if
      `data_format` is `NHWC` and the second dimension if `data_format` is
      `NCHW`.
    decay: decay for the moving average. Reasonable values for `decay` are close
      to 1.0, typically in the multiple-nines range: 0.999, 0.99, 0.9, etc.
      Lower `decay` value (recommend trying `decay`=0.9) if model experiences
      reasonably good training performance but poor validation and/or test
      performance.
    center: If True, add offset of `beta` to normalized tensor.  If False, 
      `beta` is ignored.
    scale: If True, multiply by `gamma`. If False, `gamma` is
      not used. When the next layer is linear (also e.g. `nn.relu`), this can be
      disabled since the scaling can be done by the next layer.
    epsilon: small float added to variance to avoid dividing by zero.
    activation_fn: activation function, default set to None to skip it and
      maintain a linear activation.
    param_initializers: optional initializers for beta, gamma, moving mean and
      moving variance.
    updates_collections: collections to collect the update ops for computation.
      The updates_ops need to be executed with the train_op.
      If None, a control dependency would be added to make sure the updates are
      computed in place.
    is_training: whether or not the layer is in training mode. In training mode
      it would accumulate the statistics of the moments into `moving_mean` and
      `moving_variance` using an exponential moving average with the given
      `decay`. When it is not in training mode then it would use the values of
      the `moving_mean` and the `moving_variance`.
    reuse: whether or not the layer and its variables should be reused. To be
      able to reuse the layer scope must be given.
    variables_collections: optional collections for the variables.
    outputs_collections: collections to add the outputs.
    trainable: If `True` also add variables to the graph collection
      `GraphKeys.TRAINABLE_VARIABLES` (see `tf.Variable`).
    data_format: A string. `NHWC` (default) and `NCHW` are supported.
    zero_debias_moving_mean: Use zero_debias for moving_mean.
    scope: Optional scope for `variable_scope`.

  Returns:
    A `Tensor` representing the output of the operation.

  Raises:
    ValueError: if `data_format` is neither `NHWC` nor `NCHW`.
    ValueError: if the rank of `inputs` is undefined.
    ValueError: if the rank of `inputs` is neither 2 or 4.
    ValueError: if rank or `C` dimension of `inputs` is undefined.
  """
  if data_format not in (DATA_FORMAT_NCHW, DATA_FORMAT_NHWC):
    raise ValueError('data_format has to be either NCHW or NHWC.')
  with variable_scope.variable_scope(
      scope, 'BatchNorm', [inputs], reuse=reuse) as sc:
    inputs = ops.convert_to_tensor(inputs)
    original_shape = inputs.get_shape()
    original_rank = original_shape.ndims
    if original_rank is None:
      raise ValueError('Inputs %s has undefined rank' % inputs.name)
    elif original_rank not in [2, 4]:
      raise ValueError('Inputs %s has unsupported rank.'
                       ' Expected 2 or 4 but got %d' % (
                           inputs.name, original_rank))
    if original_rank == 2:
      channels = inputs.get_shape()[-1].value
      if channels is None:
        raise ValueError('`C` dimension must be known but is None')
      new_shape = [-1, 1, 1, channels]
      if data_format == DATA_FORMAT_NCHW:
        new_shape = [-1, channels, 1, 1]
      inputs = array_ops.reshape(inputs, new_shape)
    inputs_shape = inputs.get_shape()
    dtype = inputs.dtype.base_dtype
    if data_format == DATA_FORMAT_NHWC:
      params_shape = inputs_shape[-1:]
    else:
      params_shape = inputs_shape[1:2]
    if not params_shape.is_fully_defined():
      raise ValueError('Inputs %s has undefined `C` dimension %s.' %
                       (inputs.name, params_shape))

    # Allocate parameters for the beta and gamma of the normalization.
    trainable_beta = trainable and center
    beta_collections = utils.get_variable_collections(variables_collections,
                                                      'beta')
    if not param_initializers:
      param_initializers = {}
    beta_initializer = param_initializers.get('beta',
                                              init_ops.zeros_initializer())
    beta = variables.model_variable(
        'beta',
        shape=params_shape,
        dtype=dtype,
        initializer=beta_initializer,
        collections=beta_collections,
        trainable=trainable_beta)
    trainable_gamma = trainable and scale
    gamma_collections = utils.get_variable_collections(variables_collections,
                                                       'gamma')
    gamma_initializer = param_initializers.get('gamma',
                                               init_ops.ones_initializer())
    gamma = variables.model_variable(
        'gamma',
        shape=params_shape,
        dtype=dtype,
        initializer=gamma_initializer,
        collections=gamma_collections,
        trainable=trainable_gamma)

    # Create moving_mean and moving_variance variables and add them to the
    # appropiate collections.
    moving_mean_collections = utils.get_variable_collections(
        variables_collections, 'moving_mean')
    moving_mean_initializer = param_initializers.get(
        'moving_mean', init_ops.zeros_initializer())
    moving_mean = variables.model_variable(
        'moving_mean',
        shape=params_shape,
        dtype=dtype,
        initializer=moving_mean_initializer,
        trainable=False,
        collections=moving_mean_collections)
    moving_variance_collections = utils.get_variable_collections(
        variables_collections, 'moving_variance')
    moving_variance_initializer = param_initializers.get(
        'moving_variance', init_ops.ones_initializer())
    moving_variance = variables.model_variable(
        'moving_variance',
        shape=params_shape,
        dtype=dtype,
        initializer=moving_variance_initializer,
        trainable=False,
        collections=moving_variance_collections)

    def _fused_batch_norm_training():
      return nn.fused_batch_norm(
          inputs, gamma, beta, epsilon=epsilon, data_format=data_format)
    def _fused_batch_norm_inference():
      return nn.fused_batch_norm(
          inputs,
          gamma,
          beta,
          mean=moving_mean,
          variance=moving_variance,
          epsilon=epsilon,
          is_training=False,
          data_format=data_format)
    outputs, mean, variance = utils.smart_cond(is_training,
                                               _fused_batch_norm_training,
                                               _fused_batch_norm_inference)

    # If `is_training` doesn't have a constant value, because it is a `Tensor`,
    # a `Variable` or `Placeholder` then is_training_value will be None and
    # `need_updates` will be true.
    is_training_value = utils.constant_value(is_training)
    need_updates = is_training_value is None or is_training_value
    if need_updates:
      if updates_collections is None:
        no_updates = lambda: outputs
        def _force_updates():
          """Internal function forces updates moving_vars if is_training."""
          update_moving_mean = moving_averages.assign_moving_average(
              moving_mean, mean, decay, zero_debias=zero_debias_moving_mean)
          update_moving_variance = moving_averages.assign_moving_average(
              moving_variance, variance, decay, zero_debias=False)
          with ops.control_dependencies(
              [update_moving_mean, update_moving_variance]):
            return array_ops.identity(outputs)
        outputs = utils.smart_cond(is_training, _force_updates, no_updates)
      else:
        moving_vars_fn = lambda: (moving_mean, moving_variance)
        def _delay_updates():
          """Internal function that delay updates moving_vars if is_training."""
          update_moving_mean = moving_averages.assign_moving_average(
              moving_mean, mean, decay, zero_debias=zero_debias_moving_mean)
          update_moving_variance = moving_averages.assign_moving_average(
              moving_variance, variance, decay, zero_debias=False)
          return update_moving_mean, update_moving_variance
        update_mean, update_variance = utils.smart_cond(is_training,
                                                        _delay_updates,
                                                        moving_vars_fn)
        ops.add_to_collections(updates_collections, update_mean)
        ops.add_to_collections(updates_collections, update_variance)

    outputs.set_shape(inputs_shape)
    if original_shape.ndims == 2:
      outputs = array_ops.reshape(outputs, original_shape)
    if activation_fn is not None:
      outputs = activation_fn(outputs)
    return utils.collect_named_outputs(outputs_collections,
                                       sc.original_name_scope, outputs)
>>>>>>> 48c433f4


@add_arg_scope
def batch_norm(
<<<<<<< HEAD
        inputs,
        decay=0.999,
        center=True,
        scale=False,
        epsilon=0.001,
        activation_fn=None,
        param_initializers=None,
        updates_collections=ops.GraphKeys.UPDATE_OPS,
        is_training=True,
        reuse=None,
        variables_collections=None,
        outputs_collections=None,
        trainable=True,
        batch_weights=None,
        fused=False,
        data_format=DATA_FORMAT_NHWC,
        scope=None):
    """Adds a Batch Normalization layer from http://arxiv.org/abs/1502.03167.

      "Batch Normalization: Accelerating Deep Network Training by Reducing
      Internal Covariate Shift"

      Sergey Ioffe, Christian Szegedy

    Can be used as a normalizer function for conv2d and fully_connected.

    Note: When is_training is True the moving_mean and moving_variance need to be
    updated, by default the update_ops are placed in `tf.GraphKeys.UPDATE_OPS` so
    they need to be added as a dependency to the `train_op`, example:

      update_ops = tf.get_collection(tf.GraphKeys.UPDATE_OPS)
      if update_ops:
        updates = tf.group(*update_ops)
        total_loss = control_flow_ops.with_dependencies([updates], total_loss)

    One can set updates_collections=None to force the updates in place, but that
    can have speed penalty, specially in distributed settings.

    Args:
      inputs: a tensor with 2 or more dimensions, where the first dimension has
        `batch_size`. The normalization is over all but the last dimension if
        `data_format` is `NHWC` and the second dimension if `data_format` is
        `NCHW`.
      decay: decay for the moving average. Reasonable values for `decay` are close 
        to 1.0, typically in the multiple-nines range: 0.999, 0.99, 0.9, etc. Lower 
        `decay` value (recommend trying `decay`=0.9) if model experiences reasonably 
        good training performance but poor validation and/or test performance.
      center: If True, subtract `beta`. If False, `beta` is ignored.
      scale: If True, multiply by `gamma`. If False, `gamma` is
        not used. When the next layer is linear (also e.g. `nn.relu`), this can be
        disabled since the scaling can be done by the next layer.
      epsilon: small float added to variance to avoid dividing by zero.
      activation_fn: activation function, default set to None to skip it and
        maintain a linear activation.
      param_initializers: optional initializers for beta, gamma, moving mean and
        moving variance.
      updates_collections: collections to collect the update ops for computation.
        The updates_ops need to be executed with the train_op.
        If None, a control dependency would be added to make sure the updates are
        computed in place.
      is_training: whether or not the layer is in training mode. In training mode
        it would accumulate the statistics of the moments into `moving_mean` and
        `moving_variance` using an exponential moving average with the given
        `decay`. When it is not in training mode then it would use the values of
        the `moving_mean` and the `moving_variance`.
      reuse: whether or not the layer and its variables should be reused. To be
        able to reuse the layer scope must be given.
      variables_collections: optional collections for the variables.
      outputs_collections: collections to add the outputs.
      trainable: If `True` also add variables to the graph collection
        `GraphKeys.TRAINABLE_VARIABLES` (see `tf.Variable`).
      batch_weights: An optional tensor of shape `[batch_size]`,
        containing a frequency weight for each batch item. If present,
        then the batch normalization uses weighted mean and
        variance. (This can be used to correct for bias in training
        example selection.)
      fused:  Use nn.fused_batch_norm if True, nn.batch_normalization otherwise.
      data_format: A string. `NHWC` (default) and `NCHW` are supported.
      scope: Optional scope for `variable_scope`.

    Returns:
      A `Tensor` representing the output of the operation.

    Raises:
      ValueError: if `batch_weights` is not None and `fused` is True.
      ValueError: if `data_format` is neither `NHWC` nor `NCHW`.
      ValueError: if the rank of `inputs` is undefined.
      ValueError: if rank or channels dimension of `inputs` is undefined.
    """
    if fused:
        if batch_weights is not None:
            raise ValueError('Weighted mean and variance is not currently '
                             'supported for fused batch norm.')
        return _fused_batch_norm(
            inputs,
            decay=decay,
            center=center,
            scale=scale,
            epsilon=epsilon,
            activation_fn=activation_fn,
            param_initializers=param_initializers,
            updates_collections=updates_collections,
            is_training=is_training,
            reuse=reuse,
            variables_collections=variables_collections,
            outputs_collections=outputs_collections,
            trainable=trainable,
            data_format=data_format,
            scope=scope)

    if data_format not in (DATA_FORMAT_NCHW, DATA_FORMAT_NHWC):
        raise ValueError('data_format has to be either NCHW or NHWC.')

    layer_variable_getter = _build_variable_getter()
    with variable_scope.variable_scope(
            scope, 'BatchNorm', [inputs], reuse=reuse,
            custom_getter=layer_variable_getter) as sc:
        inputs = ops.convert_to_tensor(inputs)

        # Determine whether we can use the core layer class.
        if (batch_weights is None and
                updates_collections is ops.GraphKeys.UPDATE_OPS):
            # Use the core layer class.
            axis = 1 if data_format == DATA_FORMAT_NCHW else -1
            if not param_initializers:
                param_initializers = {}
            beta_initializer = param_initializers.get('beta',
                                                      init_ops.zeros_initializer)
            gamma_initializer = param_initializers.get('gamma',
                                                       init_ops.ones_initializer())
            moving_mean_initializer = param_initializers.get(
                'moving_mean', init_ops.zeros_initializer)
            moving_variance_initializer = param_initializers.get(
                'moving_variance', init_ops.ones_initializer())
            layer = normalization_layers.BatchNormalization(
                axis=axis,
                momentum=decay,
                epsilon=epsilon,
                center=center,
                scale=scale,
                beta_initializer=beta_initializer,
                gamma_initializer=gamma_initializer,
                moving_mean_initializer=moving_mean_initializer,
                moving_variance_initializer=moving_variance_initializer,
                trainable=trainable,
                name=sc.name,
                _scope=sc,
                _reuse=reuse)
            outputs = layer.apply(inputs, training=is_training)

            # Add variables to collections.
            _add_variable_to_collections(
                layer.moving_mean, variables_collections, 'moving_mean')
            _add_variable_to_collections(
                layer.moving_variance, variables_collections, 'moving_variance')
            if layer.beta:
                _add_variable_to_collections(
                    layer.beta, variables_collections, 'beta')
            if layer.gamma:
                _add_variable_to_collections(
                    layer.beta, variables_collections, 'gamma')

            if activation_fn is not None:
                outputs = activation_fn(outputs)
            return utils.collect_named_outputs(outputs_collections,
                                               sc.original_name_scope, outputs)

        # Not supported by layer class: batch_weights argument,
        # and custom updates_collections. In that case, use the legacy BN
        # implementation.
        # Custom updates collections are not supported because the update logic
        # is different in this case, in particular w.r.t. "forced updates" and
        # update op reuse.
        inputs_shape = inputs.get_shape()
        inputs_rank = inputs_shape.ndims
        if inputs_rank is None:
            raise ValueError('Inputs %s has undefined rank.' % inputs.name)
        dtype = inputs.dtype.base_dtype
        if batch_weights is not None:
            batch_weights = ops.convert_to_tensor(batch_weights)
            inputs_shape[0:1].assert_is_compatible_with(
                batch_weights.get_shape())
            # Reshape batch weight values so they broadcast across inputs.
            nshape = [-1] + [1 for _ in range(inputs_rank - 1)]
            batch_weights = array_ops.reshape(batch_weights, nshape)

        if data_format == DATA_FORMAT_NCHW:
            moments_axes = [0] + list(range(2, inputs_rank))
            params_shape = inputs_shape[1:2]
            # For NCHW format, rather than relying on implicit broadcasting, we
            # explicitly reshape the params to params_shape_broadcast when computing
            # the moments and the batch normalization.
            params_shape_broadcast = list(
                [1, inputs_shape[1].value] + [1 for _ in range(2, inputs_rank)])
        else:
            moments_axes = list(range(inputs_rank - 1))
            params_shape = inputs_shape[-1:]
            params_shape_broadcast = None
        if not params_shape.is_fully_defined():
            raise ValueError('Inputs %s has undefined channels dimension %s.' % (
                inputs.name, params_shape))

        # Allocate parameters for the beta and gamma of the normalization.
        beta, gamma = None, None
        if not param_initializers:
            param_initializers = {}
        if center:
            beta_collections = utils.get_variable_collections(variables_collections,
                                                              'beta')
            beta_initializer = param_initializers.get('beta',
                                                      init_ops.zeros_initializer)
            beta = variables.model_variable('beta',
                                            shape=params_shape,
                                            dtype=dtype,
                                            initializer=beta_initializer,
                                            collections=beta_collections,
                                            trainable=trainable)
        if scale:
            gamma_collections = utils.get_variable_collections(variables_collections,
                                                               'gamma')
            gamma_initializer = param_initializers.get('gamma',
                                                       init_ops.ones_initializer())
            gamma = variables.model_variable('gamma',
                                             shape=params_shape,
                                             dtype=dtype,
                                             initializer=gamma_initializer,
                                             collections=gamma_collections,
                                             trainable=trainable)

        # Create moving_mean and moving_variance variables and add them to the
        # appropiate collections. We disable variable partitioning while creating
        # them, because assign_moving_average is not yet supported for partitioned
        # variables.
        partitioner = variable_scope.get_variable_scope().partitioner
        try:
            variable_scope.get_variable_scope().set_partitioner(None)
            moving_mean_collections = utils.get_variable_collections(
                variables_collections, 'moving_mean')
            moving_mean_initializer = param_initializers.get(
                'moving_mean', init_ops.zeros_initializer)
            moving_mean = variables.model_variable(
                'moving_mean',
                shape=params_shape,
                dtype=dtype,
                initializer=moving_mean_initializer,
                trainable=False,
                collections=moving_mean_collections)
            moving_variance_collections = utils.get_variable_collections(
                variables_collections, 'moving_variance')
            moving_variance_initializer = param_initializers.get(
                'moving_variance', init_ops.ones_initializer())
            moving_variance = variables.model_variable(
                'moving_variance',
                shape=params_shape,
                dtype=dtype,
                initializer=moving_variance_initializer,
                trainable=False,
                collections=moving_variance_collections)
        finally:
            variable_scope.get_variable_scope().set_partitioner(partitioner)

        # If `is_training` doesn't have a constant value, because it is a `Tensor`,
        # a `Variable` or `Placeholder` then is_training_value will be None and
        # `needs_moments` will be true.
        is_training_value = utils.constant_value(is_training)
        need_moments = is_training_value is None or is_training_value
        if need_moments:
            # Calculate the moments based on the individual batch.
            if batch_weights is None:
                # Use a copy of moving_mean as a shift to compute more reliable
                # moments.
                shift = math_ops.add(moving_mean, 0)
                if data_format == DATA_FORMAT_NCHW:
                    shift = array_ops.reshape(shift, params_shape_broadcast)
                    mean, variance = nn.moments(inputs, moments_axes, shift=shift,
                                                keep_dims=True)
                    mean = array_ops.reshape(mean, [-1])
                    variance = array_ops.reshape(variance, [-1])
                else:
                    mean, variance = nn.moments(
                        inputs, moments_axes, shift=shift)
            else:
                if data_format == DATA_FORMAT_NCHW:
                    mean, variance = nn.weighted_moments(inputs, moments_axes,
                                                         batch_weights, keep_dims=True)
                    mean = array_ops.reshape(mean, [-1])
                    variance = array_ops.reshape(variance, [-1])
                else:
                    mean, variance = nn.weighted_moments(inputs, moments_axes,
                                                         batch_weights)

            moving_vars_fn = lambda: (moving_mean, moving_variance)
            if updates_collections is None:
                def _force_updates():
                    """Internal function forces updates moving_vars if is_training."""
                    update_moving_mean = moving_averages.assign_moving_average(
                        moving_mean, mean, decay, zero_debias=False)
                    update_moving_variance = moving_averages.assign_moving_average(
                        moving_variance, variance, decay, zero_debias=False)
                    with ops.control_dependencies([update_moving_mean,
                                                   update_moving_variance]):
                        return array_ops.identity(mean), array_ops.identity(variance)
                mean, variance = utils.smart_cond(is_training,
                                                  _force_updates,
                                                  moving_vars_fn)
            else:
                def _delay_updates():
                    """Internal function that delay updates moving_vars if is_training."""
                    update_moving_mean = moving_averages.assign_moving_average(
                        moving_mean, mean, decay, zero_debias=False)
                    update_moving_variance = moving_averages.assign_moving_average(
                        moving_variance, variance, decay, zero_debias=False)
                    return update_moving_mean, update_moving_variance

                update_mean, update_variance = utils.smart_cond(is_training,
                                                                _delay_updates,
                                                                moving_vars_fn)
                ops.add_to_collections(updates_collections, update_mean)
                ops.add_to_collections(updates_collections, update_variance)
                # Use computed moments during training and moving_vars
                # otherwise.
                vars_fn = lambda: (mean, variance)
                mean, variance = utils.smart_cond(
                    is_training, vars_fn, moving_vars_fn)
        else:
            mean, variance = moving_mean, moving_variance
        if data_format == DATA_FORMAT_NCHW:
            mean = array_ops.reshape(mean, params_shape_broadcast)
            variance = array_ops.reshape(variance, params_shape_broadcast)
            beta = array_ops.reshape(beta, params_shape_broadcast)
            if gamma is not None:
                gamma = array_ops.reshape(gamma, params_shape_broadcast)

        # Compute batch_normalization.
        outputs = nn.batch_normalization(inputs, mean, variance, beta, gamma,
                                         epsilon)
        outputs.set_shape(inputs_shape)
        if activation_fn is not None:
            outputs = activation_fn(outputs)
        return utils.collect_named_outputs(outputs_collections,
                                           sc.original_name_scope, outputs)
=======
    inputs,
    decay=0.999,
    center=True,
    scale=False,
    epsilon=0.001,
    activation_fn=None,
    param_initializers=None,
    updates_collections=ops.GraphKeys.UPDATE_OPS,
    is_training=True,
    reuse=None,
    variables_collections=None,
    outputs_collections=None,
    trainable=True,
    batch_weights=None,
    fused=False,
    data_format=DATA_FORMAT_NHWC,
    zero_debias_moving_mean=False,
    scope=None):
  """Adds a Batch Normalization layer from http://arxiv.org/abs/1502.03167.

    "Batch Normalization: Accelerating Deep Network Training by Reducing
    Internal Covariate Shift"

    Sergey Ioffe, Christian Szegedy

  Can be used as a normalizer function for conv2d and fully_connected.

  Note: When is_training is True the moving_mean and moving_variance need to be
  updated, by default the update_ops are placed in `tf.GraphKeys.UPDATE_OPS` so
  they need to be added as a dependency to the `train_op`, example:

    update_ops = tf.get_collection(tf.GraphKeys.UPDATE_OPS)
    if update_ops:
      updates = tf.group(*update_ops)
      total_loss = control_flow_ops.with_dependencies([updates], total_loss)

  One can set updates_collections=None to force the updates in place, but that
  can have speed penalty, specially in distributed settings.

  Args:
    inputs: a tensor with 2 or more dimensions, where the first dimension has
      `batch_size`. The normalization is over all but the last dimension if
      `data_format` is `NHWC` and the second dimension if `data_format` is
      `NCHW`.
    decay: decay for the moving average. Reasonable values for `decay` are close
      to 1.0, typically in the multiple-nines range: 0.999, 0.99, 0.9, etc.
      Lower `decay` value (recommend trying `decay`=0.9) if model experiences
      reasonably good training performance but poor validation and/or test
      performance. Try zero_debias_moving_mean=True for improved stability.
    center: If True, add offset of `beta` to normalized tensor. If False, `beta`
      is ignored.
    scale: If True, multiply by `gamma`. If False, `gamma` is
      not used. When the next layer is linear (also e.g. `nn.relu`), this can be
      disabled since the scaling can be done by the next layer.
    epsilon: small float added to variance to avoid dividing by zero.
    activation_fn: activation function, default set to None to skip it and
      maintain a linear activation.
    param_initializers: optional initializers for beta, gamma, moving mean and
      moving variance.
    updates_collections: collections to collect the update ops for computation.
      The updates_ops need to be executed with the train_op.
      If None, a control dependency would be added to make sure the updates are
      computed in place.
    is_training: whether or not the layer is in training mode. In training mode
      it would accumulate the statistics of the moments into `moving_mean` and
      `moving_variance` using an exponential moving average with the given
      `decay`. When it is not in training mode then it would use the values of
      the `moving_mean` and the `moving_variance`.
    reuse: whether or not the layer and its variables should be reused. To be
      able to reuse the layer scope must be given.
    variables_collections: optional collections for the variables.
    outputs_collections: collections to add the outputs.
    trainable: If `True` also add variables to the graph collection
      `GraphKeys.TRAINABLE_VARIABLES` (see `tf.Variable`).
    batch_weights: An optional tensor of shape `[batch_size]`,
      containing a frequency weight for each batch item. If present,
      then the batch normalization uses weighted mean and
      variance. (This can be used to correct for bias in training
      example selection.)
    fused:  Use nn.fused_batch_norm if True, nn.batch_normalization otherwise.
    data_format: A string. `NHWC` (default) and `NCHW` are supported.
    zero_debias_moving_mean: Use zero_debias for moving_mean. It creates a new
      pair of variables 'moving_mean/biased' and 'moving_mean/local_step'.
    scope: Optional scope for `variable_scope`.

  Returns:
    A `Tensor` representing the output of the operation.

  Raises:
    ValueError: if `batch_weights` is not None and `fused` is True.
    ValueError: if `data_format` is neither `NHWC` nor `NCHW`.
    ValueError: if the rank of `inputs` is undefined.
    ValueError: if rank or channels dimension of `inputs` is undefined.
  """
  if fused:
    if batch_weights is not None:
      raise ValueError('Weighted mean and variance is not currently '
                       'supported for fused batch norm.')
    return _fused_batch_norm(
        inputs,
        decay=decay,
        center=center,
        scale=scale,
        epsilon=epsilon,
        activation_fn=activation_fn,
        param_initializers=param_initializers,
        updates_collections=updates_collections,
        is_training=is_training,
        reuse=reuse,
        variables_collections=variables_collections,
        outputs_collections=outputs_collections,
        trainable=trainable,
        data_format=data_format,
        zero_debias_moving_mean=zero_debias_moving_mean,
        scope=scope)

  if data_format not in (DATA_FORMAT_NCHW, DATA_FORMAT_NHWC):
    raise ValueError('data_format has to be either NCHW or NHWC.')

  layer_variable_getter = _build_variable_getter()
  with variable_scope.variable_scope(
      scope, 'BatchNorm', [inputs], reuse=reuse,
      custom_getter=layer_variable_getter) as sc:
    inputs = ops.convert_to_tensor(inputs)

    # Determine whether we can use the core layer class.
    if (batch_weights is None and
        updates_collections is ops.GraphKeys.UPDATE_OPS and
        not zero_debias_moving_mean):
      # Use the core layer class.
      axis = 1 if data_format == DATA_FORMAT_NCHW else -1
      if not param_initializers:
        param_initializers = {}
      beta_initializer = param_initializers.get('beta',
                                                init_ops.zeros_initializer())
      gamma_initializer = param_initializers.get('gamma',
                                                 init_ops.ones_initializer())
      moving_mean_initializer = param_initializers.get(
          'moving_mean', init_ops.zeros_initializer())
      moving_variance_initializer = param_initializers.get(
          'moving_variance', init_ops.ones_initializer())
      layer = normalization_layers.BatchNormalization(
          axis=axis,
          momentum=decay,
          epsilon=epsilon,
          center=center,
          scale=scale,
          beta_initializer=beta_initializer,
          gamma_initializer=gamma_initializer,
          moving_mean_initializer=moving_mean_initializer,
          moving_variance_initializer=moving_variance_initializer,
          trainable=trainable,
          name=sc.name,
          _scope=sc,
          _reuse=reuse)
      outputs = layer.apply(inputs, training=is_training)

      # Add variables to collections.
      _add_variable_to_collections(
          layer.moving_mean, variables_collections, 'moving_mean')
      _add_variable_to_collections(
          layer.moving_variance, variables_collections, 'moving_variance')
      if layer.beta:
        _add_variable_to_collections(layer.beta, variables_collections, 'beta')
      if layer.gamma:
        _add_variable_to_collections(layer.beta, variables_collections, 'gamma')

      if activation_fn is not None:
        outputs = activation_fn(outputs)
      return utils.collect_named_outputs(outputs_collections,
                                         sc.original_name_scope, outputs)

    # Not supported by layer class: batch_weights argument,
    # and custom updates_collections. In that case, use the legacy BN
    # implementation.
    # Custom updates collections are not supported because the update logic
    # is different in this case, in particular w.r.t. "forced updates" and
    # update op reuse.
    inputs_shape = inputs.get_shape()
    inputs_rank = inputs_shape.ndims
    if inputs_rank is None:
      raise ValueError('Inputs %s has undefined rank.' % inputs.name)
    dtype = inputs.dtype.base_dtype
    if batch_weights is not None:
      batch_weights = ops.convert_to_tensor(batch_weights)
      inputs_shape[0:1].assert_is_compatible_with(batch_weights.get_shape())
      # Reshape batch weight values so they broadcast across inputs.
      nshape = [-1] + [1 for _ in range(inputs_rank - 1)]
      batch_weights = array_ops.reshape(batch_weights, nshape)

    if data_format == DATA_FORMAT_NCHW:
      moments_axes = [0] + list(range(2, inputs_rank))
      params_shape = inputs_shape[1:2]
      # For NCHW format, rather than relying on implicit broadcasting, we
      # explicitly reshape the params to params_shape_broadcast when computing
      # the moments and the batch normalization.
      params_shape_broadcast = list(
          [1, inputs_shape[1].value] + [1 for _ in range(2, inputs_rank)])
    else:
      moments_axes = list(range(inputs_rank - 1))
      params_shape = inputs_shape[-1:]
      params_shape_broadcast = None
    if not params_shape.is_fully_defined():
      raise ValueError('Inputs %s has undefined channels dimension %s.' % (
          inputs.name, params_shape))

    # Allocate parameters for the beta and gamma of the normalization.
    beta, gamma = None, None
    if not param_initializers:
      param_initializers = {}
    if center:
      beta_collections = utils.get_variable_collections(variables_collections,
                                                        'beta')
      beta_initializer = param_initializers.get('beta',
                                                init_ops.zeros_initializer())
      beta = variables.model_variable('beta',
                                      shape=params_shape,
                                      dtype=dtype,
                                      initializer=beta_initializer,
                                      collections=beta_collections,
                                      trainable=trainable)
    if scale:
      gamma_collections = utils.get_variable_collections(variables_collections,
                                                         'gamma')
      gamma_initializer = param_initializers.get('gamma',
                                                 init_ops.ones_initializer())
      gamma = variables.model_variable('gamma',
                                       shape=params_shape,
                                       dtype=dtype,
                                       initializer=gamma_initializer,
                                       collections=gamma_collections,
                                       trainable=trainable)

    # Create moving_mean and moving_variance variables and add them to the
    # appropiate collections. We disable variable partitioning while creating
    # them, because assign_moving_average is not yet supported for partitioned
    # variables.
    partitioner = variable_scope.get_variable_scope().partitioner
    try:
      variable_scope.get_variable_scope().set_partitioner(None)
      moving_mean_collections = utils.get_variable_collections(
          variables_collections, 'moving_mean')
      moving_mean_initializer = param_initializers.get(
          'moving_mean', init_ops.zeros_initializer())
      moving_mean = variables.model_variable(
          'moving_mean',
          shape=params_shape,
          dtype=dtype,
          initializer=moving_mean_initializer,
          trainable=False,
          collections=moving_mean_collections)
      moving_variance_collections = utils.get_variable_collections(
          variables_collections, 'moving_variance')
      moving_variance_initializer = param_initializers.get(
          'moving_variance', init_ops.ones_initializer())
      moving_variance = variables.model_variable(
          'moving_variance',
          shape=params_shape,
          dtype=dtype,
          initializer=moving_variance_initializer,
          trainable=False,
          collections=moving_variance_collections)
    finally:
      variable_scope.get_variable_scope().set_partitioner(partitioner)

    # If `is_training` doesn't have a constant value, because it is a `Tensor`,
    # a `Variable` or `Placeholder` then is_training_value will be None and
    # `needs_moments` will be true.
    is_training_value = utils.constant_value(is_training)
    need_moments = is_training_value is None or is_training_value
    if need_moments:
      # Calculate the moments based on the individual batch.
      if batch_weights is None:
        if data_format == DATA_FORMAT_NCHW:
          mean, variance = nn.moments(inputs, moments_axes, keep_dims=True)
          mean = array_ops.reshape(mean, [-1])
          variance = array_ops.reshape(variance, [-1])
        else:
          mean, variance = nn.moments(inputs, moments_axes)
      else:
        if data_format == DATA_FORMAT_NCHW:
          mean, variance = nn.weighted_moments(inputs, moments_axes,
                                               batch_weights, keep_dims=True)
          mean = array_ops.reshape(mean, [-1])
          variance = array_ops.reshape(variance, [-1])
        else:
          mean, variance = nn.weighted_moments(inputs, moments_axes,
                                               batch_weights)

      moving_vars_fn = lambda: (moving_mean, moving_variance)
      if updates_collections is None:
        def _force_updates():
          """Internal function forces updates moving_vars if is_training."""
          update_moving_mean = moving_averages.assign_moving_average(
              moving_mean, mean, decay, zero_debias=zero_debias_moving_mean)
          update_moving_variance = moving_averages.assign_moving_average(
              moving_variance, variance, decay, zero_debias=False)
          with ops.control_dependencies([update_moving_mean,
                                         update_moving_variance]):
            return array_ops.identity(mean), array_ops.identity(variance)
        mean, variance = utils.smart_cond(is_training,
                                          _force_updates,
                                          moving_vars_fn)
      else:
        def _delay_updates():
          """Internal function that delay updates moving_vars if is_training."""
          update_moving_mean = moving_averages.assign_moving_average(
              moving_mean, mean, decay, zero_debias=zero_debias_moving_mean)
          update_moving_variance = moving_averages.assign_moving_average(
              moving_variance, variance, decay, zero_debias=False)
          return update_moving_mean, update_moving_variance

        update_mean, update_variance = utils.smart_cond(is_training,
                                                        _delay_updates,
                                                        moving_vars_fn)
        ops.add_to_collections(updates_collections, update_mean)
        ops.add_to_collections(updates_collections, update_variance)
        # Use computed moments during training and moving_vars otherwise.
        vars_fn = lambda: (mean, variance)
        mean, variance = utils.smart_cond(is_training, vars_fn, moving_vars_fn)
    else:
      mean, variance = moving_mean, moving_variance
    if data_format == DATA_FORMAT_NCHW:
      mean = array_ops.reshape(mean, params_shape_broadcast)
      variance = array_ops.reshape(variance, params_shape_broadcast)
      beta = array_ops.reshape(beta, params_shape_broadcast)
      if gamma is not None:
        gamma = array_ops.reshape(gamma, params_shape_broadcast)

    # Compute batch_normalization.
    outputs = nn.batch_normalization(inputs, mean, variance, beta, gamma,
                                     epsilon)
    outputs.set_shape(inputs_shape)
    if activation_fn is not None:
      outputs = activation_fn(outputs)
    return utils.collect_named_outputs(outputs_collections,
                                       sc.original_name_scope, outputs)
>>>>>>> 48c433f4


@add_arg_scope
def bias_add(inputs,
             activation_fn=None,
             initializer=init_ops.zeros_initializer(),
             regularizer=None,
             reuse=None,
             variables_collections=None,
             outputs_collections=None,
             trainable=True,
             data_format=DATA_FORMAT_NHWC,
             scope=None):
    """Adds a bias to the inputs.

    Can be used as a normalizer function for conv2d and fully_connected.

    Args:
      inputs: a tensor of with at least rank 2 and value for the last dimension,
        e.g. `[batch_size, depth]`, `[None, None, None, depth]`.
      activation_fn: activation function, default set to None to skip it and
        maintain a linear activation.
      initializer: An initializer for the bias, defaults to 0.
      regularizer: A regularizer like the result of
        `l1_regularizer` or `l2_regularizer`.
      reuse: whether or not the layer and its variables should be reused. To be
        able to reuse the layer scope must be given.
      variables_collections: optional collections for the variables.
      outputs_collections: collections to add the outputs.
      trainable: If `True` also add variables to the graph collection
        `GraphKeys.TRAINABLE_VARIABLES` (see tf.Variable).
      data_format: A string. 'NHWC' and 'NCHW' are supported.
      scope: Optional scope for variable_scope.

    Returns:
      a tensor representing the result of adding biases to the inputs.

    Raises:
      ValueError: if `data_format` is neither `NHWC` nor `NCHW`.
      ValueError: if `data_format` is `NCHW` and rank of `inputs` is not 4.
      ValueError: if the rank of `inputs` is undefined.
      ValueError: if rank or `C` dimension of `inputs` is undefined.
    """
    if data_format not in (DATA_FORMAT_NCHW, DATA_FORMAT_NHWC):
        raise ValueError('data_format has to be either NCHW or NHWC.')
    with variable_scope.variable_scope(scope, 'BiasAdd', [inputs],
                                       reuse=reuse) as sc:
        inputs = ops.convert_to_tensor(inputs)
        dtype = inputs.dtype.base_dtype
        inputs_shape = inputs.get_shape()
        inputs_rank = inputs_shape.ndims
        if inputs_rank is None:
            raise ValueError('Dims of shape must be known but is None')
        elif inputs_rank != 4 and data_format == DATA_FORMAT_NCHW:
            raise ValueError('Data format NCHW only supports 4D Tensor')
        axis = 1 if data_format == DATA_FORMAT_NCHW else -1
        num_features = inputs_shape[axis].value
        if num_features is None:
            raise ValueError('`C` dimension must be known but is None')
        biases_collections = utils.get_variable_collections(variables_collections,
                                                            'biases')
        biases = variables.model_variable('biases',
                                          shape=[num_features, ],
                                          dtype=dtype,
                                          initializer=initializer,
                                          regularizer=regularizer,
                                          collections=biases_collections,
                                          trainable=trainable)
        outputs = nn.bias_add(inputs, biases, data_format=data_format)
        if activation_fn is not None:
            outputs = activation_fn(outputs)
        return utils.collect_named_outputs(outputs_collections,
                                           sc.original_name_scope, outputs)


# TODO(jbms): change `rate` parameter to `dilation_rate` for consistency with
# underlying op.
@add_arg_scope
def convolution(inputs,
                num_outputs,
                kernel_size,
                stride=1,
                padding='SAME',
                data_format=None,
                rate=1,
                activation_fn=nn.relu,
                normalizer_fn=None,
                normalizer_params=None,
                weights_initializer=initializers.xavier_initializer(),
                weights_regularizer=None,
                biases_initializer=init_ops.zeros_initializer(),
                biases_regularizer=None,
                reuse=None,
                variables_collections=None,
                outputs_collections=None,
                trainable=True,
                scope=None):
    """Adds an N-D convolution followed by an optional batch_norm layer.

    It is required that 1 <= N <= 3.

    `convolution` creates a variable called `weights`, representing the
    convolutional kernel, that is convolved (actually cross-correlated) with the
    `inputs` to produce a `Tensor` of activations. If a `normalizer_fn` is
    provided (such as `batch_norm`), it is then applied. Otherwise, if
    `normalizer_fn` is None and a `biases_initializer` is provided then a `biases`
    variable would be created and added the activations. Finally, if
    `activation_fn` is not `None`, it is applied to the activations as well.

    Performs a'trous convolution with input stride/dilation rate equal to `rate`
    if a value > 1 for any dimension of `rate` is specified.  In this case
    `stride` values != 1 are not supported.

    Args:
      inputs: a Tensor of rank N+2 of shape
        `[batch_size] + input_spatial_shape + [in_channels]` if data_format does
        not start with "NC" (default), or
        `[batch_size, in_channels] + input_spatial_shape` if data_format starts
        with "NC".
      num_outputs: integer, the number of output filters.
      kernel_size: a sequence of N positive integers specifying the spatial
        dimensions of of the filters.  Can be a single integer to specify the same
        value for all spatial dimensions.
      stride: a sequence of N positive integers specifying the stride at which to
        compute output.  Can be a single integer to specify the same value for all
        spatial dimensions.  Specifying any `stride` value != 1 is incompatible
        with specifying any `rate` value != 1.
      padding: one of `"VALID"` or `"SAME"`.
      data_format: A string or None.  Specifies whether the channel dimension of
        the `input` and output is the last dimension (default, or if `data_format`
        does not start with "NC"), or the second dimension (if `data_format`
        starts with "NC").  For N=1, the valid values are "NWC" (default) and
        "NCW".  For N=2, the valid values are "NHWC" (default) and "NCHW".  For
        N=3, currently the only valid value is "NDHWC".
      rate: a sequence of N positive integers specifying the dilation rate to use
        for a'trous convolution.  Can be a single integer to specify the same
        value for all spatial dimensions.  Specifying any `rate` value != 1 is
        incompatible with specifying any `stride` value != 1.
      activation_fn: activation function, set to None to skip it and maintain
        a linear activation.
      normalizer_fn: normalization function to use instead of `biases`. If
        `normalizer_fn` is provided then `biases_initializer` and
        `biases_regularizer` are ignored and `biases` are not created nor added.
        default set to None for no normalizer function
      normalizer_params: normalization function parameters.
      weights_initializer: An initializer for the weights.
      weights_regularizer: Optional regularizer for the weights.
      biases_initializer: An initializer for the biases. If None skip biases.
      biases_regularizer: Optional regularizer for the biases.
      reuse: whether or not the layer and its variables should be reused. To be
        able to reuse the layer scope must be given.
      variables_collections: optional list of collections for all the variables or
        a dictionary containing a different list of collection per variable.
      outputs_collections: collection to add the outputs.
      trainable: If `True` also add variables to the graph collection
        `GraphKeys.TRAINABLE_VARIABLES` (see tf.Variable).
      scope: Optional scope for `variable_scope`.

    Returns:
      a tensor representing the output of the operation.

    Raises:
      ValueError: if `data_format` is invalid.
      ValueError: both 'rate' and `stride` are not uniformly 1.
    """
    if data_format not in [None, 'NWC', 'NCW', 'NHWC', 'NCHW', 'NDHWC']:
        raise ValueError('Invalid data_format: %r' % (data_format,))

    layer_variable_getter = _build_variable_getter(
        {'bias': 'biases', 'kernel': 'weights'})

    with variable_scope.variable_scope(
            scope, 'Conv', [inputs], reuse=reuse,
            custom_getter=layer_variable_getter) as sc:
        inputs = ops.convert_to_tensor(inputs)
        input_rank = inputs.get_shape().ndims

        if input_rank == 3:
            layer_class = convolutional_layers.Convolution1D
        elif input_rank == 4:
            layer_class = convolutional_layers.Convolution2D
        elif input_rank == 5:
            layer_class = convolutional_layers.Convolution3D
        else:
            raise ValueError('Convolution not supported for input with rank',
                             input_rank)

        df = ('channels_first' if data_format and data_format.startswith('NC')
              else 'channels_last')
        layer = layer_class(filters=num_outputs,
                            kernel_size=kernel_size,
                            strides=stride,
                            padding=padding,
                            data_format=df,
                            dilation_rate=rate,
                            activation=None,
                            use_bias=not normalizer_fn and biases_initializer,
                            kernel_initializer=weights_initializer,
                            bias_initializer=biases_initializer,
                            kernel_regularizer=weights_regularizer,
                            bias_regularizer=biases_regularizer,
                            activity_regularizer=None,
                            trainable=trainable,
                            name=sc.name,
                            dtype=inputs.dtype.base_dtype,
                            _scope=sc,
                            _reuse=reuse)
        outputs = layer.apply(inputs)

        # Add variables to collections.
        _add_variable_to_collections(
            layer.kernel, variables_collections, 'weights')
        if layer.use_bias:
            _add_variable_to_collections(
                layer.bias, variables_collections, 'biases')

        if normalizer_fn is not None:
            normalizer_params = normalizer_params or {}
            outputs = normalizer_fn(outputs, **normalizer_params)

        if activation_fn is not None:
            outputs = activation_fn(outputs)
        return utils.collect_named_outputs(outputs_collections,
                                           sc.original_name_scope, outputs)

convolution2d = convolution


@add_arg_scope
def convolution2d_in_plane(
<<<<<<< HEAD
        inputs,
        kernel_size,
        stride=1,
        padding='SAME',
        activation_fn=nn.relu,
        normalizer_fn=None,
        normalizer_params=None,
        weights_initializer=initializers.xavier_initializer(),
        weights_regularizer=None,
        biases_initializer=init_ops.zeros_initializer,
        biases_regularizer=None,
        reuse=None,
        variables_collections=None,
        outputs_collections=None,
        trainable=True,
        scope=None):
    """Performs the same in-plane convolution to each channel independently.

    This is useful for performing various simple channel-independent convolution
    operations such as image gradients:

      image = tf.constant(..., shape=(16, 240, 320, 3))
      vert_gradients = layers.conv2d_in_plane(image,
                                              kernel=[1, -1],
                                              kernel_size=[2, 1])
      horz_gradients = layers.conv2d_in_plane(image,
                                              kernel=[1, -1],
                                              kernel_size=[1, 2])

    Args:
      inputs: a 4-D tensor with dimensions [batch_size, height, width, channels].
      kernel_size: a list of length 2 holding the [kernel_height, kernel_width] of
        of the pooling. Can be an int if both values are the same.
      stride: a list of length 2 `[stride_height, stride_width]`.
        Can be an int if both strides are the same. Note that presently
        both strides must have the same value.
      padding: the padding type to use, either 'SAME' or 'VALID'.
      activation_fn: activation function, set to None to skip it and maintain
        a linear activation.
      normalizer_fn: normalization function to use instead of `biases`. If
        `normalizer_fn` is provided then `biases_initializer` and
        `biases_regularizer` are ignored and `biases` are not created nor added.
        default set to None for no normalizer function
      normalizer_params: normalization function parameters.
      weights_initializer: An initializer for the weights.
      weights_regularizer: Optional regularizer for the weights.
      biases_initializer: An initializer for the biases. If None skip biases.
      biases_regularizer: Optional regularizer for the biases.
      reuse: whether or not the layer and its variables should be reused. To be
        able to reuse the layer scope must be given.
      variables_collections: optional list of collections for all the variables or
        a dictionary containing a different list of collection per variable.
      outputs_collections: collection to add the outputs.
      trainable: If `True` also add variables to the graph collection
        `GraphKeys.TRAINABLE_VARIABLES` (see tf.Variable).
      scope: Optional scope for `variable_scope`.

    Returns:
      A `Tensor` representing the output of the operation.
    """
    with variable_scope.variable_scope(
            scope, 'ConvInPlane', [inputs], reuse=reuse) as sc:
        dtype = inputs.dtype.base_dtype
        kernel_h, kernel_w = utils.two_element_tuple(kernel_size)
        stride_h, stride_w = utils.two_element_tuple(stride)
        num_filters_in = utils.last_dimension(inputs.get_shape(), min_rank=4)
        weights_shape = [kernel_h, kernel_w, 1, 1]
        weights_collections = utils.get_variable_collections(
            variables_collections, 'weights')
        weights = variables.model_variable('weights',
                                           shape=weights_shape,
                                           dtype=dtype,
                                           initializer=weights_initializer,
                                           regularizer=weights_regularizer,
                                           collections=weights_collections,
                                           trainable=trainable)
        depthwise_weights = array_ops.tile(weights, [1, 1, num_filters_in, 1])
        outputs = nn.depthwise_conv2d(inputs, depthwise_weights,
                                      [1, stride_h, stride_w, 1], padding)
        if normalizer_fn is not None:
            normalizer_params = normalizer_params or {}
            outputs = normalizer_fn(outputs, **normalizer_params)
        else:
            if biases_initializer is not None:
                biases_collections = utils.get_variable_collections(
                    variables_collections, 'biases')
                biases = variables.model_variable('biases',
                                                  shape=[num_filters_in, ],
                                                  dtype=dtype,
                                                  initializer=biases_initializer,
                                                  regularizer=biases_regularizer,
                                                  collections=biases_collections,
                                                  trainable=trainable)
                outputs = nn.bias_add(outputs, biases)

        if activation_fn is not None:
            outputs = activation_fn(outputs)
        return utils.collect_named_outputs(outputs_collections,
                                           sc.original_name_scope, outputs)
=======
    inputs,
    kernel_size,
    stride=1,
    padding='SAME',
    activation_fn=nn.relu,
    normalizer_fn=None,
    normalizer_params=None,
    weights_initializer=initializers.xavier_initializer(),
    weights_regularizer=None,
    biases_initializer=init_ops.zeros_initializer(),
    biases_regularizer=None,
    reuse=None,
    variables_collections=None,
    outputs_collections=None,
    trainable=True,
    scope=None):
  """Performs the same in-plane convolution to each channel independently.

  This is useful for performing various simple channel-independent convolution
  operations such as image gradients:

    image = tf.constant(..., shape=(16, 240, 320, 3))
    vert_gradients = layers.conv2d_in_plane(image,
                                            kernel=[1, -1],
                                            kernel_size=[2, 1])
    horz_gradients = layers.conv2d_in_plane(image,
                                            kernel=[1, -1],
                                            kernel_size=[1, 2])

  Args:
    inputs: a 4-D tensor with dimensions [batch_size, height, width, channels].
    kernel_size: a list of length 2 holding the [kernel_height, kernel_width] of
      of the pooling. Can be an int if both values are the same.
    stride: a list of length 2 `[stride_height, stride_width]`.
      Can be an int if both strides are the same. Note that presently
      both strides must have the same value.
    padding: the padding type to use, either 'SAME' or 'VALID'.
    activation_fn: activation function, set to None to skip it and maintain
      a linear activation.
    normalizer_fn: normalization function to use instead of `biases`. If
      `normalizer_fn` is provided then `biases_initializer` and
      `biases_regularizer` are ignored and `biases` are not created nor added.
      default set to None for no normalizer function
    normalizer_params: normalization function parameters.
    weights_initializer: An initializer for the weights.
    weights_regularizer: Optional regularizer for the weights.
    biases_initializer: An initializer for the biases. If None skip biases.
    biases_regularizer: Optional regularizer for the biases.
    reuse: whether or not the layer and its variables should be reused. To be
      able to reuse the layer scope must be given.
    variables_collections: optional list of collections for all the variables or
      a dictionary containing a different list of collection per variable.
    outputs_collections: collection to add the outputs.
    trainable: If `True` also add variables to the graph collection
      `GraphKeys.TRAINABLE_VARIABLES` (see tf.Variable).
    scope: Optional scope for `variable_scope`.

  Returns:
    A `Tensor` representing the output of the operation.
  """
  with variable_scope.variable_scope(
      scope, 'ConvInPlane', [inputs], reuse=reuse) as sc:
    dtype = inputs.dtype.base_dtype
    kernel_h, kernel_w = utils.two_element_tuple(kernel_size)
    stride_h, stride_w = utils.two_element_tuple(stride)
    num_filters_in = utils.last_dimension(inputs.get_shape(), min_rank=4)
    weights_shape = [kernel_h, kernel_w, 1, 1]
    weights_collections = utils.get_variable_collections(
        variables_collections, 'weights')
    weights = variables.model_variable('weights',
                                       shape=weights_shape,
                                       dtype=dtype,
                                       initializer=weights_initializer,
                                       regularizer=weights_regularizer,
                                       collections=weights_collections,
                                       trainable=trainable)
    depthwise_weights = array_ops.tile(weights, [1, 1, num_filters_in, 1])
    outputs = nn.depthwise_conv2d(inputs, depthwise_weights,
                                  [1, stride_h, stride_w, 1], padding)
    if normalizer_fn is not None:
      normalizer_params = normalizer_params or {}
      outputs = normalizer_fn(outputs, **normalizer_params)
    else:
      if biases_initializer is not None:
        biases_collections = utils.get_variable_collections(
            variables_collections, 'biases')
        biases = variables.model_variable('biases',
                                          shape=[num_filters_in,],
                                          dtype=dtype,
                                          initializer=biases_initializer,
                                          regularizer=biases_regularizer,
                                          collections=biases_collections,
                                          trainable=trainable)
        outputs = nn.bias_add(outputs, biases)

    if activation_fn is not None:
      outputs = activation_fn(outputs)
    return utils.collect_named_outputs(outputs_collections,
                                       sc.original_name_scope, outputs)
>>>>>>> 48c433f4


@add_arg_scope
def convolution2d_transpose(
<<<<<<< HEAD
        inputs,
        num_outputs,
        kernel_size,
        stride=1,
        padding='SAME',
        data_format=DATA_FORMAT_NHWC,
        activation_fn=nn.relu,
        normalizer_fn=None,
        normalizer_params=None,
        weights_initializer=initializers.xavier_initializer(),
        weights_regularizer=None,
        biases_initializer=init_ops.zeros_initializer,
        biases_regularizer=None,
        reuse=None,
        variables_collections=None,
        outputs_collections=None,
        trainable=True,
        scope=None):
    """Adds a convolution2d_transpose with an optional batch normalization layer.

    The function creates a variable called `weights`, representing the
    kernel, that is convolved with the input. If `batch_norm_params` is `None`, a
    second variable called 'biases' is added to the result of the operation.

    Args:
      inputs: A 4-D `Tensor` of type `float` and shape
        `[batch, height, width, in_channels]` for `NHWC` data format or
        `[batch, in_channels, height, width]` for `NCHW` data format.
      num_outputs: integer, the number of output filters.
      kernel_size: a list of length 2 holding the [kernel_height, kernel_width] of
        of the filters. Can be an int if both values are the same.
      stride: a list of length 2: [stride_height, stride_width].
        Can be an int if both strides are the same.  Note that presently
        both strides must have the same value.
      padding: one of 'VALID' or 'SAME'.
      data_format: A string. `NHWC` (default) and `NCHW` are supported.
      activation_fn: activation function, set to None to skip it and maintain
        a linear activation.
      normalizer_fn: normalization function to use instead of `biases`. If
        `normalizer_fn` is provided then `biases_initializer` and
        `biases_regularizer` are ignored and `biases` are not created nor added.
        default set to None for no normalizer function
      normalizer_params: normalization function parameters.
      weights_initializer: An initializer for the weights.
      weights_regularizer: Optional regularizer for the weights.
      biases_initializer: An initializer for the biases. If None skip biases.
      biases_regularizer: Optional regularizer for the biases.
      reuse: whether or not the layer and its variables should be reused. To be
        able to reuse the layer scope must be given.
      variables_collections: optional list of collections for all the variables or
        a dictionary containing a different list of collection per variable.
      outputs_collections: collection to add the outputs.
      trainable: whether or not the variables should be trainable or not.
      scope: Optional scope for variable_scope.

    Returns:
      a tensor representing the output of the operation.

    Raises:
      ValueError: if 'kernel_size' is not a list of length 2.
      ValueError: if `data_format` is neither `NHWC` nor `NCHW`.
      ValueError: if `C` dimension of `inputs` is None.
    """
    layer_variable_getter = _build_variable_getter(
        {'bias': 'biases', 'kernel': 'weights'})

    with variable_scope.variable_scope(
            scope, 'Conv2d_transpose', [inputs], reuse=reuse,
            custom_getter=layer_variable_getter) as sc:
        if data_format not in (DATA_FORMAT_NCHW, DATA_FORMAT_NHWC):
            raise ValueError('data_format has to be either NCHW or NHWC.')

        inputs = ops.convert_to_tensor(inputs)

        df = ('channels_first' if data_format and data_format.startswith('NC')
              else 'channels_last')
        layer = convolutional_layers.Convolution2DTranspose(
            filters=num_outputs,
            kernel_size=kernel_size,
            strides=stride,
            padding=padding,
            data_format=df,
            activation=None,
            use_bias=not normalizer_fn and biases_initializer,
            kernel_initializer=weights_initializer,
            bias_initializer=biases_initializer,
            kernel_regularizer=weights_regularizer,
            bias_regularizer=biases_regularizer,
            activity_regularizer=None,
            trainable=trainable,
            name=sc.name,
            dtype=inputs.dtype.base_dtype,
            _scope=sc,
            _reuse=reuse)
        outputs = layer.apply(inputs)

        # Add variables to collections.
        _add_variable_to_collections(
            layer.kernel, variables_collections, 'weights')
        if layer.bias:
            _add_variable_to_collections(
                layer.bias, variables_collections, 'biases')

        if normalizer_fn is not None:
            normalizer_params = normalizer_params or {}
            outputs = normalizer_fn(outputs, **normalizer_params)

        if activation_fn is not None:
            outputs = activation_fn(outputs)
        return utils.collect_named_outputs(outputs_collections,
                                           sc.original_name_scope, outputs)
=======
    inputs,
    num_outputs,
    kernel_size,
    stride=1,
    padding='SAME',
    data_format=DATA_FORMAT_NHWC,
    activation_fn=nn.relu,
    normalizer_fn=None,
    normalizer_params=None,
    weights_initializer=initializers.xavier_initializer(),
    weights_regularizer=None,
    biases_initializer=init_ops.zeros_initializer(),
    biases_regularizer=None,
    reuse=None,
    variables_collections=None,
    outputs_collections=None,
    trainable=True,
    scope=None):
  """Adds a convolution2d_transpose with an optional batch normalization layer.

  The function creates a variable called `weights`, representing the
  kernel, that is convolved with the input. If `batch_norm_params` is `None`, a
  second variable called 'biases' is added to the result of the operation.

  Args:
    inputs: A 4-D `Tensor` of type `float` and shape
      `[batch, height, width, in_channels]` for `NHWC` data format or
      `[batch, in_channels, height, width]` for `NCHW` data format.
    num_outputs: integer, the number of output filters.
    kernel_size: a list of length 2 holding the [kernel_height, kernel_width] of
      of the filters. Can be an int if both values are the same.
    stride: a list of length 2: [stride_height, stride_width].
      Can be an int if both strides are the same.  Note that presently
      both strides must have the same value.
    padding: one of 'VALID' or 'SAME'.
    data_format: A string. `NHWC` (default) and `NCHW` are supported.
    activation_fn: activation function, set to None to skip it and maintain
      a linear activation.
    normalizer_fn: normalization function to use instead of `biases`. If
      `normalizer_fn` is provided then `biases_initializer` and
      `biases_regularizer` are ignored and `biases` are not created nor added.
      default set to None for no normalizer function
    normalizer_params: normalization function parameters.
    weights_initializer: An initializer for the weights.
    weights_regularizer: Optional regularizer for the weights.
    biases_initializer: An initializer for the biases. If None skip biases.
    biases_regularizer: Optional regularizer for the biases.
    reuse: whether or not the layer and its variables should be reused. To be
      able to reuse the layer scope must be given.
    variables_collections: optional list of collections for all the variables or
      a dictionary containing a different list of collection per variable.
    outputs_collections: collection to add the outputs.
    trainable: whether or not the variables should be trainable or not.
    scope: Optional scope for variable_scope.

  Returns:
    a tensor representing the output of the operation.

  Raises:
    ValueError: if 'kernel_size' is not a list of length 2.
    ValueError: if `data_format` is neither `NHWC` nor `NCHW`.
    ValueError: if `C` dimension of `inputs` is None.
  """
  layer_variable_getter = _build_variable_getter(
      {'bias': 'biases', 'kernel': 'weights'})

  with variable_scope.variable_scope(
      scope, 'Conv2d_transpose', [inputs], reuse=reuse,
      custom_getter=layer_variable_getter) as sc:
    if data_format not in (DATA_FORMAT_NCHW, DATA_FORMAT_NHWC):
      raise ValueError('data_format has to be either NCHW or NHWC.')

    inputs = ops.convert_to_tensor(inputs)

    df = ('channels_first' if data_format and data_format.startswith('NC')
          else 'channels_last')
    layer = convolutional_layers.Convolution2DTranspose(
        filters=num_outputs,
        kernel_size=kernel_size,
        strides=stride,
        padding=padding,
        data_format=df,
        activation=None,
        use_bias=not normalizer_fn and biases_initializer,
        kernel_initializer=weights_initializer,
        bias_initializer=biases_initializer,
        kernel_regularizer=weights_regularizer,
        bias_regularizer=biases_regularizer,
        activity_regularizer=None,
        trainable=trainable,
        name=sc.name,
        dtype=inputs.dtype.base_dtype,
        _scope=sc,
        _reuse=reuse)
    outputs = layer.apply(inputs)

    # Add variables to collections.
    _add_variable_to_collections(layer.kernel, variables_collections, 'weights')
    if layer.bias:
      _add_variable_to_collections(layer.bias, variables_collections, 'biases')

    if normalizer_fn is not None:
      normalizer_params = normalizer_params or {}
      outputs = normalizer_fn(outputs, **normalizer_params)

    if activation_fn is not None:
      outputs = activation_fn(outputs)
    return utils.collect_named_outputs(outputs_collections,
                                       sc.original_name_scope, outputs)
>>>>>>> 48c433f4


@add_arg_scope
def dropout(inputs,
            keep_prob=0.5,
            noise_shape=None,
            is_training=True,
            outputs_collections=None,
            scope=None):
    """Returns a dropout op applied to the input.

    With probability `keep_prob`, outputs the input element scaled up by
    `1 / keep_prob`, otherwise outputs `0`.  The scaling is so that the expected
    sum is unchanged.

    Args:
      inputs: the tensor to pass to the nn.dropout op.
      keep_prob: A scalar `Tensor` with the same type as x. The probability
        that each element is kept.
      noise_shape: A 1-D `Tensor` of type `int32`, representing the
        shape for randomly generated keep/drop flags.
      is_training: A bool `Tensor` indicating whether or not the model
        is in training mode. If so, dropout is applied and values scaled.
        Otherwise, inputs is returned.
      outputs_collections: collection to add the outputs.
      scope: Optional scope for name_scope.

    Returns:
      a tensor representing the output of the operation.
    """
    with variable_scope.variable_scope(
            scope, 'Dropout', [inputs], custom_getter=_model_variable_getter) as sc:
        inputs = ops.convert_to_tensor(inputs)
        layer = core_layers.Dropout(rate=1 - keep_prob,
                                    noise_shape=noise_shape,
                                    name=sc.name,
                                    _scope=sc)
        outputs = layer.apply(inputs, training=is_training)
        return utils.collect_named_outputs(
            outputs_collections, sc.original_name_scope, outputs)


@add_arg_scope
def flatten(inputs,
            outputs_collections=None,
            scope=None):
<<<<<<< HEAD
    """Flattens the input while maintaining the batch_size.

      Assumes that the first dimension represents the batch.

    Args:
      inputs: a tensor of size [batch_size, ...].
      outputs_collections: collection to add the outputs.
      scope: Optional scope for name_scope.

    Returns:
      a flattened tensor with shape [batch_size, k].
    Raises:
      ValueError: if inputs.shape is wrong.
    """
    with ops.name_scope(scope, 'Flatten', [inputs]) as sc:
        inputs = ops.convert_to_tensor(inputs)
        inputs_shape = inputs.get_shape()
        inputs_rank = inputs_shape.ndims
        if (inputs_rank is None) or (inputs_rank < 2):
            raise ValueError('Inputs must have a least 2 dimensions.')
        dims = inputs_shape[1:]
        if not dims.is_fully_defined():
            raise ValueError('Inputs 2nd dimension must be defined.')
        k = dims.num_elements()
        outputs = array_ops.reshape(inputs, [-1, k])
        return utils.collect_named_outputs(outputs_collections, sc, outputs)


def _sparse_inner_flatten(inputs, new_rank):
    """Helper function for `inner_flatten`."""
    outer_dimensions = inputs.shape[:new_rank - 1]
    inner_dimensions = inputs.shape[new_rank - 1:]
    new_shape = array_ops.concat(0, (outer_dimensions,
                                     [math_ops.reduce_prod(inner_dimensions)]))
    flattened = sparse_ops.sparse_reshape(inputs, new_shape)
    return flattened


def _dense_inner_flatten(inputs, new_rank):
    """Helper function for `inner_flatten`."""
    rank_assertion = check_ops.assert_rank_at_least(
        inputs, new_rank, message='inputs has rank less than new_rank')
    with ops.control_dependencies([rank_assertion]):
        outer_dimensions = array_ops.strided_slice(
            array_ops.shape(inputs), [0], [new_rank - 1])
        new_shape = array_ops.concat(0, (outer_dimensions, [-1]))
        reshaped = array_ops.reshape(inputs, new_shape)

    # if `new_rank` is an integer, try to calculate new shape.
    if isinstance(new_rank, six.integer_types):
        static_shape = inputs.get_shape()
        if static_shape is not None and static_shape.dims is not None:
            static_shape = static_shape.as_list()
            static_outer_dims = static_shape[:new_rank - 1]
            static_inner_dims = static_shape[new_rank - 1:]
            flattened_dimension = 1
            for inner_dim in static_inner_dims:
                if inner_dim is None:
                    flattened_dimension = None
                    break
                flattened_dimension *= inner_dim
            reshaped.set_shape(static_outer_dims + [flattened_dimension])
    return reshaped
=======
  """Flattens the input while maintaining the batch_size.

    Assumes that the first dimension represents the batch.

  Args:
    inputs: a tensor of size [batch_size, ...].
    outputs_collections: collection to add the outputs.
    scope: Optional scope for name_scope.

  Returns:
    a flattened tensor with shape [batch_size, k].
  Raises:
    ValueError: if inputs.dense_shape is wrong.
  """
  with ops.name_scope(scope, 'Flatten', [inputs]) as sc:
    inputs = ops.convert_to_tensor(inputs)
    inputs_shape = inputs.get_shape()
    inputs_rank = inputs_shape.ndims
    if (inputs_rank is None) or (inputs_rank < 2):
      raise ValueError('Inputs must have a least 2 dimensions.')
    dims = inputs_shape[1:]
    if not dims.is_fully_defined():
      raise ValueError('Inputs 2nd dimension must be defined.')
    k = dims.num_elements()
    outputs = array_ops.reshape(inputs, [-1, k])
    return utils.collect_named_outputs(outputs_collections, sc, outputs)


def _sparse_inner_flatten(inputs, new_rank):
  """Helper function for `inner_flatten`."""
  outer_dimensions = inputs.dense_shape[:new_rank - 1]
  inner_dimensions = inputs.dense_shape[new_rank - 1:]
  new_shape = array_ops.concat((outer_dimensions,
                                [math_ops.reduce_prod(inner_dimensions)]), 0)
  flattened = sparse_ops.sparse_reshape(inputs, new_shape)
  return flattened


def _dense_inner_flatten(inputs, new_rank):
  """Helper function for `inner_flatten`."""
  rank_assertion = check_ops.assert_rank_at_least(
      inputs, new_rank, message='inputs has rank less than new_rank')
  with ops.control_dependencies([rank_assertion]):
    outer_dimensions = array_ops.strided_slice(
        array_ops.shape(inputs), [0], [new_rank - 1])
    new_shape = array_ops.concat((outer_dimensions, [-1]), 0)
    reshaped = array_ops.reshape(inputs, new_shape)

  # if `new_rank` is an integer, try to calculate new shape.
  if isinstance(new_rank, six.integer_types):
    static_shape = inputs.get_shape()
    if static_shape is not None and static_shape.dims is not None:
      static_shape = static_shape.as_list()
      static_outer_dims = static_shape[:new_rank - 1]
      static_inner_dims = static_shape[new_rank - 1:]
      flattened_dimension = 1
      for inner_dim in static_inner_dims:
        if inner_dim is None:
          flattened_dimension = None
          break
        flattened_dimension *= inner_dim
      reshaped.set_shape(static_outer_dims + [flattened_dimension])
  return reshaped
>>>>>>> 48c433f4


@add_arg_scope
def _inner_flatten(inputs, new_rank, output_collections=None, scope=None):
    """Flattens inner dimensions of `inputs`, returns a Tensor with `new_rank`.

    For example:
    '''
        x = tf.random_uniform(shape=[1, 2, 3, 4, 5, 6])
        y = _inner_flatten(x, 4)
        assert y.get_shape().as_list() == [1, 2, 3, (4 * 5 * 6)]
    '''
    This layer will fail at run time if `new_rank` is greater than the current
    rank of `inputs`.

    Args:
      inputs: a `Tensor` or `SparseTensor`.
      new_rank: the desired rank of the returned `Tensor` or `SparseTensor`.
      output_collections: collection to which the outputs will be added.
      scope: optional scope for `name_scope`.
    Returns:
      A `Tensor` or `SparseTensor` conataining the same values as `inputs`, but
      with innermost dimensions flattened to obtain rank `new_rank`.

    Raises:
      TypeError: `inputs` is not a `Tensor` or `SparseTensor`.
    """
    with ops.name_scope(scope, 'InnerFlatten', [inputs, new_rank]) as sc:
        if isinstance(inputs, sparse_tensor.SparseTensor):
            flattened = _sparse_inner_flatten(inputs, new_rank)
        else:
            inputs = ops.convert_to_tensor(inputs)
            flattened = _dense_inner_flatten(inputs, new_rank)
    return utils.collect_named_outputs(output_collections, sc, flattened)


def _model_variable_getter(getter, name, shape=None, dtype=None,
                           initializer=None, regularizer=None, trainable=True,
                           collections=None, caching_device=None,
                           partitioner=None, rename=None, **_):
    """Getter that uses model_variable for compatibility with core layers."""
    short_name = name.split('/')[-1]
    if rename and short_name in rename:
        name_components = name.split('/')
        name_components[-1] = rename[short_name]
        name = '/'.join(name_components)
    return variables.model_variable(
        name, shape=shape, dtype=dtype, initializer=initializer,
        regularizer=regularizer, collections=collections, trainable=trainable,
        caching_device=caching_device, partitioner=partitioner,
        custom_getter=getter)


def _build_variable_getter(rename=None):
    """Build a model variable getter that respects scope getter and renames."""
    # Respect current getter, if one is set.
    current_custom_getter = variable_scope.get_variable_scope().custom_getter
    def layer_variable_getter(getter, *args, **kwargs):
        if current_custom_getter is not None:
            getter = functools.partial(current_custom_getter, getter)
        kwargs['rename'] = rename
        return _model_variable_getter(getter, *args, **kwargs)
    return layer_variable_getter


def _add_variable_to_collections(variable, collections_set, collections_name):
    """Adds variable (or all its parts) to all collections with that name."""
    collections = utils.get_variable_collections(
        collections_set, collections_name) or []
    variables_list = [variable]
    if isinstance(variable, tf_variables.PartitionedVariable):
        variables_list = [v for v in variable]
    for collection in collections:
        for var in variables_list:
            if var not in ops.get_collection(collection):
                ops.add_to_collection(collection, var)


@add_arg_scope
def fully_connected(inputs,
                    num_outputs,
                    activation_fn=nn.relu,
                    normalizer_fn=None,
                    normalizer_params=None,
                    weights_initializer=initializers.xavier_initializer(),
                    weights_regularizer=None,
                    biases_initializer=init_ops.zeros_initializer(),
                    biases_regularizer=None,
                    reuse=None,
                    variables_collections=None,
                    outputs_collections=None,
                    trainable=True,
                    scope=None):
<<<<<<< HEAD
    """Adds a fully connected layer.

    `fully_connected` creates a variable called `weights`, representing a fully
    connected weight matrix, which is multiplied by the `inputs` to produce a
    `Tensor` of hidden units. If a `normalizer_fn` is provided (such as
    `batch_norm`), it is then applied. Otherwise, if `normalizer_fn` is
    None and a `biases_initializer` is provided then a `biases` variable would be
    created and added the hidden units. Finally, if `activation_fn` is not `None`,
    it is applied to the hidden units as well.

    Note: that if `inputs` have a rank greater than 2, then `inputs` is flattened
    prior to the initial matrix multiply by `weights`.

    Args:
      inputs: A tensor of with at least rank 2 and value for the last dimension,
        i.e. `[batch_size, depth]`, `[None, None, None, channels]`.
      num_outputs: Integer or long, the number of output units in the layer.
      activation_fn: activation function, set to None to skip it and maintain
        a linear activation.
      normalizer_fn: normalization function to use instead of `biases`. If
        `normalizer_fn` is provided then `biases_initializer` and
        `biases_regularizer` are ignored and `biases` are not created nor added.
        default set to None for no normalizer function
      normalizer_params: normalization function parameters.
      weights_initializer: An initializer for the weights.
      weights_regularizer: Optional regularizer for the weights.
      biases_initializer: An initializer for the biases. If None skip biases.
      biases_regularizer: Optional regularizer for the biases.
      reuse: whether or not the layer and its variables should be reused. To be
        able to reuse the layer scope must be given.
      variables_collections: Optional list of collections for all the variables or
        a dictionary containing a different list of collections per variable.
      outputs_collections: collection to add the outputs.
      trainable: If `True` also add variables to the graph collection
        `GraphKeys.TRAINABLE_VARIABLES` (see tf.Variable).
      scope: Optional scope for variable_scope.

    Returns:
       The tensor variable representing the result of the series of operations.

    Raises:
      ValueError: if x has rank less than 2 or if its last dimension is not set.
    """
    if not (isinstance(num_outputs, six.integer_types)):
        raise ValueError(
            'num_outputs should be int or long, got %s.', num_outputs)

    layer_variable_getter = _build_variable_getter({'bias': 'biases'})

    with variable_scope.variable_scope(
            scope, 'fully_connected', [inputs],
            reuse=reuse, custom_getter=layer_variable_getter) as sc:
        inputs = ops.convert_to_tensor(inputs)
        layer = core_layers.Dense(
            units=num_outputs,
            activation=None,
            use_bias=not normalizer_fn and biases_initializer,
            weights_initializer=weights_initializer,
            bias_initializer=biases_initializer,
            weights_regularizer=weights_regularizer,
            bias_regularizer=biases_regularizer,
            activity_regularizer=None,
            trainable=trainable,
            name=sc.name,
            dtype=inputs.dtype.base_dtype,
            _scope=sc,
            _reuse=reuse)
        outputs = layer.apply(inputs)

        # Add variables to collections.
        _add_variable_to_collections(layer.w, variables_collections, 'weights')
        if layer.bias is not None:
            _add_variable_to_collections(
                layer.bias, variables_collections, 'biases')

        # Apply normalizer function / layer.
        if normalizer_fn is not None:
            if not normalizer_params:
                normalizer_params = {}
            outputs = normalizer_fn(outputs, **normalizer_params)

        if activation_fn is not None:
            outputs = activation_fn(outputs)

        return utils.collect_named_outputs(
            outputs_collections, sc.original_name_scope, outputs)
=======
  """Adds a fully connected layer.

  `fully_connected` creates a variable called `weights`, representing a fully
  connected weight matrix, which is multiplied by the `inputs` to produce a
  `Tensor` of hidden units. If a `normalizer_fn` is provided (such as
  `batch_norm`), it is then applied. Otherwise, if `normalizer_fn` is
  None and a `biases_initializer` is provided then a `biases` variable would be
  created and added the hidden units. Finally, if `activation_fn` is not `None`,
  it is applied to the hidden units as well.

  Note: that if `inputs` have a rank greater than 2, then `inputs` is flattened
  prior to the initial matrix multiply by `weights`.

  Args:
    inputs: A tensor of with at least rank 2 and value for the last dimension,
      i.e. `[batch_size, depth]`, `[None, None, None, channels]`.
    num_outputs: Integer or long, the number of output units in the layer.
    activation_fn: activation function, set to None to skip it and maintain
      a linear activation.
    normalizer_fn: normalization function to use instead of `biases`. If
      `normalizer_fn` is provided then `biases_initializer` and
      `biases_regularizer` are ignored and `biases` are not created nor added.
      default set to None for no normalizer function
    normalizer_params: normalization function parameters.
    weights_initializer: An initializer for the weights.
    weights_regularizer: Optional regularizer for the weights.
    biases_initializer: An initializer for the biases. If None skip biases.
    biases_regularizer: Optional regularizer for the biases.
    reuse: whether or not the layer and its variables should be reused. To be
      able to reuse the layer scope must be given.
    variables_collections: Optional list of collections for all the variables or
      a dictionary containing a different list of collections per variable.
    outputs_collections: collection to add the outputs.
    trainable: If `True` also add variables to the graph collection
      `GraphKeys.TRAINABLE_VARIABLES` (see tf.Variable).
    scope: Optional scope for variable_scope.

  Returns:
     The tensor variable representing the result of the series of operations.

  Raises:
    ValueError: if x has rank less than 2 or if its last dimension is not set.
  """
  if not isinstance(num_outputs, six.integer_types):
    raise ValueError('num_outputs should be int or long, got %s.', num_outputs)

  layer_variable_getter = _build_variable_getter({'bias': 'biases'})

  with variable_scope.variable_scope(
      scope, 'fully_connected', [inputs],
      reuse=reuse, custom_getter=layer_variable_getter) as sc:
    inputs = ops.convert_to_tensor(inputs)
    layer = core_layers.Dense(
        units=num_outputs,
        activation=None,
        use_bias=not normalizer_fn and biases_initializer,
        weights_initializer=weights_initializer,
        bias_initializer=biases_initializer,
        weights_regularizer=weights_regularizer,
        bias_regularizer=biases_regularizer,
        activity_regularizer=None,
        trainable=trainable,
        name=sc.name,
        dtype=inputs.dtype.base_dtype,
        _scope=sc,
        _reuse=reuse)
    outputs = layer.apply(inputs)

    # Add variables to collections.
    _add_variable_to_collections(layer.w, variables_collections, 'weights')
    if layer.bias is not None:
      _add_variable_to_collections(layer.bias, variables_collections, 'biases')

    # Apply normalizer function / layer.
    if normalizer_fn is not None:
      if not normalizer_params:
        normalizer_params = {}
      outputs = normalizer_fn(outputs, **normalizer_params)

    if activation_fn is not None:
      outputs = activation_fn(outputs)

    return utils.collect_named_outputs(
        outputs_collections, sc.original_name_scope, outputs)
>>>>>>> 48c433f4


@add_arg_scope
def layer_norm(inputs,
               center=True,
               scale=True,
               activation_fn=None,
               reuse=None,
               variables_collections=None,
               outputs_collections=None,
               trainable=True,
               scope=None):
<<<<<<< HEAD
    """Adds a Layer Normalization layer from https://arxiv.org/abs/1607.06450.

      "Layer Normalization"

      Jimmy Lei Ba, Jamie Ryan Kiros, Geoffrey E. Hinton

    Can be used as a normalizer function for conv2d and fully_connected.

    Args:
      inputs: a tensor with 2 or more dimensions. The normalization
              occurs over all but the first dimension.
      center: If True, subtract `beta`. If False, `beta` is ignored.
      scale: If True, multiply by `gamma`. If False, `gamma` is
        not used. When the next layer is linear (also e.g. `nn.relu`), this can be
        disabled since the scaling can be done by the next layer.
      activation_fn: activation function, default set to None to skip it and
        maintain a linear activation.
      reuse: whether or not the layer and its variables should be reused. To be
        able to reuse the layer scope must be given.
      variables_collections: optional collections for the variables.
      outputs_collections: collections to add the outputs.
      trainable: If `True` also add variables to the graph collection
        `GraphKeys.TRAINABLE_VARIABLES` (see tf.Variable).
      scope: Optional scope for `variable_scope`.

    Returns:
      A `Tensor` representing the output of the operation.

    Raises:
      ValueError: if rank or last dimension of `inputs` is undefined.
    """
    with variable_scope.variable_scope(scope, 'LayerNorm', [inputs],
                                       reuse=reuse) as sc:
        inputs = ops.convert_to_tensor(inputs)
        inputs_shape = inputs.get_shape()
        inputs_rank = inputs_shape.ndims
        if inputs_rank is None:
            raise ValueError('Inputs %s has undefined rank.' % inputs.name)
        dtype = inputs.dtype.base_dtype
        axis = list(range(1, inputs_rank))
        params_shape = inputs_shape[-1:]
        if not params_shape.is_fully_defined():
            raise ValueError('Inputs %s has undefined last dimension %s.' % (
                inputs.name, params_shape))
        # Allocate parameters for the beta and gamma of the normalization.
        beta, gamma = None, None
        if center:
            beta_collections = utils.get_variable_collections(variables_collections,
                                                              'beta')
            beta = variables.model_variable('beta',
                                            shape=params_shape,
                                            dtype=dtype,
                                            initializer=init_ops.zeros_initializer,
                                            collections=beta_collections,
                                            trainable=trainable)
        if scale:
            gamma_collections = utils.get_variable_collections(variables_collections,
                                                               'gamma')
            gamma = variables.model_variable(
                'gamma',
                shape=params_shape,
                dtype=dtype,
                initializer=init_ops.ones_initializer(),
                collections=gamma_collections,
                trainable=trainable)
        # Calculate the moments on the last axis (layer activations).
        mean, variance = nn.moments(inputs, axis, keep_dims=True)
        # Compute layer normalization using the batch_normalization function.
        variance_epsilon = 1E-12
        outputs = nn.batch_normalization(
            inputs, mean, variance, beta, gamma, variance_epsilon)
        outputs.set_shape(inputs_shape)
        if activation_fn is not None:
            outputs = activation_fn(outputs)
        return utils.collect_named_outputs(outputs_collections,
                                           sc.original_name_scope,
                                           outputs)


@add_arg_scope
def layer_norm_fused(inputs,
                     center=True,
                     scale=True,
                     activation_fn=None,
                     reuse=None,
                     variables_collections=None,
                     outputs_collections=None,
                     trainable=True,
                     epsilon=1E-12,
                     scope=None):
    """Adds a Layer Normalization layer from https://arxiv.org/abs/1607.06450.
      "Layer Normalization"
      Jimmy Lei Ba, Jamie Ryan Kiros, Geoffrey E. Hinton

    Faster and more efficient implementation of layer normalization,
    only works on GPU.  

    Can be used as a normalizer function for any shape of input larger than 2-D,
    only accepts dtypes of float and double.

    IMPORTANT: This layer is not the same as layer_norm if the rank of the input tensor
    is larger than 2, since layer_norm normalizes over all dimensions except the first,
    while this layer normalizes along the last dimension. You can reshape the input to 2-D
    before passing it into this layer, to achieve similar effect as layer_norm, but note
    that the current implementation of layer_norm_fused kernel has a size limit of 5120 
    for last dimension.

    Args:
      inputs: a tensor with 2 or more dimensions. The normalization
              occurs along the LAST DIMENSION.
      center: If True, subtract `beta`. If False, `beta` is ignored.
      scale: If True, multiply by `gamma`. If False, `gamma` is
        not used. When the next layer is linear (also e.g. `nn.relu`), this can be
        disabled since the scaling can be done by the next layer.
      activation_fn: activation function, default set to None to skip it and
        maintain a linear activation.
      reuse: whether or not the layer and its variables should be reused. To be
        able to reuse the layer scope must be given.
      variables_collections: optional collections for the variables.
      outputs_collections: collections to add the outputs.
      trainable: If `True` also add variables to the graph collection
        `GraphKeys.TRAINABLE_VARIABLES` (see tf.Variable).
      epsilon: small value added to prevent NaN outputs.
      scope: Optional scope for `variable_scope`.
    Returns:
      A `Tensor` representing the output of the operation.
    Raises:
      ValueError: if rank or last dimension of `inputs` is undefined.
    """
    with variable_scope.variable_scope(scope, 'LayerNorm', [inputs],
                                       reuse=reuse) as sc:
        inputs = ops.convert_to_tensor(inputs)
        inputs_shape = inputs.get_shape()
        inputs_rank = inputs_shape.ndims
        if inputs_rank is None:
            raise ValueError('Inputs %s has undefined rank.' % inputs.name)
        dtype = inputs.dtype.base_dtype
        params_shape = inputs_shape[-1:]
        if not params_shape.is_fully_defined():
            raise ValueError('Inputs %s has undefined last dimension %s.' % (
                inputs.name, params_shape))
        # Allocate parameters for the beta and gamma of the normalization.
        beta, gamma = None, None
        if center:
            beta_collections = utils.get_variable_collections(variables_collections,
                                                              'beta')
            beta = variables.model_variable('beta',
                                            shape=params_shape,
                                            dtype=dtype,
                                            initializer=init_ops.zeros_initializer,
                                            collections=beta_collections,
                                            trainable=trainable)
        if scale:
            gamma_collections = utils.get_variable_collections(variables_collections,
                                                               'gamma')
            gamma = variables.model_variable(
                'gamma',
                shape=params_shape,
                dtype=dtype,
                initializer=init_ops.ones_initializer(),
                collections=gamma_collections,
                trainable=trainable)

        outputs = layer_norm_fused_op(inputs, gamma=gamma, beta=beta,
                                      epsilon=epsilon)

        if activation_fn is not None:
            outputs = activation_fn(outputs)
        return utils.collect_named_outputs(outputs_collections,
                                           sc.original_name_scope,
                                           outputs)
=======
  """Adds a Layer Normalization layer from https://arxiv.org/abs/1607.06450.

    "Layer Normalization"

    Jimmy Lei Ba, Jamie Ryan Kiros, Geoffrey E. Hinton

  Can be used as a normalizer function for conv2d and fully_connected.

  Args:
    inputs: a tensor with 2 or more dimensions. The normalization
            occurs over all but the first dimension.
    center: If True, add offset of `beta` to normalized tensor. If False, `beta`
      is ignored.
    scale: If True, multiply by `gamma`. If False, `gamma` is
      not used. When the next layer is linear (also e.g. `nn.relu`), this can be
      disabled since the scaling can be done by the next layer.
    activation_fn: activation function, default set to None to skip it and
      maintain a linear activation.
    reuse: whether or not the layer and its variables should be reused. To be
      able to reuse the layer scope must be given.
    variables_collections: optional collections for the variables.
    outputs_collections: collections to add the outputs.
    trainable: If `True` also add variables to the graph collection
      `GraphKeys.TRAINABLE_VARIABLES` (see tf.Variable).
    scope: Optional scope for `variable_scope`.

  Returns:
    A `Tensor` representing the output of the operation.

  Raises:
    ValueError: if rank or last dimension of `inputs` is undefined.
  """
  with variable_scope.variable_scope(scope, 'LayerNorm', [inputs],
                                     reuse=reuse) as sc:
    inputs = ops.convert_to_tensor(inputs)
    inputs_shape = inputs.get_shape()
    inputs_rank = inputs_shape.ndims
    if inputs_rank is None:
      raise ValueError('Inputs %s has undefined rank.' % inputs.name)
    dtype = inputs.dtype.base_dtype
    axis = list(range(1, inputs_rank))
    params_shape = inputs_shape[-1:]
    if not params_shape.is_fully_defined():
      raise ValueError('Inputs %s has undefined last dimension %s.' % (
          inputs.name, params_shape))
    # Allocate parameters for the beta and gamma of the normalization.
    beta, gamma = None, None
    if center:
      beta_collections = utils.get_variable_collections(variables_collections,
                                                        'beta')
      beta = variables.model_variable(
          'beta',
          shape=params_shape,
          dtype=dtype,
          initializer=init_ops.zeros_initializer(),
          collections=beta_collections,
          trainable=trainable)
    if scale:
      gamma_collections = utils.get_variable_collections(variables_collections,
                                                         'gamma')
      gamma = variables.model_variable(
          'gamma',
          shape=params_shape,
          dtype=dtype,
          initializer=init_ops.ones_initializer(),
          collections=gamma_collections,
          trainable=trainable)
    # Calculate the moments on the last axis (layer activations).
    mean, variance = nn.moments(inputs, axis, keep_dims=True)
    # Compute layer normalization using the batch_normalization function.
    variance_epsilon = 1E-12
    outputs = nn.batch_normalization(
        inputs, mean, variance, beta, gamma, variance_epsilon)
    outputs.set_shape(inputs_shape)
    if activation_fn is not None:
      outputs = activation_fn(outputs)
    return utils.collect_named_outputs(outputs_collections,
                                       sc.original_name_scope,
                                       outputs)
>>>>>>> 48c433f4


@add_arg_scope
def max_pool2d(inputs,
               kernel_size,
               stride=2,
               padding='VALID',
               data_format=DATA_FORMAT_NHWC,
               outputs_collections=None,
               scope=None):
    """Adds a 2D Max Pooling op.

    It is assumed that the pooling is done per image but not in batch or channels.

    Args:
      inputs: A 4-D tensor of shape `[batch_size, height, width, channels]` if
        `data_format` is `NHWC`, and `[batch_size, channels, height, width]` if
        `data_format` is `NCHW`.
      kernel_size: A list of length 2: [kernel_height, kernel_width] of the
        pooling kernel over which the op is computed. Can be an int if both
        values are the same.
      stride: A list of length 2: [stride_height, stride_width].
        Can be an int if both strides are the same. Note that presently
        both strides must have the same value.
      padding: The padding method, either 'VALID' or 'SAME'.
      data_format: A string. `NHWC` (default) and `NCHW` are supported.
      outputs_collections: The collections to which the outputs are added.
      scope: Optional scope for name_scope.

    Returns:
      A `Tensor` representing the results of the pooling operation.

    Raises:
      ValueError: if `data_format` is neither `NHWC` nor `NCHW`.
      ValueError: If 'kernel_size' is not a 2-D list
    """
    if data_format not in (DATA_FORMAT_NCHW, DATA_FORMAT_NHWC):
        raise ValueError('data_format has to be either NCHW or NHWC.')
    with ops.name_scope(scope, 'MaxPool2D', [inputs]) as sc:
        inputs = ops.convert_to_tensor(inputs)
        df = ('channels_first' if data_format and data_format.startswith('NC')
              else 'channels_last')
        layer = pooling_layers.MaxPooling2D(pool_size=kernel_size,
                                            strides=stride,
                                            padding=padding,
                                            data_format=df,
                                            _scope=sc)
        outputs = layer.apply(inputs)
        return utils.collect_named_outputs(outputs_collections, sc, outputs)


@add_arg_scope
def pool(inputs,
         kernel_size,
         pooling_type,
         padding='VALID',
         data_format=None,
         dilation_rate=1,
         stride=1,
         outputs_collections=None,
         scope=None):
    # pylint: disable=line-too-long
    """Adds a pooling op.


    Args:
      inputs: Tensor of rank N+2, of shape
        `[batch_size] + input_spatial_shape + [num_channels]` if data_format does
        not start with "NC" (default), or
        `[batch_size, num_channels] + input_spatial_shape` if data_format starts
        with "NC".  Pooling happens over the spatial dimensions only.
      kernel_size: Sequence of N ints >= 1.  Can also be a single integer to
        specify the same value for all spatial dimensions.
      pooling_type: Specifies pooling operation, must be "AVG" or "MAX".
      padding: The padding algorithm, must be "SAME" or "VALID".
      data_format: A string or None.  Specifies whether the channel dimension of
        the `input` and output is the last dimension (default, or if `data_format`
        does not start with "NC"), or the second dimension (if `data_format`
        starts with "NC").  For N=1, the valid values are "NWC" (default) and
        "NCW".  For N=2, the valid values are "NHWC" (default) and "NCHW".  For
        N=3, currently the only valid value is "NDHWC".
      dilation_rate: Optional.  Dilation rate.  Sequence of N ints >= 1.  Defaults
        to [1]*N.  Can also be a single integer to specify the same value for all
        spatial dimensions.  If any value of dilation_rate is > 1, then all values
        of stride must be 1.
      stride: Optional.  Sequence of N ints >= 1.  Defaults to [1]*N.  Can also be
        a single integer to specify the same value for all spatial dimensions.  If
        any value of stride is > 1, then all values of dilation_rate must be 1.
      outputs_collections: The collections to which the outputs are added.
      scope: Optional scope for name_scope.

    Returns:
      A `Tensor` representing the results of the pooling operation.

    Raises:
      ValueError: if arguments are invalid.

    """
    # pylint: enable=line-too-long
    with ops.name_scope(scope, '%s_pool' %
                        (pooling_type.lower()), [inputs]) as sc:
        inputs = ops.convert_to_tensor(inputs)
        input_rank = inputs.get_shape().ndims
        if input_rank is None:
            raise ValueError('Rank of inputs must be known')
        if input_rank < 3:
            raise ValueError('Rank of inputs must be >= 3')
        num_spatial_dims = input_rank - 2
        output = nn.pool(
            input=inputs,
            window_shape=utils.n_positive_integers(
                num_spatial_dims, kernel_size),
            pooling_type=pooling_type,
            padding=padding,
            data_format=data_format,
            dilation_rate=utils.n_positive_integers(num_spatial_dims,
                                                    dilation_rate),
            strides=utils.n_positive_integers(num_spatial_dims, stride),
            name=sc)
        return utils.collect_named_outputs(outputs_collections, sc, output)


@add_arg_scope
def one_hot_encoding(labels,
                     num_classes,
                     on_value=1.0,
                     off_value=0.0,
                     outputs_collections=None,
                     scope=None):
    """Transform numeric labels into onehot_labels using `tf.one_hot`.

    Args:
      labels: [batch_size] target labels.
      num_classes: total number of classes.
      on_value: A scalar defining the on-value.
      off_value: A scalar defining the off-value.
      outputs_collections: collection to add the outputs.
      scope: Optional scope for name_scope.

    Returns:
      one hot encoding of the labels.
    """
    with ops.name_scope(scope, 'OneHotEncoding', [labels, num_classes]) as sc:
        labels = ops.convert_to_tensor(labels)
        if labels.dtype == dtypes.int32:
            labels = standard_ops.to_int64(labels)
        outputs = standard_ops.one_hot(labels,
                                       num_classes,
                                       on_value=on_value,
                                       off_value=off_value)
        return utils.collect_named_outputs(outputs_collections, sc, outputs)


def _apply_activation(y, activation_fn, output_collections):
    if activation_fn is not None:
        y = activation_fn(y)
    ops.add_to_collections(list(output_collections or []) +
                           [ops.GraphKeys.ACTIVATIONS], y)
    return y


def repeat(inputs, repetitions, layer, *args, **kwargs):
    """Applies the same layer with the same arguments repeatedly.

    ```python
      y = repeat(x, 3, conv2d, 64, [3, 3], scope='conv1')
      # It is equivalent to:

      x = conv2d(x, 64, [3, 3], scope='conv1/conv1_1')
      x = conv2d(x, 64, [3, 3], scope='conv1/conv1_2')
      y = conv2d(x, 64, [3, 3], scope='conv1/conv1_3')
    ```

    If the `scope` argument is not given in `kwargs`, it is set to
    `layer.__name__`, or `layer.func.__name__` (for `functools.partial`
    objects). If neither `__name__` nor `func.__name__` is available, the
    layers are called with `scope='stack'`.

    Args:
      inputs: A `Tensor` suitable for layer.
      repetitions: Int, number of repetitions.
      layer: A layer with arguments `(inputs, *args, **kwargs)`
      *args: Extra args for the layer.
      **kwargs: Extra kwargs for the layer.

    Returns:
      a tensor result of applying the layer, repetitions times.
    Raises:
      ValueError: if the op is unknown or wrong.
    """
    scope = kwargs.pop('scope', None)
    with variable_scope.variable_scope(scope, 'Repeat', [inputs]):
        inputs = ops.convert_to_tensor(inputs)
        if scope is None:
            if hasattr(layer, '__name__'):
                scope = layer.__name__
            elif hasattr(layer, 'func') and hasattr(layer.func, '__name__'):
                # In case layer is a functools.partial.
                scope = layer.func.__name__
            else:
                scope = 'repeat'
        outputs = inputs
        for i in range(repetitions):
            kwargs['scope'] = scope + '_' + str(i + 1)
            outputs = layer(outputs, *args, **kwargs)
        return outputs


@add_arg_scope
def separable_convolution2d(
<<<<<<< HEAD
        inputs,
        num_outputs,
        kernel_size,
        depth_multiplier,
        stride=1,
        padding='SAME',
        activation_fn=nn.relu,
        normalizer_fn=None,
        normalizer_params=None,
        weights_initializer=initializers.xavier_initializer(),
        weights_regularizer=None,
        biases_initializer=init_ops.zeros_initializer,
        biases_regularizer=None,
        reuse=None,
        variables_collections=None,
        outputs_collections=None,
        trainable=True,
        scope=None):
    """Adds a depth-separable 2D convolution with optional batch_norm layer.

    This op first performs a depthwise convolution that acts separately on
    channels, creating a variable called `depthwise_weights`. If `num_outputs`
    is not None, it adds a pointwise convolution that mixes channels, creating a
    variable called `pointwise_weights`. Then, if `batch_norm_params` is None,
    it adds bias to the result, creating a variable called 'biases', otherwise
    it adds a batch normalization layer. It finally applies an activation function
    to produce the end result.

    Args:
      inputs: a tensor of size [batch_size, height, width, channels].
      num_outputs: the number of pointwise convolution output filters. If is
        None, then we skip the pointwise convolution stage.
      kernel_size: a list of length 2: [kernel_height, kernel_width] of
        of the filters. Can be an int if both values are the same.
      depth_multiplier: the number of depthwise convolution output channels for
        each input channel. The total number of depthwise convolution output
        channels will be equal to `num_filters_in * depth_multiplier`.
      stride: a list of length 2: [stride_height, stride_width], specifying the
        depthwise convolution stride. Can be an int if both strides are the same.
      padding: one of 'VALID' or 'SAME'.
      activation_fn: activation function, set to None to skip it and maintain
        a linear activation.
      normalizer_fn: normalization function to use instead of `biases`. If
        `normalizer_fn` is provided then `biases_initializer` and
        `biases_regularizer` are ignored and `biases` are not created nor added.
        default set to None for no normalizer function
      normalizer_params: normalization function parameters.
      weights_initializer: An initializer for the weights.
      weights_regularizer: Optional regularizer for the weights.
      biases_initializer: An initializer for the biases. If None skip biases.
      biases_regularizer: Optional regularizer for the biases.
      reuse: whether or not the layer and its variables should be reused. To be
        able to reuse the layer scope must be given.
      variables_collections: optional list of collections for all the variables or
        a dictionay containing a different list of collection per variable.
      outputs_collections: collection to add the outputs.
      trainable: whether or not the variables should be trainable or not.
      scope: Optional scope for variable_scope.

    Returns:
      A `Tensor` representing the output of the operation.
    """
    layer_variable_getter = _build_variable_getter(
        {'bias': 'biases',
         'depthwise_kernel': 'depthwise_weights',
         'pointwise_kernel': 'pointwise_weights'})

    with variable_scope.variable_scope(
            scope, 'SeparableConv2d', [inputs], reuse=reuse,
            custom_getter=layer_variable_getter) as sc:
        inputs = ops.convert_to_tensor(inputs)

        if num_outputs is not None:
            # Apply separable conv using the SeparableConvolution2D layer.
            layer = convolutional_layers.SeparableConvolution2D(
                filters=num_outputs,
                kernel_size=kernel_size,
                strides=stride,
                padding=padding,
                data_format='channels_last',
                activation=None,
                depth_multiplier=depth_multiplier,
                use_bias=not normalizer_fn and biases_initializer,
                depthwise_initializer=weights_initializer,
                pointwise_initializer=weights_initializer,
                bias_initializer=biases_initializer,
                depthwise_regularizer=weights_regularizer,
                pointwise_regularizer=weights_regularizer,
                bias_regularizer=biases_regularizer,
                activity_regularizer=None,
                trainable=trainable,
                name=sc.name,
                dtype=inputs.dtype.base_dtype,
                _scope=sc,
                _reuse=reuse)
            outputs = layer.apply(inputs)

            # Add variables to collections.
            _add_variable_to_collections(layer.depthwise_kernel,
                                         variables_collections, 'weights')
            _add_variable_to_collections(layer.pointwise_kernel,
                                         variables_collections, 'weights')
            if layer.bias:
                _add_variable_to_collections(layer.bias,
                                             variables_collections, 'biases')

            if normalizer_fn is not None:
                normalizer_params = normalizer_params or {}
                outputs = normalizer_fn(outputs, **normalizer_params)
        else:
            # Actually apply depthwise conv instead of separable conv.
            dtype = inputs.dtype.base_dtype
            kernel_h, kernel_w = utils.two_element_tuple(kernel_size)
            stride_h, stride_w = utils.two_element_tuple(stride)
            num_filters_in = utils.last_dimension(
                inputs.get_shape(), min_rank=4)
            weights_collections = utils.get_variable_collections(
                variables_collections, 'weights')

            depthwise_shape = [kernel_h, kernel_w,
                               num_filters_in, depth_multiplier]
            depthwise_weights = variables.model_variable(
                'depthwise_weights',
                shape=depthwise_shape,
                dtype=dtype,
                initializer=weights_initializer,
                regularizer=weights_regularizer,
                trainable=trainable,
                collections=weights_collections)
            strides = [1, stride_h, stride_w, 1]

            outputs = nn.depthwise_conv2d(
                inputs, depthwise_weights, strides, padding)
            num_outputs = depth_multiplier * num_filters_in

            if normalizer_fn is not None:
                normalizer_params = normalizer_params or {}
                outputs = normalizer_fn(outputs, **normalizer_params)
            else:
                if biases_initializer is not None:
                    biases_collections = utils.get_variable_collections(
                        variables_collections, 'biases')
                    biases = variables.model_variable('biases',
                                                      shape=[num_outputs, ],
                                                      dtype=dtype,
                                                      initializer=biases_initializer,
                                                      regularizer=biases_regularizer,
                                                      collections=biases_collections)
                    outputs = nn.bias_add(outputs, biases)

        if activation_fn is not None:
            outputs = activation_fn(outputs)
        return utils.collect_named_outputs(outputs_collections,
                                           sc.original_name_scope, outputs)
=======
    inputs,
    num_outputs,
    kernel_size,
    depth_multiplier,
    stride=1,
    padding='SAME',
    rate=1,
    activation_fn=nn.relu,
    normalizer_fn=None,
    normalizer_params=None,
    weights_initializer=initializers.xavier_initializer(),
    weights_regularizer=None,
    biases_initializer=init_ops.zeros_initializer(),
    biases_regularizer=None,
    reuse=None,
    variables_collections=None,
    outputs_collections=None,
    trainable=True,
    scope=None):
  """Adds a depth-separable 2D convolution with optional batch_norm layer.

  This op first performs a depthwise convolution that acts separately on
  channels, creating a variable called `depthwise_weights`. If `num_outputs`
  is not None, it adds a pointwise convolution that mixes channels, creating a
  variable called `pointwise_weights`. Then, if `batch_norm_params` is None,
  it adds bias to the result, creating a variable called 'biases', otherwise
  it adds a batch normalization layer. It finally applies an activation function
  to produce the end result.

  Args:
    inputs: a tensor of size [batch_size, height, width, channels].
    num_outputs: the number of pointwise convolution output filters. If is
      None, then we skip the pointwise convolution stage.
    kernel_size: a list of length 2: [kernel_height, kernel_width] of
      of the filters. Can be an int if both values are the same.
    depth_multiplier: the number of depthwise convolution output channels for
      each input channel. The total number of depthwise convolution output
      channels will be equal to `num_filters_in * depth_multiplier`.
    stride: a list of length 2: [stride_height, stride_width], specifying the
      depthwise convolution stride. Can be an int if both strides are the same.
    padding: one of 'VALID' or 'SAME'.
    rate: a list of length 2: [rate_height, rate_width], specifying the dilation
      rates for a'trous convolution. Can be an int if both rates are the same.
      If any value is larger than one, then both stride values need to be one.
    activation_fn: activation function, set to None to skip it and maintain
      a linear activation.
    normalizer_fn: normalization function to use instead of `biases`. If
      `normalizer_fn` is provided then `biases_initializer` and
      `biases_regularizer` are ignored and `biases` are not created nor added.
      default set to None for no normalizer function
    normalizer_params: normalization function parameters.
    weights_initializer: An initializer for the weights.
    weights_regularizer: Optional regularizer for the weights.
    biases_initializer: An initializer for the biases. If None skip biases.
    biases_regularizer: Optional regularizer for the biases.
    reuse: whether or not the layer and its variables should be reused. To be
      able to reuse the layer scope must be given.
    variables_collections: optional list of collections for all the variables or
      a dictionay containing a different list of collection per variable.
    outputs_collections: collection to add the outputs.
    trainable: whether or not the variables should be trainable or not.
    scope: Optional scope for variable_scope.

  Returns:
    A `Tensor` representing the output of the operation.
  """
  layer_variable_getter = _build_variable_getter(
      {'bias': 'biases',
       'depthwise_kernel': 'depthwise_weights',
       'pointwise_kernel': 'pointwise_weights'})

  with variable_scope.variable_scope(
      scope, 'SeparableConv2d', [inputs], reuse=reuse,
      custom_getter=layer_variable_getter) as sc:
    inputs = ops.convert_to_tensor(inputs)

    if num_outputs is not None:
      # Apply separable conv using the SeparableConvolution2D layer.
      layer = convolutional_layers.SeparableConvolution2D(
          filters=num_outputs,
          kernel_size=kernel_size,
          strides=stride,
          padding=padding,
          data_format='channels_last',
          dilation_rate=utils.two_element_tuple(rate),
          activation=None,
          depth_multiplier=depth_multiplier,
          use_bias=not normalizer_fn and biases_initializer,
          depthwise_initializer=weights_initializer,
          pointwise_initializer=weights_initializer,
          bias_initializer=biases_initializer,
          depthwise_regularizer=weights_regularizer,
          pointwise_regularizer=weights_regularizer,
          bias_regularizer=biases_regularizer,
          activity_regularizer=None,
          trainable=trainable,
          name=sc.name,
          dtype=inputs.dtype.base_dtype,
          _scope=sc,
          _reuse=reuse)
      outputs = layer.apply(inputs)

      # Add variables to collections.
      _add_variable_to_collections(layer.depthwise_kernel,
                                   variables_collections, 'weights')
      _add_variable_to_collections(layer.pointwise_kernel,
                                   variables_collections, 'weights')
      if layer.bias:
        _add_variable_to_collections(layer.bias,
                                     variables_collections, 'biases')

      if normalizer_fn is not None:
        normalizer_params = normalizer_params or {}
        outputs = normalizer_fn(outputs, **normalizer_params)
    else:
      # Actually apply depthwise conv instead of separable conv.
      dtype = inputs.dtype.base_dtype
      kernel_h, kernel_w = utils.two_element_tuple(kernel_size)
      stride_h, stride_w = utils.two_element_tuple(stride)
      num_filters_in = utils.last_dimension(inputs.get_shape(), min_rank=4)
      weights_collections = utils.get_variable_collections(
          variables_collections, 'weights')

      depthwise_shape = [kernel_h, kernel_w,
                         num_filters_in, depth_multiplier]
      depthwise_weights = variables.model_variable(
          'depthwise_weights',
          shape=depthwise_shape,
          dtype=dtype,
          initializer=weights_initializer,
          regularizer=weights_regularizer,
          trainable=trainable,
          collections=weights_collections)
      strides = [1, stride_h, stride_w, 1]

      outputs = nn.depthwise_conv2d(inputs, depthwise_weights, strides, padding,
                                    rate=utils.two_element_tuple(rate))
      num_outputs = depth_multiplier * num_filters_in

      if normalizer_fn is not None:
        normalizer_params = normalizer_params or {}
        outputs = normalizer_fn(outputs, **normalizer_params)
      else:
        if biases_initializer is not None:
          biases_collections = utils.get_variable_collections(
              variables_collections, 'biases')
          biases = variables.model_variable('biases',
                                            shape=[num_outputs,],
                                            dtype=dtype,
                                            initializer=biases_initializer,
                                            regularizer=biases_regularizer,
                                            collections=biases_collections)
          outputs = nn.bias_add(outputs, biases)

    if activation_fn is not None:
      outputs = activation_fn(outputs)
    return utils.collect_named_outputs(outputs_collections,
                                       sc.original_name_scope, outputs)
>>>>>>> 48c433f4


@add_arg_scope
def softmax(logits, scope=None):
    """Performs softmax on Nth dimension of N-dimensional logit tensor.

    For two-dimensional logits this reduces to tf.nn.softmax. The N-th dimension
    needs to have a specified number of elements (number of classes).

    Args:
      logits: N-dimensional `Tensor` with logits, where N > 1.
      scope: Optional scope for variable_scope.

    Returns:
      a `Tensor` with same shape and type as logits.
    """
    # TODO(jrru): Add axis argument which defaults to last dimension.
    with variable_scope.variable_scope(scope, 'softmax', [logits]):
        num_logits = utils.last_dimension(logits.get_shape(), min_rank=2)
        logits_2d = array_ops.reshape(logits, [-1, num_logits])
        predictions = nn.softmax(logits_2d)
        predictions = array_ops.reshape(predictions, array_ops.shape(logits))
        predictions.set_shape(logits.get_shape())
        return predictions


def stack(inputs, layer, stack_args, **kwargs):
    """Builds a stack of layers by applying layer repeatedly using stack_args.

    `stack` allows you to repeatedly apply the same operation with different
    arguments `stack_args[i]`. For each application of the layer, `stack` creates
    a new scope appended with an increasing number. For example:

    ```python
      y = stack(x, fully_connected, [32, 64, 128], scope='fc')
      # It is equivalent to:

      x = fully_connected(x, 32, scope='fc/fc_1')
      x = fully_connected(x, 64, scope='fc/fc_2')
      y = fully_connected(x, 128, scope='fc/fc_3')
    ```

    If the `scope` argument is not given in `kwargs`, it is set to
    `layer.__name__`, or `layer.func.__name__` (for `functools.partial`
    objects). If neither `__name__` nor `func.__name__` is available, the
    layers are called with `scope='stack'`.

    Args:
      inputs: A `Tensor` suitable for layer.
      layer: A layer with arguments `(inputs, *args, **kwargs)`
      stack_args: A list/tuple of parameters for each call of layer.
      **kwargs: Extra kwargs for the layer.

    Returns:
      a `Tensor` result of applying the stacked layers.

    Raises:
      ValueError: if the op is unknown or wrong.
    """
    scope = kwargs.pop('scope', None)
    if not isinstance(stack_args, (list, tuple)):
        raise ValueError('stack_args need to be a list or tuple')
    with variable_scope.variable_scope(scope, 'Stack', [inputs]):
        inputs = ops.convert_to_tensor(inputs)
        if scope is None:
            if hasattr(layer, '__name__'):
                scope = layer.__name__
            elif hasattr(layer, 'func') and hasattr(layer.func, '__name__'):
                # In case layer is a functools.partial.
                scope = layer.func.__name__
            else:
                scope = 'stack'
        outputs = inputs
        for i in range(len(stack_args)):
            kwargs['scope'] = scope + '_' + str(i + 1)
            layer_args = stack_args[i]
            if not isinstance(layer_args, (list, tuple)):
                layer_args = [layer_args]
            outputs = layer(outputs, *layer_args, **kwargs)
        return outputs


@add_arg_scope
def unit_norm(inputs, dim, epsilon=1e-7, scope=None):
<<<<<<< HEAD
    """Normalizes the given input across the specified dimension to unit length.

    Note that the rank of `input` must be known.

    Args:
      inputs: A `Tensor` of arbitrary size.
      dim: The dimension along which the input is normalized.
      epsilon: A small value to add to the inputs to avoid dividing by zero.
      scope: Optional scope for variable_scope.

    Returns:
      The normalized `Tensor`.

    Raises:
      ValueError: If dim is smaller than the number of dimensions in 'inputs'.
    """
    with variable_scope.variable_scope(scope, 'UnitNorm', [inputs]):
        if not inputs.get_shape():
            raise ValueError('The input rank must be known.')
        input_rank = len(inputs.get_shape().as_list())
        if dim < 0 or dim >= input_rank:
            raise ValueError(
                'dim must be positive but smaller than the input rank.')

        lengths = math_ops.sqrt(epsilon + math_ops.reduce_sum(
            math_ops.square(inputs), dim, True))
        multiples = []
        if dim > 0:
            multiples.append(array_ops.ones([dim], dtypes.int32))
        multiples.append(
            array_ops.strided_slice(array_ops.shape(inputs), [dim], [dim + 1]))
        if dim < (input_rank - 1):
            multiples.append(array_ops.ones(
                [input_rank - 1 - dim], dtypes.int32))
        multiples = array_ops.concat(0, multiples)
        return math_ops.div(inputs, array_ops.tile(lengths, multiples))
=======
  """Normalizes the given input across the specified dimension to unit length.

  Note that the rank of `input` must be known.

  Args:
    inputs: A `Tensor` of arbitrary size.
    dim: The dimension along which the input is normalized.
    epsilon: A small value to add to the inputs to avoid dividing by zero.
    scope: Optional scope for variable_scope.

  Returns:
    The normalized `Tensor`.

  Raises:
    ValueError: If dim is smaller than the number of dimensions in 'inputs'.
  """
  with variable_scope.variable_scope(scope, 'UnitNorm', [inputs]):
    if not inputs.get_shape():
      raise ValueError('The input rank must be known.')
    input_rank = len(inputs.get_shape().as_list())
    if dim < 0 or dim >= input_rank:
      raise ValueError(
          'dim must be positive but smaller than the input rank.')

    lengths = math_ops.sqrt(epsilon + math_ops.reduce_sum(
        math_ops.square(inputs), dim, True))
    multiples = []
    if dim > 0:
      multiples.append(array_ops.ones([dim], dtypes.int32))
    multiples.append(
        array_ops.strided_slice(array_ops.shape(inputs), [dim], [dim + 1]))
    if dim < (input_rank - 1):
      multiples.append(array_ops.ones([input_rank - 1 - dim], dtypes.int32))
    multiples = array_ops.concat(multiples, 0)
    return math_ops.div(inputs, array_ops.tile(lengths, multiples))
>>>>>>> 48c433f4


def legacy_fully_connected(x,
                           num_output_units,
                           activation_fn=None,
                           weight_init=initializers.xavier_initializer(),
                           bias_init=init_ops.zeros_initializer(),
                           name=None,
                           weight_collections=(ops.GraphKeys.WEIGHTS,),
                           bias_collections=(ops.GraphKeys.BIASES,),
                           output_collections=(ops.GraphKeys.ACTIVATIONS,),
                           trainable=True,
                           weight_regularizer=None,
                           bias_regularizer=None):
<<<<<<< HEAD
    # pylint: disable=anomalous-backslash-in-string
    r"""Adds the parameters for a fully connected layer and returns the output.

    A fully connected layer is generally defined as a matrix multiply:
    `y = f(w * x + b)` where `f` is given by `activation_fn`. If
    `activation_fn` is `None`, the result of `y = w * x + b` is
    returned.

    If `x` has shape [\\\(\\text{dim}_0, \\text{dim}_1, ..., \\text{dim}_n\\\)]
    with more than 2 dimensions (\\\(n > 1\\\)), then we repeat the matrix
    multiply along the first dimensions. The result r is a tensor of shape
    [\\\(\\text{dim}_0, ..., \\text{dim}_{n-1},\\\) `num_output_units`],
    where \\\( r_{i_0, ..., i_{n-1}, k} =
    \\sum_{0 \\leq j < \\text{dim}_n} x_{i_0, ... i_{n-1}, j} \cdot w_{j, k}\\\).
    This is accomplished by reshaping `x` to 2-D
    [\\\(\\text{dim}_0 \\cdot ... \\cdot \\text{dim}_{n-1}, \\text{dim}_n\\\)]
    before the matrix multiply and afterwards reshaping it to
    [\\\(\\text{dim}_0, ..., \\text{dim}_{n-1},\\\) `num_output_units`].

    This op creates `w` and optionally `b`. Bias (`b`) can be disabled by setting
    `bias_init` to `None`.

    The variable creation is compatible with `tf.variable_scope` and so can be
    reused with `tf.variable_scope` or `tf.make_template`.

    Most of the details of variable creation can be controlled by specifying the
    initializers (`weight_init` and `bias_init`) and in which collections to place
    the created variables (`weight_collections` and `bias_collections`; note that
    the variables are always added to the `VARIABLES` collection). The output of
    the layer can be placed in custom collections using `output_collections`.
    The collections arguments default to `WEIGHTS`, `BIASES` and `ACTIVATIONS`,
    respectively.

    A per layer regularization can be specified by setting `weight_regularizer`
    and `bias_regularizer`, which are applied to the weights and biases
    respectively, and whose output is added to the `REGULARIZATION_LOSSES`
    collection.

    Args:
      x: The input `Tensor`.
      num_output_units: The size of the output.
      activation_fn: activation function, default set to None to skip it and
        maintain a linear activation.
      weight_init: An optional weight initialization, defaults to
        `xavier_initializer`.
      bias_init: An initializer for the bias, defaults to 0. Set to `None` in
        order to disable bias.
      name: The name for this operation is used to name operations and to find
        variables. If specified it must be unique for this scope, otherwise a
        unique name starting with "fully_connected" will be created.  See
        `tf.variable_scope` for details.
      weight_collections: List of graph collections to which weights are added.
      bias_collections: List of graph collections to which biases are added.
      output_collections: List of graph collections to which outputs are added.
      trainable: If `True` also add variables to the graph collection
        `GraphKeys.TRAINABLE_VARIABLES` (see tf.Variable).
      weight_regularizer: A regularizer like the result of
        `l1_regularizer` or `l2_regularizer`. Used for weights.
      bias_regularizer: A regularizer like the result of
        `l1_regularizer` or `l2_regularizer`. Used for biases.

    Returns:
      The output of the fully connected layer.

    Raises:
      ValueError: if x has rank less than 2 or if its last dimension is not set.
    """
    with variable_scope.variable_scope(name, 'fully_connected', [x]):
        x = ops.convert_to_tensor(x)
        dims = x.get_shape().dims
        if dims is None:
            raise ValueError('dims of x must be known but is None')
        if len(dims) < 2:
            raise ValueError(
                'rank of x must be at least 2 not: %d' % len(dims))
        num_input_units = dims[-1].value
        if num_input_units is None:
            raise ValueError('last dimension of x must be known but is None')
        dtype = x.dtype.base_dtype

        weight_collections = set(list(weight_collections or []) +
                                 [ops.GraphKeys.GLOBAL_VARIABLES])
        w = variable_scope.get_variable('weights',
                                        shape=[num_input_units,
                                               num_output_units],
                                        dtype=dtype,
                                        initializer=weight_init,
                                        collections=weight_collections,
                                        regularizer=weight_regularizer,
                                        trainable=trainable)
        x_2_dim = x if len(dims) <= 2 else array_ops.reshape(x,
                                                             [-1, num_input_units])
        y = standard_ops.matmul(x_2_dim, w)

        if bias_init is not None:
            bias_collections = set(list(bias_collections or []) +
                                   [ops.GraphKeys.GLOBAL_VARIABLES])
            b = variable_scope.get_variable('bias',
                                            shape=[num_output_units],
                                            dtype=dtype,
                                            initializer=bias_init,
                                            collections=bias_collections,
                                            regularizer=bias_regularizer,
                                            trainable=trainable)

            y = nn.bias_add(y, b)

        if len(dims) > 2:
            out_shape = array_ops.unpack(array_ops.shape(x))
            out_shape[-1] = num_output_units

            y = array_ops.reshape(y, array_ops.pack(out_shape))

            static_shape = x.get_shape().as_list()
            static_shape[-1] = num_output_units
            y.set_shape(static_shape)

        return _apply_activation(y, activation_fn, output_collections)
=======
  # pylint: disable=anomalous-backslash-in-string
  r"""Adds the parameters for a fully connected layer and returns the output.

  A fully connected layer is generally defined as a matrix multiply:
  `y = f(w * x + b)` where `f` is given by `activation_fn`. If
  `activation_fn` is `None`, the result of `y = w * x + b` is
  returned.

  If `x` has shape [\\\(\\text{dim}_0, \\text{dim}_1, ..., \\text{dim}_n\\\)]
  with more than 2 dimensions (\\\(n > 1\\\)), then we repeat the matrix
  multiply along the first dimensions. The result r is a tensor of shape
  [\\\(\\text{dim}_0, ..., \\text{dim}_{n-1},\\\) `num_output_units`],
  where \\\( r_{i_0, ..., i_{n-1}, k} =
  \\sum_{0 \\leq j < \\text{dim}_n} x_{i_0, ... i_{n-1}, j} \cdot w_{j, k}\\\).
  This is accomplished by reshaping `x` to 2-D
  [\\\(\\text{dim}_0 \\cdot ... \\cdot \\text{dim}_{n-1}, \\text{dim}_n\\\)]
  before the matrix multiply and afterwards reshaping it to
  [\\\(\\text{dim}_0, ..., \\text{dim}_{n-1},\\\) `num_output_units`].

  This op creates `w` and optionally `b`. Bias (`b`) can be disabled by setting
  `bias_init` to `None`.

  The variable creation is compatible with `tf.variable_scope` and so can be
  reused with `tf.variable_scope` or `tf.make_template`.

  Most of the details of variable creation can be controlled by specifying the
  initializers (`weight_init` and `bias_init`) and in which collections to place
  the created variables (`weight_collections` and `bias_collections`; note that
  the variables are always added to the `VARIABLES` collection). The output of
  the layer can be placed in custom collections using `output_collections`.
  The collections arguments default to `WEIGHTS`, `BIASES` and `ACTIVATIONS`,
  respectively.

  A per layer regularization can be specified by setting `weight_regularizer`
  and `bias_regularizer`, which are applied to the weights and biases
  respectively, and whose output is added to the `REGULARIZATION_LOSSES`
  collection.

  Args:
    x: The input `Tensor`.
    num_output_units: The size of the output.
    activation_fn: activation function, default set to None to skip it and
      maintain a linear activation.
    weight_init: An optional weight initialization, defaults to
      `xavier_initializer`.
    bias_init: An initializer for the bias, defaults to 0. Set to `None` in
      order to disable bias.
    name: The name for this operation is used to name operations and to find
      variables. If specified it must be unique for this scope, otherwise a
      unique name starting with "fully_connected" will be created.  See
      `tf.variable_scope` for details.
    weight_collections: List of graph collections to which weights are added.
    bias_collections: List of graph collections to which biases are added.
    output_collections: List of graph collections to which outputs are added.
    trainable: If `True` also add variables to the graph collection
      `GraphKeys.TRAINABLE_VARIABLES` (see tf.Variable).
    weight_regularizer: A regularizer like the result of
      `l1_regularizer` or `l2_regularizer`. Used for weights.
    bias_regularizer: A regularizer like the result of
      `l1_regularizer` or `l2_regularizer`. Used for biases.

  Returns:
    The output of the fully connected layer.

  Raises:
    ValueError: if x has rank less than 2 or if its last dimension is not set.
  """
  with variable_scope.variable_scope(name, 'fully_connected', [x]):
    x = ops.convert_to_tensor(x)
    dims = x.get_shape().dims
    if dims is None:
      raise ValueError('dims of x must be known but is None')
    if len(dims) < 2:
      raise ValueError('rank of x must be at least 2 not: %d' % len(dims))
    num_input_units = dims[-1].value
    if num_input_units is None:
      raise ValueError('last dimension of x must be known but is None')
    dtype = x.dtype.base_dtype

    weight_collections = set(list(weight_collections or []) +
                             [ops.GraphKeys.GLOBAL_VARIABLES])
    w = variable_scope.get_variable('weights',
                                    shape=[num_input_units, num_output_units],
                                    dtype=dtype,
                                    initializer=weight_init,
                                    collections=weight_collections,
                                    regularizer=weight_regularizer,
                                    trainable=trainable)
    x_2_dim = x if len(dims) <= 2 else array_ops.reshape(x,
                                                         [-1, num_input_units])
    y = standard_ops.matmul(x_2_dim, w)

    if bias_init is not None:
      bias_collections = set(list(bias_collections or []) +
                             [ops.GraphKeys.GLOBAL_VARIABLES])
      b = variable_scope.get_variable('bias',
                                      shape=[num_output_units],
                                      dtype=dtype,
                                      initializer=bias_init,
                                      collections=bias_collections,
                                      regularizer=bias_regularizer,
                                      trainable=trainable)

      y = nn.bias_add(y, b)

    if len(dims) > 2:
      out_shape = array_ops.unstack(array_ops.shape(x))
      out_shape[-1] = num_output_units

      y = array_ops.reshape(y, array_ops.stack(out_shape))

      static_shape = x.get_shape().as_list()
      static_shape[-1] = num_output_units
      y.set_shape(static_shape)

    return _apply_activation(y, activation_fn, output_collections)
>>>>>>> 48c433f4


# TODO(eiderm): Verify and fix autocomplete in colab (also relu6).
# Simple aliases which remove the activation_fn parameter.
legacy_relu = functools.partial(legacy_fully_connected, activation_fn=nn.relu)
legacy_linear = functools.partial(legacy_fully_connected, activation_fn=None)
relu = functools.partial(fully_connected, activation_fn=nn.relu)
relu6 = functools.partial(fully_connected, activation_fn=nn.relu6)
linear = functools.partial(fully_connected, activation_fn=None)

# Simple alias.
conv2d = convolution2d
conv2d_transpose = convolution2d_transpose
conv2d_in_plane = convolution2d_in_plane
separable_conv2d = separable_convolution2d<|MERGE_RESOLUTION|>--- conflicted
+++ resolved
@@ -132,231 +132,6 @@
 
 
 def _fused_batch_norm(
-<<<<<<< HEAD
-        inputs,
-        decay=0.999,
-        center=True,
-        scale=False,
-        epsilon=0.001,
-        activation_fn=None,
-        param_initializers=None,
-        updates_collections=ops.GraphKeys.UPDATE_OPS,
-        is_training=True,
-        reuse=None,
-        variables_collections=None,
-        outputs_collections=None,
-        trainable=True,
-        data_format=DATA_FORMAT_NHWC,
-        scope=None):
-    """Adds a Batch Normalization layer from http://arxiv.org/abs/1502.03167.
-
-      "Batch Normalization: Accelerating Deep Network Training by Reducing
-      Internal Covariate Shift"
-
-      Sergey Ioffe, Christian Szegedy
-
-    Can be used as a normalizer function for conv2d and fully_connected.
-
-    Note: When is_training is True the moving_mean and moving_variance need to be
-    updated, by default the update_ops are placed in `tf.GraphKeys.UPDATE_OPS` so
-    they need to be added as a dependency to the `train_op`, example:
-
-      update_ops = tf.get_collection(tf.GraphKeys.UPDATE_OPS)
-      if update_ops:
-        updates = tf.group(*update_ops)
-        total_loss = control_flow_ops.with_dependencies([updates], total_loss)
-
-    One can set updates_collections=None to force the updates in place, but that
-    can have speed penalty, specially in distributed settings.
-
-    Args:
-      inputs: a tensor with 2 or more dimensions, where the first dimension has
-        `batch_size`. The normalization is over all but the last dimension if
-        `data_format` is `NHWC` and the second dimension if `data_format` is
-        `NCHW`.
-      decay: decay for the moving average. Reasonable values for `decay` are close 
-        to 1.0, typically in the multiple-nines range: 0.999, 0.99, 0.9, etc. Lower 
-        `decay` value (recommend trying `decay`=0.9) if model experiences reasonably 
-        good training performance but poor validation and/or test performance.
-      center: If True, subtract `beta`. If False, `beta` is ignored.
-      scale: If True, multiply by `gamma`. If False, `gamma` is
-        not used. When the next layer is linear (also e.g. `nn.relu`), this can be
-        disabled since the scaling can be done by the next layer.
-      epsilon: small float added to variance to avoid dividing by zero.
-      activation_fn: activation function, default set to None to skip it and
-        maintain a linear activation.
-      param_initializers: optional initializers for beta, gamma, moving mean and
-        moving variance.
-      updates_collections: collections to collect the update ops for computation.
-        The updates_ops need to be executed with the train_op.
-        If None, a control dependency would be added to make sure the updates are
-        computed in place.
-      is_training: whether or not the layer is in training mode. In training mode
-        it would accumulate the statistics of the moments into `moving_mean` and
-        `moving_variance` using an exponential moving average with the given
-        `decay`. When it is not in training mode then it would use the values of
-        the `moving_mean` and the `moving_variance`.
-      reuse: whether or not the layer and its variables should be reused. To be
-        able to reuse the layer scope must be given.
-      variables_collections: optional collections for the variables.
-      outputs_collections: collections to add the outputs.
-      trainable: If `True` also add variables to the graph collection
-        `GraphKeys.TRAINABLE_VARIABLES` (see `tf.Variable`).
-      data_format: A string. `NHWC` (default) and `NCHW` are supported.
-      scope: Optional scope for `variable_scope`.
-
-    Returns:
-      A `Tensor` representing the output of the operation.
-
-    Raises:
-      ValueError: if `data_format` is neither `NHWC` nor `NCHW`.
-      ValueError: if the rank of `inputs` is undefined.
-      ValueError: if the rank of `inputs` is neither 2 or 4.
-      ValueError: if rank or `C` dimension of `inputs` is undefined.
-    """
-    if data_format not in (DATA_FORMAT_NCHW, DATA_FORMAT_NHWC):
-        raise ValueError('data_format has to be either NCHW or NHWC.')
-    with variable_scope.variable_scope(
-            scope, 'BatchNorm', [inputs], reuse=reuse) as sc:
-        inputs = ops.convert_to_tensor(inputs)
-        original_shape = inputs.get_shape()
-        original_rank = original_shape.ndims
-        if original_rank is None:
-            raise ValueError('Inputs %s has undefined rank' % inputs.name)
-        elif original_rank not in [2, 4]:
-            raise ValueError('Inputs %s has unsupported rank.'
-                             ' Expected 2 or 4 but got %d' % (
-                                 inputs.name, original_rank))
-        if original_rank == 2:
-            channels = inputs.get_shape()[-1].value
-            if channels is None:
-                raise ValueError('`C` dimension must be known but is None')
-            new_shape = [-1, 1, 1, channels]
-            if data_format == DATA_FORMAT_NCHW:
-                new_shape = [-1, channels, 1, 1]
-            inputs = array_ops.reshape(inputs, new_shape)
-        inputs_shape = inputs.get_shape()
-        dtype = inputs.dtype.base_dtype
-        if data_format == DATA_FORMAT_NHWC:
-            params_shape = inputs_shape[-1:]
-        else:
-            params_shape = inputs_shape[1:2]
-        if not params_shape.is_fully_defined():
-            raise ValueError('Inputs %s has undefined `C` dimension %s.' %
-                             (inputs.name, params_shape))
-
-        # Allocate parameters for the beta and gamma of the normalization.
-        trainable_beta = trainable and center
-        beta_collections = utils.get_variable_collections(variables_collections,
-                                                          'beta')
-        if not param_initializers:
-            param_initializers = {}
-        beta_initializer = param_initializers.get('beta',
-                                                  init_ops.zeros_initializer)
-        beta = variables.model_variable(
-            'beta',
-            shape=params_shape,
-            dtype=dtype,
-            initializer=beta_initializer,
-            collections=beta_collections,
-            trainable=trainable_beta)
-        trainable_gamma = trainable and scale
-        gamma_collections = utils.get_variable_collections(variables_collections,
-                                                           'gamma')
-        gamma_initializer = param_initializers.get('gamma',
-                                                   init_ops.ones_initializer())
-        gamma = variables.model_variable(
-            'gamma',
-            shape=params_shape,
-            dtype=dtype,
-            initializer=gamma_initializer,
-            collections=gamma_collections,
-            trainable=trainable_gamma)
-
-        # Create moving_mean and moving_variance variables and add them to the
-        # appropiate collections.
-        moving_mean_collections = utils.get_variable_collections(
-            variables_collections, 'moving_mean')
-        moving_mean_initializer = param_initializers.get('moving_mean',
-                                                         init_ops.zeros_initializer)
-        moving_mean = variables.model_variable(
-            'moving_mean',
-            shape=params_shape,
-            dtype=dtype,
-            initializer=moving_mean_initializer,
-            trainable=False,
-            collections=moving_mean_collections)
-        moving_variance_collections = utils.get_variable_collections(
-            variables_collections, 'moving_variance')
-        moving_variance_initializer = param_initializers.get(
-            'moving_variance', init_ops.ones_initializer())
-        moving_variance = variables.model_variable(
-            'moving_variance',
-            shape=params_shape,
-            dtype=dtype,
-            initializer=moving_variance_initializer,
-            trainable=False,
-            collections=moving_variance_collections)
-
-        def _fused_batch_norm_training():
-            return nn.fused_batch_norm(
-                inputs, gamma, beta, epsilon=epsilon, data_format=data_format)
-        def _fused_batch_norm_inference():
-            return nn.fused_batch_norm(
-                inputs,
-                gamma,
-                beta,
-                mean=moving_mean,
-                variance=moving_variance,
-                epsilon=epsilon,
-                is_training=False,
-                data_format=data_format)
-        outputs, mean, variance = utils.smart_cond(is_training,
-                                                   _fused_batch_norm_training,
-                                                   _fused_batch_norm_inference)
-
-        # If `is_training` doesn't have a constant value, because it is a `Tensor`,
-        # a `Variable` or `Placeholder` then is_training_value will be None and
-        # `need_updates` will be true.
-        is_training_value = utils.constant_value(is_training)
-        need_updates = is_training_value is None or is_training_value
-        if need_updates:
-            if updates_collections is None:
-                no_updates = lambda: outputs
-                def _force_updates():
-                    """Internal function forces updates moving_vars if is_training."""
-                    update_moving_mean = moving_averages.assign_moving_average(
-                        moving_mean, mean, decay, zero_debias=False)
-                    update_moving_variance = moving_averages.assign_moving_average(
-                        moving_variance, variance, decay, zero_debias=False)
-                    with ops.control_dependencies(
-                            [update_moving_mean, update_moving_variance]):
-                        return array_ops.identity(outputs)
-                outputs = utils.smart_cond(
-                    is_training, _force_updates, no_updates)
-            else:
-                moving_vars_fn = lambda: (moving_mean, moving_variance)
-                def _delay_updates():
-                    """Internal function that delay updates moving_vars if is_training."""
-                    update_moving_mean = moving_averages.assign_moving_average(
-                        moving_mean, mean, decay, zero_debias=False)
-                    update_moving_variance = moving_averages.assign_moving_average(
-                        moving_variance, variance, decay, zero_debias=False)
-                    return update_moving_mean, update_moving_variance
-                update_mean, update_variance = utils.smart_cond(is_training,
-                                                                _delay_updates,
-                                                                moving_vars_fn)
-                ops.add_to_collections(updates_collections, update_mean)
-                ops.add_to_collections(updates_collections, update_variance)
-
-        outputs.set_shape(inputs_shape)
-        if original_shape.ndims == 2:
-            outputs = array_ops.reshape(outputs, original_shape)
-        if activation_fn is not None:
-            outputs = activation_fn(outputs)
-        return utils.collect_named_outputs(outputs_collections,
-                                           sc.original_name_scope, outputs)
-=======
     inputs,
     decay=0.999,
     center=True,
@@ -583,354 +358,10 @@
       outputs = activation_fn(outputs)
     return utils.collect_named_outputs(outputs_collections,
                                        sc.original_name_scope, outputs)
->>>>>>> 48c433f4
 
 
 @add_arg_scope
 def batch_norm(
-<<<<<<< HEAD
-        inputs,
-        decay=0.999,
-        center=True,
-        scale=False,
-        epsilon=0.001,
-        activation_fn=None,
-        param_initializers=None,
-        updates_collections=ops.GraphKeys.UPDATE_OPS,
-        is_training=True,
-        reuse=None,
-        variables_collections=None,
-        outputs_collections=None,
-        trainable=True,
-        batch_weights=None,
-        fused=False,
-        data_format=DATA_FORMAT_NHWC,
-        scope=None):
-    """Adds a Batch Normalization layer from http://arxiv.org/abs/1502.03167.
-
-      "Batch Normalization: Accelerating Deep Network Training by Reducing
-      Internal Covariate Shift"
-
-      Sergey Ioffe, Christian Szegedy
-
-    Can be used as a normalizer function for conv2d and fully_connected.
-
-    Note: When is_training is True the moving_mean and moving_variance need to be
-    updated, by default the update_ops are placed in `tf.GraphKeys.UPDATE_OPS` so
-    they need to be added as a dependency to the `train_op`, example:
-
-      update_ops = tf.get_collection(tf.GraphKeys.UPDATE_OPS)
-      if update_ops:
-        updates = tf.group(*update_ops)
-        total_loss = control_flow_ops.with_dependencies([updates], total_loss)
-
-    One can set updates_collections=None to force the updates in place, but that
-    can have speed penalty, specially in distributed settings.
-
-    Args:
-      inputs: a tensor with 2 or more dimensions, where the first dimension has
-        `batch_size`. The normalization is over all but the last dimension if
-        `data_format` is `NHWC` and the second dimension if `data_format` is
-        `NCHW`.
-      decay: decay for the moving average. Reasonable values for `decay` are close 
-        to 1.0, typically in the multiple-nines range: 0.999, 0.99, 0.9, etc. Lower 
-        `decay` value (recommend trying `decay`=0.9) if model experiences reasonably 
-        good training performance but poor validation and/or test performance.
-      center: If True, subtract `beta`. If False, `beta` is ignored.
-      scale: If True, multiply by `gamma`. If False, `gamma` is
-        not used. When the next layer is linear (also e.g. `nn.relu`), this can be
-        disabled since the scaling can be done by the next layer.
-      epsilon: small float added to variance to avoid dividing by zero.
-      activation_fn: activation function, default set to None to skip it and
-        maintain a linear activation.
-      param_initializers: optional initializers for beta, gamma, moving mean and
-        moving variance.
-      updates_collections: collections to collect the update ops for computation.
-        The updates_ops need to be executed with the train_op.
-        If None, a control dependency would be added to make sure the updates are
-        computed in place.
-      is_training: whether or not the layer is in training mode. In training mode
-        it would accumulate the statistics of the moments into `moving_mean` and
-        `moving_variance` using an exponential moving average with the given
-        `decay`. When it is not in training mode then it would use the values of
-        the `moving_mean` and the `moving_variance`.
-      reuse: whether or not the layer and its variables should be reused. To be
-        able to reuse the layer scope must be given.
-      variables_collections: optional collections for the variables.
-      outputs_collections: collections to add the outputs.
-      trainable: If `True` also add variables to the graph collection
-        `GraphKeys.TRAINABLE_VARIABLES` (see `tf.Variable`).
-      batch_weights: An optional tensor of shape `[batch_size]`,
-        containing a frequency weight for each batch item. If present,
-        then the batch normalization uses weighted mean and
-        variance. (This can be used to correct for bias in training
-        example selection.)
-      fused:  Use nn.fused_batch_norm if True, nn.batch_normalization otherwise.
-      data_format: A string. `NHWC` (default) and `NCHW` are supported.
-      scope: Optional scope for `variable_scope`.
-
-    Returns:
-      A `Tensor` representing the output of the operation.
-
-    Raises:
-      ValueError: if `batch_weights` is not None and `fused` is True.
-      ValueError: if `data_format` is neither `NHWC` nor `NCHW`.
-      ValueError: if the rank of `inputs` is undefined.
-      ValueError: if rank or channels dimension of `inputs` is undefined.
-    """
-    if fused:
-        if batch_weights is not None:
-            raise ValueError('Weighted mean and variance is not currently '
-                             'supported for fused batch norm.')
-        return _fused_batch_norm(
-            inputs,
-            decay=decay,
-            center=center,
-            scale=scale,
-            epsilon=epsilon,
-            activation_fn=activation_fn,
-            param_initializers=param_initializers,
-            updates_collections=updates_collections,
-            is_training=is_training,
-            reuse=reuse,
-            variables_collections=variables_collections,
-            outputs_collections=outputs_collections,
-            trainable=trainable,
-            data_format=data_format,
-            scope=scope)
-
-    if data_format not in (DATA_FORMAT_NCHW, DATA_FORMAT_NHWC):
-        raise ValueError('data_format has to be either NCHW or NHWC.')
-
-    layer_variable_getter = _build_variable_getter()
-    with variable_scope.variable_scope(
-            scope, 'BatchNorm', [inputs], reuse=reuse,
-            custom_getter=layer_variable_getter) as sc:
-        inputs = ops.convert_to_tensor(inputs)
-
-        # Determine whether we can use the core layer class.
-        if (batch_weights is None and
-                updates_collections is ops.GraphKeys.UPDATE_OPS):
-            # Use the core layer class.
-            axis = 1 if data_format == DATA_FORMAT_NCHW else -1
-            if not param_initializers:
-                param_initializers = {}
-            beta_initializer = param_initializers.get('beta',
-                                                      init_ops.zeros_initializer)
-            gamma_initializer = param_initializers.get('gamma',
-                                                       init_ops.ones_initializer())
-            moving_mean_initializer = param_initializers.get(
-                'moving_mean', init_ops.zeros_initializer)
-            moving_variance_initializer = param_initializers.get(
-                'moving_variance', init_ops.ones_initializer())
-            layer = normalization_layers.BatchNormalization(
-                axis=axis,
-                momentum=decay,
-                epsilon=epsilon,
-                center=center,
-                scale=scale,
-                beta_initializer=beta_initializer,
-                gamma_initializer=gamma_initializer,
-                moving_mean_initializer=moving_mean_initializer,
-                moving_variance_initializer=moving_variance_initializer,
-                trainable=trainable,
-                name=sc.name,
-                _scope=sc,
-                _reuse=reuse)
-            outputs = layer.apply(inputs, training=is_training)
-
-            # Add variables to collections.
-            _add_variable_to_collections(
-                layer.moving_mean, variables_collections, 'moving_mean')
-            _add_variable_to_collections(
-                layer.moving_variance, variables_collections, 'moving_variance')
-            if layer.beta:
-                _add_variable_to_collections(
-                    layer.beta, variables_collections, 'beta')
-            if layer.gamma:
-                _add_variable_to_collections(
-                    layer.beta, variables_collections, 'gamma')
-
-            if activation_fn is not None:
-                outputs = activation_fn(outputs)
-            return utils.collect_named_outputs(outputs_collections,
-                                               sc.original_name_scope, outputs)
-
-        # Not supported by layer class: batch_weights argument,
-        # and custom updates_collections. In that case, use the legacy BN
-        # implementation.
-        # Custom updates collections are not supported because the update logic
-        # is different in this case, in particular w.r.t. "forced updates" and
-        # update op reuse.
-        inputs_shape = inputs.get_shape()
-        inputs_rank = inputs_shape.ndims
-        if inputs_rank is None:
-            raise ValueError('Inputs %s has undefined rank.' % inputs.name)
-        dtype = inputs.dtype.base_dtype
-        if batch_weights is not None:
-            batch_weights = ops.convert_to_tensor(batch_weights)
-            inputs_shape[0:1].assert_is_compatible_with(
-                batch_weights.get_shape())
-            # Reshape batch weight values so they broadcast across inputs.
-            nshape = [-1] + [1 for _ in range(inputs_rank - 1)]
-            batch_weights = array_ops.reshape(batch_weights, nshape)
-
-        if data_format == DATA_FORMAT_NCHW:
-            moments_axes = [0] + list(range(2, inputs_rank))
-            params_shape = inputs_shape[1:2]
-            # For NCHW format, rather than relying on implicit broadcasting, we
-            # explicitly reshape the params to params_shape_broadcast when computing
-            # the moments and the batch normalization.
-            params_shape_broadcast = list(
-                [1, inputs_shape[1].value] + [1 for _ in range(2, inputs_rank)])
-        else:
-            moments_axes = list(range(inputs_rank - 1))
-            params_shape = inputs_shape[-1:]
-            params_shape_broadcast = None
-        if not params_shape.is_fully_defined():
-            raise ValueError('Inputs %s has undefined channels dimension %s.' % (
-                inputs.name, params_shape))
-
-        # Allocate parameters for the beta and gamma of the normalization.
-        beta, gamma = None, None
-        if not param_initializers:
-            param_initializers = {}
-        if center:
-            beta_collections = utils.get_variable_collections(variables_collections,
-                                                              'beta')
-            beta_initializer = param_initializers.get('beta',
-                                                      init_ops.zeros_initializer)
-            beta = variables.model_variable('beta',
-                                            shape=params_shape,
-                                            dtype=dtype,
-                                            initializer=beta_initializer,
-                                            collections=beta_collections,
-                                            trainable=trainable)
-        if scale:
-            gamma_collections = utils.get_variable_collections(variables_collections,
-                                                               'gamma')
-            gamma_initializer = param_initializers.get('gamma',
-                                                       init_ops.ones_initializer())
-            gamma = variables.model_variable('gamma',
-                                             shape=params_shape,
-                                             dtype=dtype,
-                                             initializer=gamma_initializer,
-                                             collections=gamma_collections,
-                                             trainable=trainable)
-
-        # Create moving_mean and moving_variance variables and add them to the
-        # appropiate collections. We disable variable partitioning while creating
-        # them, because assign_moving_average is not yet supported for partitioned
-        # variables.
-        partitioner = variable_scope.get_variable_scope().partitioner
-        try:
-            variable_scope.get_variable_scope().set_partitioner(None)
-            moving_mean_collections = utils.get_variable_collections(
-                variables_collections, 'moving_mean')
-            moving_mean_initializer = param_initializers.get(
-                'moving_mean', init_ops.zeros_initializer)
-            moving_mean = variables.model_variable(
-                'moving_mean',
-                shape=params_shape,
-                dtype=dtype,
-                initializer=moving_mean_initializer,
-                trainable=False,
-                collections=moving_mean_collections)
-            moving_variance_collections = utils.get_variable_collections(
-                variables_collections, 'moving_variance')
-            moving_variance_initializer = param_initializers.get(
-                'moving_variance', init_ops.ones_initializer())
-            moving_variance = variables.model_variable(
-                'moving_variance',
-                shape=params_shape,
-                dtype=dtype,
-                initializer=moving_variance_initializer,
-                trainable=False,
-                collections=moving_variance_collections)
-        finally:
-            variable_scope.get_variable_scope().set_partitioner(partitioner)
-
-        # If `is_training` doesn't have a constant value, because it is a `Tensor`,
-        # a `Variable` or `Placeholder` then is_training_value will be None and
-        # `needs_moments` will be true.
-        is_training_value = utils.constant_value(is_training)
-        need_moments = is_training_value is None or is_training_value
-        if need_moments:
-            # Calculate the moments based on the individual batch.
-            if batch_weights is None:
-                # Use a copy of moving_mean as a shift to compute more reliable
-                # moments.
-                shift = math_ops.add(moving_mean, 0)
-                if data_format == DATA_FORMAT_NCHW:
-                    shift = array_ops.reshape(shift, params_shape_broadcast)
-                    mean, variance = nn.moments(inputs, moments_axes, shift=shift,
-                                                keep_dims=True)
-                    mean = array_ops.reshape(mean, [-1])
-                    variance = array_ops.reshape(variance, [-1])
-                else:
-                    mean, variance = nn.moments(
-                        inputs, moments_axes, shift=shift)
-            else:
-                if data_format == DATA_FORMAT_NCHW:
-                    mean, variance = nn.weighted_moments(inputs, moments_axes,
-                                                         batch_weights, keep_dims=True)
-                    mean = array_ops.reshape(mean, [-1])
-                    variance = array_ops.reshape(variance, [-1])
-                else:
-                    mean, variance = nn.weighted_moments(inputs, moments_axes,
-                                                         batch_weights)
-
-            moving_vars_fn = lambda: (moving_mean, moving_variance)
-            if updates_collections is None:
-                def _force_updates():
-                    """Internal function forces updates moving_vars if is_training."""
-                    update_moving_mean = moving_averages.assign_moving_average(
-                        moving_mean, mean, decay, zero_debias=False)
-                    update_moving_variance = moving_averages.assign_moving_average(
-                        moving_variance, variance, decay, zero_debias=False)
-                    with ops.control_dependencies([update_moving_mean,
-                                                   update_moving_variance]):
-                        return array_ops.identity(mean), array_ops.identity(variance)
-                mean, variance = utils.smart_cond(is_training,
-                                                  _force_updates,
-                                                  moving_vars_fn)
-            else:
-                def _delay_updates():
-                    """Internal function that delay updates moving_vars if is_training."""
-                    update_moving_mean = moving_averages.assign_moving_average(
-                        moving_mean, mean, decay, zero_debias=False)
-                    update_moving_variance = moving_averages.assign_moving_average(
-                        moving_variance, variance, decay, zero_debias=False)
-                    return update_moving_mean, update_moving_variance
-
-                update_mean, update_variance = utils.smart_cond(is_training,
-                                                                _delay_updates,
-                                                                moving_vars_fn)
-                ops.add_to_collections(updates_collections, update_mean)
-                ops.add_to_collections(updates_collections, update_variance)
-                # Use computed moments during training and moving_vars
-                # otherwise.
-                vars_fn = lambda: (mean, variance)
-                mean, variance = utils.smart_cond(
-                    is_training, vars_fn, moving_vars_fn)
-        else:
-            mean, variance = moving_mean, moving_variance
-        if data_format == DATA_FORMAT_NCHW:
-            mean = array_ops.reshape(mean, params_shape_broadcast)
-            variance = array_ops.reshape(variance, params_shape_broadcast)
-            beta = array_ops.reshape(beta, params_shape_broadcast)
-            if gamma is not None:
-                gamma = array_ops.reshape(gamma, params_shape_broadcast)
-
-        # Compute batch_normalization.
-        outputs = nn.batch_normalization(inputs, mean, variance, beta, gamma,
-                                         epsilon)
-        outputs.set_shape(inputs_shape)
-        if activation_fn is not None:
-            outputs = activation_fn(outputs)
-        return utils.collect_named_outputs(outputs_collections,
-                                           sc.original_name_scope, outputs)
-=======
     inputs,
     decay=0.999,
     center=True,
@@ -1268,7 +699,6 @@
       outputs = activation_fn(outputs)
     return utils.collect_named_outputs(outputs_collections,
                                        sc.original_name_scope, outputs)
->>>>>>> 48c433f4
 
 
 @add_arg_scope
@@ -1499,107 +929,6 @@
 
 @add_arg_scope
 def convolution2d_in_plane(
-<<<<<<< HEAD
-        inputs,
-        kernel_size,
-        stride=1,
-        padding='SAME',
-        activation_fn=nn.relu,
-        normalizer_fn=None,
-        normalizer_params=None,
-        weights_initializer=initializers.xavier_initializer(),
-        weights_regularizer=None,
-        biases_initializer=init_ops.zeros_initializer,
-        biases_regularizer=None,
-        reuse=None,
-        variables_collections=None,
-        outputs_collections=None,
-        trainable=True,
-        scope=None):
-    """Performs the same in-plane convolution to each channel independently.
-
-    This is useful for performing various simple channel-independent convolution
-    operations such as image gradients:
-
-      image = tf.constant(..., shape=(16, 240, 320, 3))
-      vert_gradients = layers.conv2d_in_plane(image,
-                                              kernel=[1, -1],
-                                              kernel_size=[2, 1])
-      horz_gradients = layers.conv2d_in_plane(image,
-                                              kernel=[1, -1],
-                                              kernel_size=[1, 2])
-
-    Args:
-      inputs: a 4-D tensor with dimensions [batch_size, height, width, channels].
-      kernel_size: a list of length 2 holding the [kernel_height, kernel_width] of
-        of the pooling. Can be an int if both values are the same.
-      stride: a list of length 2 `[stride_height, stride_width]`.
-        Can be an int if both strides are the same. Note that presently
-        both strides must have the same value.
-      padding: the padding type to use, either 'SAME' or 'VALID'.
-      activation_fn: activation function, set to None to skip it and maintain
-        a linear activation.
-      normalizer_fn: normalization function to use instead of `biases`. If
-        `normalizer_fn` is provided then `biases_initializer` and
-        `biases_regularizer` are ignored and `biases` are not created nor added.
-        default set to None for no normalizer function
-      normalizer_params: normalization function parameters.
-      weights_initializer: An initializer for the weights.
-      weights_regularizer: Optional regularizer for the weights.
-      biases_initializer: An initializer for the biases. If None skip biases.
-      biases_regularizer: Optional regularizer for the biases.
-      reuse: whether or not the layer and its variables should be reused. To be
-        able to reuse the layer scope must be given.
-      variables_collections: optional list of collections for all the variables or
-        a dictionary containing a different list of collection per variable.
-      outputs_collections: collection to add the outputs.
-      trainable: If `True` also add variables to the graph collection
-        `GraphKeys.TRAINABLE_VARIABLES` (see tf.Variable).
-      scope: Optional scope for `variable_scope`.
-
-    Returns:
-      A `Tensor` representing the output of the operation.
-    """
-    with variable_scope.variable_scope(
-            scope, 'ConvInPlane', [inputs], reuse=reuse) as sc:
-        dtype = inputs.dtype.base_dtype
-        kernel_h, kernel_w = utils.two_element_tuple(kernel_size)
-        stride_h, stride_w = utils.two_element_tuple(stride)
-        num_filters_in = utils.last_dimension(inputs.get_shape(), min_rank=4)
-        weights_shape = [kernel_h, kernel_w, 1, 1]
-        weights_collections = utils.get_variable_collections(
-            variables_collections, 'weights')
-        weights = variables.model_variable('weights',
-                                           shape=weights_shape,
-                                           dtype=dtype,
-                                           initializer=weights_initializer,
-                                           regularizer=weights_regularizer,
-                                           collections=weights_collections,
-                                           trainable=trainable)
-        depthwise_weights = array_ops.tile(weights, [1, 1, num_filters_in, 1])
-        outputs = nn.depthwise_conv2d(inputs, depthwise_weights,
-                                      [1, stride_h, stride_w, 1], padding)
-        if normalizer_fn is not None:
-            normalizer_params = normalizer_params or {}
-            outputs = normalizer_fn(outputs, **normalizer_params)
-        else:
-            if biases_initializer is not None:
-                biases_collections = utils.get_variable_collections(
-                    variables_collections, 'biases')
-                biases = variables.model_variable('biases',
-                                                  shape=[num_filters_in, ],
-                                                  dtype=dtype,
-                                                  initializer=biases_initializer,
-                                                  regularizer=biases_regularizer,
-                                                  collections=biases_collections,
-                                                  trainable=trainable)
-                outputs = nn.bias_add(outputs, biases)
-
-        if activation_fn is not None:
-            outputs = activation_fn(outputs)
-        return utils.collect_named_outputs(outputs_collections,
-                                           sc.original_name_scope, outputs)
-=======
     inputs,
     kernel_size,
     stride=1,
@@ -1699,124 +1028,10 @@
       outputs = activation_fn(outputs)
     return utils.collect_named_outputs(outputs_collections,
                                        sc.original_name_scope, outputs)
->>>>>>> 48c433f4
 
 
 @add_arg_scope
 def convolution2d_transpose(
-<<<<<<< HEAD
-        inputs,
-        num_outputs,
-        kernel_size,
-        stride=1,
-        padding='SAME',
-        data_format=DATA_FORMAT_NHWC,
-        activation_fn=nn.relu,
-        normalizer_fn=None,
-        normalizer_params=None,
-        weights_initializer=initializers.xavier_initializer(),
-        weights_regularizer=None,
-        biases_initializer=init_ops.zeros_initializer,
-        biases_regularizer=None,
-        reuse=None,
-        variables_collections=None,
-        outputs_collections=None,
-        trainable=True,
-        scope=None):
-    """Adds a convolution2d_transpose with an optional batch normalization layer.
-
-    The function creates a variable called `weights`, representing the
-    kernel, that is convolved with the input. If `batch_norm_params` is `None`, a
-    second variable called 'biases' is added to the result of the operation.
-
-    Args:
-      inputs: A 4-D `Tensor` of type `float` and shape
-        `[batch, height, width, in_channels]` for `NHWC` data format or
-        `[batch, in_channels, height, width]` for `NCHW` data format.
-      num_outputs: integer, the number of output filters.
-      kernel_size: a list of length 2 holding the [kernel_height, kernel_width] of
-        of the filters. Can be an int if both values are the same.
-      stride: a list of length 2: [stride_height, stride_width].
-        Can be an int if both strides are the same.  Note that presently
-        both strides must have the same value.
-      padding: one of 'VALID' or 'SAME'.
-      data_format: A string. `NHWC` (default) and `NCHW` are supported.
-      activation_fn: activation function, set to None to skip it and maintain
-        a linear activation.
-      normalizer_fn: normalization function to use instead of `biases`. If
-        `normalizer_fn` is provided then `biases_initializer` and
-        `biases_regularizer` are ignored and `biases` are not created nor added.
-        default set to None for no normalizer function
-      normalizer_params: normalization function parameters.
-      weights_initializer: An initializer for the weights.
-      weights_regularizer: Optional regularizer for the weights.
-      biases_initializer: An initializer for the biases. If None skip biases.
-      biases_regularizer: Optional regularizer for the biases.
-      reuse: whether or not the layer and its variables should be reused. To be
-        able to reuse the layer scope must be given.
-      variables_collections: optional list of collections for all the variables or
-        a dictionary containing a different list of collection per variable.
-      outputs_collections: collection to add the outputs.
-      trainable: whether or not the variables should be trainable or not.
-      scope: Optional scope for variable_scope.
-
-    Returns:
-      a tensor representing the output of the operation.
-
-    Raises:
-      ValueError: if 'kernel_size' is not a list of length 2.
-      ValueError: if `data_format` is neither `NHWC` nor `NCHW`.
-      ValueError: if `C` dimension of `inputs` is None.
-    """
-    layer_variable_getter = _build_variable_getter(
-        {'bias': 'biases', 'kernel': 'weights'})
-
-    with variable_scope.variable_scope(
-            scope, 'Conv2d_transpose', [inputs], reuse=reuse,
-            custom_getter=layer_variable_getter) as sc:
-        if data_format not in (DATA_FORMAT_NCHW, DATA_FORMAT_NHWC):
-            raise ValueError('data_format has to be either NCHW or NHWC.')
-
-        inputs = ops.convert_to_tensor(inputs)
-
-        df = ('channels_first' if data_format and data_format.startswith('NC')
-              else 'channels_last')
-        layer = convolutional_layers.Convolution2DTranspose(
-            filters=num_outputs,
-            kernel_size=kernel_size,
-            strides=stride,
-            padding=padding,
-            data_format=df,
-            activation=None,
-            use_bias=not normalizer_fn and biases_initializer,
-            kernel_initializer=weights_initializer,
-            bias_initializer=biases_initializer,
-            kernel_regularizer=weights_regularizer,
-            bias_regularizer=biases_regularizer,
-            activity_regularizer=None,
-            trainable=trainable,
-            name=sc.name,
-            dtype=inputs.dtype.base_dtype,
-            _scope=sc,
-            _reuse=reuse)
-        outputs = layer.apply(inputs)
-
-        # Add variables to collections.
-        _add_variable_to_collections(
-            layer.kernel, variables_collections, 'weights')
-        if layer.bias:
-            _add_variable_to_collections(
-                layer.bias, variables_collections, 'biases')
-
-        if normalizer_fn is not None:
-            normalizer_params = normalizer_params or {}
-            outputs = normalizer_fn(outputs, **normalizer_params)
-
-        if activation_fn is not None:
-            outputs = activation_fn(outputs)
-        return utils.collect_named_outputs(outputs_collections,
-                                           sc.original_name_scope, outputs)
-=======
     inputs,
     num_outputs,
     kernel_size,
@@ -1926,7 +1141,6 @@
       outputs = activation_fn(outputs)
     return utils.collect_named_outputs(outputs_collections,
                                        sc.original_name_scope, outputs)
->>>>>>> 48c433f4
 
 
 @add_arg_scope
@@ -1973,71 +1187,6 @@
 def flatten(inputs,
             outputs_collections=None,
             scope=None):
-<<<<<<< HEAD
-    """Flattens the input while maintaining the batch_size.
-
-      Assumes that the first dimension represents the batch.
-
-    Args:
-      inputs: a tensor of size [batch_size, ...].
-      outputs_collections: collection to add the outputs.
-      scope: Optional scope for name_scope.
-
-    Returns:
-      a flattened tensor with shape [batch_size, k].
-    Raises:
-      ValueError: if inputs.shape is wrong.
-    """
-    with ops.name_scope(scope, 'Flatten', [inputs]) as sc:
-        inputs = ops.convert_to_tensor(inputs)
-        inputs_shape = inputs.get_shape()
-        inputs_rank = inputs_shape.ndims
-        if (inputs_rank is None) or (inputs_rank < 2):
-            raise ValueError('Inputs must have a least 2 dimensions.')
-        dims = inputs_shape[1:]
-        if not dims.is_fully_defined():
-            raise ValueError('Inputs 2nd dimension must be defined.')
-        k = dims.num_elements()
-        outputs = array_ops.reshape(inputs, [-1, k])
-        return utils.collect_named_outputs(outputs_collections, sc, outputs)
-
-
-def _sparse_inner_flatten(inputs, new_rank):
-    """Helper function for `inner_flatten`."""
-    outer_dimensions = inputs.shape[:new_rank - 1]
-    inner_dimensions = inputs.shape[new_rank - 1:]
-    new_shape = array_ops.concat(0, (outer_dimensions,
-                                     [math_ops.reduce_prod(inner_dimensions)]))
-    flattened = sparse_ops.sparse_reshape(inputs, new_shape)
-    return flattened
-
-
-def _dense_inner_flatten(inputs, new_rank):
-    """Helper function for `inner_flatten`."""
-    rank_assertion = check_ops.assert_rank_at_least(
-        inputs, new_rank, message='inputs has rank less than new_rank')
-    with ops.control_dependencies([rank_assertion]):
-        outer_dimensions = array_ops.strided_slice(
-            array_ops.shape(inputs), [0], [new_rank - 1])
-        new_shape = array_ops.concat(0, (outer_dimensions, [-1]))
-        reshaped = array_ops.reshape(inputs, new_shape)
-
-    # if `new_rank` is an integer, try to calculate new shape.
-    if isinstance(new_rank, six.integer_types):
-        static_shape = inputs.get_shape()
-        if static_shape is not None and static_shape.dims is not None:
-            static_shape = static_shape.as_list()
-            static_outer_dims = static_shape[:new_rank - 1]
-            static_inner_dims = static_shape[new_rank - 1:]
-            flattened_dimension = 1
-            for inner_dim in static_inner_dims:
-                if inner_dim is None:
-                    flattened_dimension = None
-                    break
-                flattened_dimension *= inner_dim
-            reshaped.set_shape(static_outer_dims + [flattened_dimension])
-    return reshaped
-=======
   """Flattens the input while maintaining the batch_size.
 
     Assumes that the first dimension represents the batch.
@@ -2101,7 +1250,6 @@
         flattened_dimension *= inner_dim
       reshaped.set_shape(static_outer_dims + [flattened_dimension])
   return reshaped
->>>>>>> 48c433f4
 
 
 @add_arg_scope
@@ -2195,94 +1343,6 @@
                     outputs_collections=None,
                     trainable=True,
                     scope=None):
-<<<<<<< HEAD
-    """Adds a fully connected layer.
-
-    `fully_connected` creates a variable called `weights`, representing a fully
-    connected weight matrix, which is multiplied by the `inputs` to produce a
-    `Tensor` of hidden units. If a `normalizer_fn` is provided (such as
-    `batch_norm`), it is then applied. Otherwise, if `normalizer_fn` is
-    None and a `biases_initializer` is provided then a `biases` variable would be
-    created and added the hidden units. Finally, if `activation_fn` is not `None`,
-    it is applied to the hidden units as well.
-
-    Note: that if `inputs` have a rank greater than 2, then `inputs` is flattened
-    prior to the initial matrix multiply by `weights`.
-
-    Args:
-      inputs: A tensor of with at least rank 2 and value for the last dimension,
-        i.e. `[batch_size, depth]`, `[None, None, None, channels]`.
-      num_outputs: Integer or long, the number of output units in the layer.
-      activation_fn: activation function, set to None to skip it and maintain
-        a linear activation.
-      normalizer_fn: normalization function to use instead of `biases`. If
-        `normalizer_fn` is provided then `biases_initializer` and
-        `biases_regularizer` are ignored and `biases` are not created nor added.
-        default set to None for no normalizer function
-      normalizer_params: normalization function parameters.
-      weights_initializer: An initializer for the weights.
-      weights_regularizer: Optional regularizer for the weights.
-      biases_initializer: An initializer for the biases. If None skip biases.
-      biases_regularizer: Optional regularizer for the biases.
-      reuse: whether or not the layer and its variables should be reused. To be
-        able to reuse the layer scope must be given.
-      variables_collections: Optional list of collections for all the variables or
-        a dictionary containing a different list of collections per variable.
-      outputs_collections: collection to add the outputs.
-      trainable: If `True` also add variables to the graph collection
-        `GraphKeys.TRAINABLE_VARIABLES` (see tf.Variable).
-      scope: Optional scope for variable_scope.
-
-    Returns:
-       The tensor variable representing the result of the series of operations.
-
-    Raises:
-      ValueError: if x has rank less than 2 or if its last dimension is not set.
-    """
-    if not (isinstance(num_outputs, six.integer_types)):
-        raise ValueError(
-            'num_outputs should be int or long, got %s.', num_outputs)
-
-    layer_variable_getter = _build_variable_getter({'bias': 'biases'})
-
-    with variable_scope.variable_scope(
-            scope, 'fully_connected', [inputs],
-            reuse=reuse, custom_getter=layer_variable_getter) as sc:
-        inputs = ops.convert_to_tensor(inputs)
-        layer = core_layers.Dense(
-            units=num_outputs,
-            activation=None,
-            use_bias=not normalizer_fn and biases_initializer,
-            weights_initializer=weights_initializer,
-            bias_initializer=biases_initializer,
-            weights_regularizer=weights_regularizer,
-            bias_regularizer=biases_regularizer,
-            activity_regularizer=None,
-            trainable=trainable,
-            name=sc.name,
-            dtype=inputs.dtype.base_dtype,
-            _scope=sc,
-            _reuse=reuse)
-        outputs = layer.apply(inputs)
-
-        # Add variables to collections.
-        _add_variable_to_collections(layer.w, variables_collections, 'weights')
-        if layer.bias is not None:
-            _add_variable_to_collections(
-                layer.bias, variables_collections, 'biases')
-
-        # Apply normalizer function / layer.
-        if normalizer_fn is not None:
-            if not normalizer_params:
-                normalizer_params = {}
-            outputs = normalizer_fn(outputs, **normalizer_params)
-
-        if activation_fn is not None:
-            outputs = activation_fn(outputs)
-
-        return utils.collect_named_outputs(
-            outputs_collections, sc.original_name_scope, outputs)
-=======
   """Adds a fully connected layer.
 
   `fully_connected` creates a variable called `weights`, representing a fully
@@ -2367,7 +1427,6 @@
 
     return utils.collect_named_outputs(
         outputs_collections, sc.original_name_scope, outputs)
->>>>>>> 48c433f4
 
 
 @add_arg_scope
@@ -2380,85 +1439,85 @@
                outputs_collections=None,
                trainable=True,
                scope=None):
-<<<<<<< HEAD
-    """Adds a Layer Normalization layer from https://arxiv.org/abs/1607.06450.
-
-      "Layer Normalization"
-
-      Jimmy Lei Ba, Jamie Ryan Kiros, Geoffrey E. Hinton
-
-    Can be used as a normalizer function for conv2d and fully_connected.
-
-    Args:
-      inputs: a tensor with 2 or more dimensions. The normalization
-              occurs over all but the first dimension.
-      center: If True, subtract `beta`. If False, `beta` is ignored.
-      scale: If True, multiply by `gamma`. If False, `gamma` is
-        not used. When the next layer is linear (also e.g. `nn.relu`), this can be
-        disabled since the scaling can be done by the next layer.
-      activation_fn: activation function, default set to None to skip it and
-        maintain a linear activation.
-      reuse: whether or not the layer and its variables should be reused. To be
-        able to reuse the layer scope must be given.
-      variables_collections: optional collections for the variables.
-      outputs_collections: collections to add the outputs.
-      trainable: If `True` also add variables to the graph collection
-        `GraphKeys.TRAINABLE_VARIABLES` (see tf.Variable).
-      scope: Optional scope for `variable_scope`.
-
-    Returns:
-      A `Tensor` representing the output of the operation.
-
-    Raises:
-      ValueError: if rank or last dimension of `inputs` is undefined.
-    """
-    with variable_scope.variable_scope(scope, 'LayerNorm', [inputs],
-                                       reuse=reuse) as sc:
-        inputs = ops.convert_to_tensor(inputs)
-        inputs_shape = inputs.get_shape()
-        inputs_rank = inputs_shape.ndims
-        if inputs_rank is None:
-            raise ValueError('Inputs %s has undefined rank.' % inputs.name)
-        dtype = inputs.dtype.base_dtype
-        axis = list(range(1, inputs_rank))
-        params_shape = inputs_shape[-1:]
-        if not params_shape.is_fully_defined():
-            raise ValueError('Inputs %s has undefined last dimension %s.' % (
-                inputs.name, params_shape))
-        # Allocate parameters for the beta and gamma of the normalization.
-        beta, gamma = None, None
-        if center:
-            beta_collections = utils.get_variable_collections(variables_collections,
-                                                              'beta')
-            beta = variables.model_variable('beta',
-                                            shape=params_shape,
-                                            dtype=dtype,
-                                            initializer=init_ops.zeros_initializer,
-                                            collections=beta_collections,
-                                            trainable=trainable)
-        if scale:
-            gamma_collections = utils.get_variable_collections(variables_collections,
-                                                               'gamma')
-            gamma = variables.model_variable(
-                'gamma',
-                shape=params_shape,
-                dtype=dtype,
-                initializer=init_ops.ones_initializer(),
-                collections=gamma_collections,
-                trainable=trainable)
-        # Calculate the moments on the last axis (layer activations).
-        mean, variance = nn.moments(inputs, axis, keep_dims=True)
-        # Compute layer normalization using the batch_normalization function.
-        variance_epsilon = 1E-12
-        outputs = nn.batch_normalization(
-            inputs, mean, variance, beta, gamma, variance_epsilon)
-        outputs.set_shape(inputs_shape)
-        if activation_fn is not None:
-            outputs = activation_fn(outputs)
-        return utils.collect_named_outputs(outputs_collections,
-                                           sc.original_name_scope,
-                                           outputs)
-
+  """Adds a Layer Normalization layer from https://arxiv.org/abs/1607.06450.
+
+    "Layer Normalization"
+
+    Jimmy Lei Ba, Jamie Ryan Kiros, Geoffrey E. Hinton
+
+  Can be used as a normalizer function for conv2d and fully_connected.
+
+  Args:
+    inputs: a tensor with 2 or more dimensions. The normalization
+            occurs over all but the first dimension.
+    center: If True, add offset of `beta` to normalized tensor. If False, `beta`
+      is ignored.
+    scale: If True, multiply by `gamma`. If False, `gamma` is
+      not used. When the next layer is linear (also e.g. `nn.relu`), this can be
+      disabled since the scaling can be done by the next layer.
+    activation_fn: activation function, default set to None to skip it and
+      maintain a linear activation.
+    reuse: whether or not the layer and its variables should be reused. To be
+      able to reuse the layer scope must be given.
+    variables_collections: optional collections for the variables.
+    outputs_collections: collections to add the outputs.
+    trainable: If `True` also add variables to the graph collection
+      `GraphKeys.TRAINABLE_VARIABLES` (see tf.Variable).
+    scope: Optional scope for `variable_scope`.
+
+  Returns:
+    A `Tensor` representing the output of the operation.
+
+  Raises:
+    ValueError: if rank or last dimension of `inputs` is undefined.
+  """
+  with variable_scope.variable_scope(scope, 'LayerNorm', [inputs],
+                                     reuse=reuse) as sc:
+    inputs = ops.convert_to_tensor(inputs)
+    inputs_shape = inputs.get_shape()
+    inputs_rank = inputs_shape.ndims
+    if inputs_rank is None:
+      raise ValueError('Inputs %s has undefined rank.' % inputs.name)
+    dtype = inputs.dtype.base_dtype
+    axis = list(range(1, inputs_rank))
+    params_shape = inputs_shape[-1:]
+    if not params_shape.is_fully_defined():
+      raise ValueError('Inputs %s has undefined last dimension %s.' % (
+          inputs.name, params_shape))
+    # Allocate parameters for the beta and gamma of the normalization.
+    beta, gamma = None, None
+    if center:
+      beta_collections = utils.get_variable_collections(variables_collections,
+                                                        'beta')
+      beta = variables.model_variable(
+          'beta',
+          shape=params_shape,
+          dtype=dtype,
+          initializer=init_ops.zeros_initializer(),
+          collections=beta_collections,
+          trainable=trainable)
+    if scale:
+      gamma_collections = utils.get_variable_collections(variables_collections,
+                                                         'gamma')
+      gamma = variables.model_variable(
+          'gamma',
+          shape=params_shape,
+          dtype=dtype,
+          initializer=init_ops.ones_initializer(),
+          collections=gamma_collections,
+          trainable=trainable)
+    # Calculate the moments on the last axis (layer activations).
+    mean, variance = nn.moments(inputs, axis, keep_dims=True)
+    # Compute layer normalization using the batch_normalization function.
+    variance_epsilon = 1E-12
+    outputs = nn.batch_normalization(
+        inputs, mean, variance, beta, gamma, variance_epsilon)
+    outputs.set_shape(inputs_shape)
+    if activation_fn is not None:
+      outputs = activation_fn(outputs)
+    return utils.collect_named_outputs(outputs_collections,
+                                       sc.original_name_scope,
+                                       outputs)
 
 @add_arg_scope
 def layer_norm_fused(inputs,
@@ -2552,88 +1611,6 @@
         return utils.collect_named_outputs(outputs_collections,
                                            sc.original_name_scope,
                                            outputs)
-=======
-  """Adds a Layer Normalization layer from https://arxiv.org/abs/1607.06450.
-
-    "Layer Normalization"
-
-    Jimmy Lei Ba, Jamie Ryan Kiros, Geoffrey E. Hinton
-
-  Can be used as a normalizer function for conv2d and fully_connected.
-
-  Args:
-    inputs: a tensor with 2 or more dimensions. The normalization
-            occurs over all but the first dimension.
-    center: If True, add offset of `beta` to normalized tensor. If False, `beta`
-      is ignored.
-    scale: If True, multiply by `gamma`. If False, `gamma` is
-      not used. When the next layer is linear (also e.g. `nn.relu`), this can be
-      disabled since the scaling can be done by the next layer.
-    activation_fn: activation function, default set to None to skip it and
-      maintain a linear activation.
-    reuse: whether or not the layer and its variables should be reused. To be
-      able to reuse the layer scope must be given.
-    variables_collections: optional collections for the variables.
-    outputs_collections: collections to add the outputs.
-    trainable: If `True` also add variables to the graph collection
-      `GraphKeys.TRAINABLE_VARIABLES` (see tf.Variable).
-    scope: Optional scope for `variable_scope`.
-
-  Returns:
-    A `Tensor` representing the output of the operation.
-
-  Raises:
-    ValueError: if rank or last dimension of `inputs` is undefined.
-  """
-  with variable_scope.variable_scope(scope, 'LayerNorm', [inputs],
-                                     reuse=reuse) as sc:
-    inputs = ops.convert_to_tensor(inputs)
-    inputs_shape = inputs.get_shape()
-    inputs_rank = inputs_shape.ndims
-    if inputs_rank is None:
-      raise ValueError('Inputs %s has undefined rank.' % inputs.name)
-    dtype = inputs.dtype.base_dtype
-    axis = list(range(1, inputs_rank))
-    params_shape = inputs_shape[-1:]
-    if not params_shape.is_fully_defined():
-      raise ValueError('Inputs %s has undefined last dimension %s.' % (
-          inputs.name, params_shape))
-    # Allocate parameters for the beta and gamma of the normalization.
-    beta, gamma = None, None
-    if center:
-      beta_collections = utils.get_variable_collections(variables_collections,
-                                                        'beta')
-      beta = variables.model_variable(
-          'beta',
-          shape=params_shape,
-          dtype=dtype,
-          initializer=init_ops.zeros_initializer(),
-          collections=beta_collections,
-          trainable=trainable)
-    if scale:
-      gamma_collections = utils.get_variable_collections(variables_collections,
-                                                         'gamma')
-      gamma = variables.model_variable(
-          'gamma',
-          shape=params_shape,
-          dtype=dtype,
-          initializer=init_ops.ones_initializer(),
-          collections=gamma_collections,
-          trainable=trainable)
-    # Calculate the moments on the last axis (layer activations).
-    mean, variance = nn.moments(inputs, axis, keep_dims=True)
-    # Compute layer normalization using the batch_normalization function.
-    variance_epsilon = 1E-12
-    outputs = nn.batch_normalization(
-        inputs, mean, variance, beta, gamma, variance_epsilon)
-    outputs.set_shape(inputs_shape)
-    if activation_fn is not None:
-      outputs = activation_fn(outputs)
-    return utils.collect_named_outputs(outputs_collections,
-                                       sc.original_name_scope,
-                                       outputs)
->>>>>>> 48c433f4
-
 
 @add_arg_scope
 def max_pool2d(inputs,
@@ -2843,162 +1820,6 @@
 
 @add_arg_scope
 def separable_convolution2d(
-<<<<<<< HEAD
-        inputs,
-        num_outputs,
-        kernel_size,
-        depth_multiplier,
-        stride=1,
-        padding='SAME',
-        activation_fn=nn.relu,
-        normalizer_fn=None,
-        normalizer_params=None,
-        weights_initializer=initializers.xavier_initializer(),
-        weights_regularizer=None,
-        biases_initializer=init_ops.zeros_initializer,
-        biases_regularizer=None,
-        reuse=None,
-        variables_collections=None,
-        outputs_collections=None,
-        trainable=True,
-        scope=None):
-    """Adds a depth-separable 2D convolution with optional batch_norm layer.
-
-    This op first performs a depthwise convolution that acts separately on
-    channels, creating a variable called `depthwise_weights`. If `num_outputs`
-    is not None, it adds a pointwise convolution that mixes channels, creating a
-    variable called `pointwise_weights`. Then, if `batch_norm_params` is None,
-    it adds bias to the result, creating a variable called 'biases', otherwise
-    it adds a batch normalization layer. It finally applies an activation function
-    to produce the end result.
-
-    Args:
-      inputs: a tensor of size [batch_size, height, width, channels].
-      num_outputs: the number of pointwise convolution output filters. If is
-        None, then we skip the pointwise convolution stage.
-      kernel_size: a list of length 2: [kernel_height, kernel_width] of
-        of the filters. Can be an int if both values are the same.
-      depth_multiplier: the number of depthwise convolution output channels for
-        each input channel. The total number of depthwise convolution output
-        channels will be equal to `num_filters_in * depth_multiplier`.
-      stride: a list of length 2: [stride_height, stride_width], specifying the
-        depthwise convolution stride. Can be an int if both strides are the same.
-      padding: one of 'VALID' or 'SAME'.
-      activation_fn: activation function, set to None to skip it and maintain
-        a linear activation.
-      normalizer_fn: normalization function to use instead of `biases`. If
-        `normalizer_fn` is provided then `biases_initializer` and
-        `biases_regularizer` are ignored and `biases` are not created nor added.
-        default set to None for no normalizer function
-      normalizer_params: normalization function parameters.
-      weights_initializer: An initializer for the weights.
-      weights_regularizer: Optional regularizer for the weights.
-      biases_initializer: An initializer for the biases. If None skip biases.
-      biases_regularizer: Optional regularizer for the biases.
-      reuse: whether or not the layer and its variables should be reused. To be
-        able to reuse the layer scope must be given.
-      variables_collections: optional list of collections for all the variables or
-        a dictionay containing a different list of collection per variable.
-      outputs_collections: collection to add the outputs.
-      trainable: whether or not the variables should be trainable or not.
-      scope: Optional scope for variable_scope.
-
-    Returns:
-      A `Tensor` representing the output of the operation.
-    """
-    layer_variable_getter = _build_variable_getter(
-        {'bias': 'biases',
-         'depthwise_kernel': 'depthwise_weights',
-         'pointwise_kernel': 'pointwise_weights'})
-
-    with variable_scope.variable_scope(
-            scope, 'SeparableConv2d', [inputs], reuse=reuse,
-            custom_getter=layer_variable_getter) as sc:
-        inputs = ops.convert_to_tensor(inputs)
-
-        if num_outputs is not None:
-            # Apply separable conv using the SeparableConvolution2D layer.
-            layer = convolutional_layers.SeparableConvolution2D(
-                filters=num_outputs,
-                kernel_size=kernel_size,
-                strides=stride,
-                padding=padding,
-                data_format='channels_last',
-                activation=None,
-                depth_multiplier=depth_multiplier,
-                use_bias=not normalizer_fn and biases_initializer,
-                depthwise_initializer=weights_initializer,
-                pointwise_initializer=weights_initializer,
-                bias_initializer=biases_initializer,
-                depthwise_regularizer=weights_regularizer,
-                pointwise_regularizer=weights_regularizer,
-                bias_regularizer=biases_regularizer,
-                activity_regularizer=None,
-                trainable=trainable,
-                name=sc.name,
-                dtype=inputs.dtype.base_dtype,
-                _scope=sc,
-                _reuse=reuse)
-            outputs = layer.apply(inputs)
-
-            # Add variables to collections.
-            _add_variable_to_collections(layer.depthwise_kernel,
-                                         variables_collections, 'weights')
-            _add_variable_to_collections(layer.pointwise_kernel,
-                                         variables_collections, 'weights')
-            if layer.bias:
-                _add_variable_to_collections(layer.bias,
-                                             variables_collections, 'biases')
-
-            if normalizer_fn is not None:
-                normalizer_params = normalizer_params or {}
-                outputs = normalizer_fn(outputs, **normalizer_params)
-        else:
-            # Actually apply depthwise conv instead of separable conv.
-            dtype = inputs.dtype.base_dtype
-            kernel_h, kernel_w = utils.two_element_tuple(kernel_size)
-            stride_h, stride_w = utils.two_element_tuple(stride)
-            num_filters_in = utils.last_dimension(
-                inputs.get_shape(), min_rank=4)
-            weights_collections = utils.get_variable_collections(
-                variables_collections, 'weights')
-
-            depthwise_shape = [kernel_h, kernel_w,
-                               num_filters_in, depth_multiplier]
-            depthwise_weights = variables.model_variable(
-                'depthwise_weights',
-                shape=depthwise_shape,
-                dtype=dtype,
-                initializer=weights_initializer,
-                regularizer=weights_regularizer,
-                trainable=trainable,
-                collections=weights_collections)
-            strides = [1, stride_h, stride_w, 1]
-
-            outputs = nn.depthwise_conv2d(
-                inputs, depthwise_weights, strides, padding)
-            num_outputs = depth_multiplier * num_filters_in
-
-            if normalizer_fn is not None:
-                normalizer_params = normalizer_params or {}
-                outputs = normalizer_fn(outputs, **normalizer_params)
-            else:
-                if biases_initializer is not None:
-                    biases_collections = utils.get_variable_collections(
-                        variables_collections, 'biases')
-                    biases = variables.model_variable('biases',
-                                                      shape=[num_outputs, ],
-                                                      dtype=dtype,
-                                                      initializer=biases_initializer,
-                                                      regularizer=biases_regularizer,
-                                                      collections=biases_collections)
-                    outputs = nn.bias_add(outputs, biases)
-
-        if activation_fn is not None:
-            outputs = activation_fn(outputs)
-        return utils.collect_named_outputs(outputs_collections,
-                                           sc.original_name_scope, outputs)
-=======
     inputs,
     num_outputs,
     kernel_size,
@@ -3157,7 +1978,6 @@
       outputs = activation_fn(outputs)
     return utils.collect_named_outputs(outputs_collections,
                                        sc.original_name_scope, outputs)
->>>>>>> 48c433f4
 
 
 @add_arg_scope
@@ -3242,44 +2062,6 @@
 
 @add_arg_scope
 def unit_norm(inputs, dim, epsilon=1e-7, scope=None):
-<<<<<<< HEAD
-    """Normalizes the given input across the specified dimension to unit length.
-
-    Note that the rank of `input` must be known.
-
-    Args:
-      inputs: A `Tensor` of arbitrary size.
-      dim: The dimension along which the input is normalized.
-      epsilon: A small value to add to the inputs to avoid dividing by zero.
-      scope: Optional scope for variable_scope.
-
-    Returns:
-      The normalized `Tensor`.
-
-    Raises:
-      ValueError: If dim is smaller than the number of dimensions in 'inputs'.
-    """
-    with variable_scope.variable_scope(scope, 'UnitNorm', [inputs]):
-        if not inputs.get_shape():
-            raise ValueError('The input rank must be known.')
-        input_rank = len(inputs.get_shape().as_list())
-        if dim < 0 or dim >= input_rank:
-            raise ValueError(
-                'dim must be positive but smaller than the input rank.')
-
-        lengths = math_ops.sqrt(epsilon + math_ops.reduce_sum(
-            math_ops.square(inputs), dim, True))
-        multiples = []
-        if dim > 0:
-            multiples.append(array_ops.ones([dim], dtypes.int32))
-        multiples.append(
-            array_ops.strided_slice(array_ops.shape(inputs), [dim], [dim + 1]))
-        if dim < (input_rank - 1):
-            multiples.append(array_ops.ones(
-                [input_rank - 1 - dim], dtypes.int32))
-        multiples = array_ops.concat(0, multiples)
-        return math_ops.div(inputs, array_ops.tile(lengths, multiples))
-=======
   """Normalizes the given input across the specified dimension to unit length.
 
   Note that the rank of `input` must be known.
@@ -3315,7 +2097,6 @@
       multiples.append(array_ops.ones([input_rank - 1 - dim], dtypes.int32))
     multiples = array_ops.concat(multiples, 0)
     return math_ops.div(inputs, array_ops.tile(lengths, multiples))
->>>>>>> 48c433f4
 
 
 def legacy_fully_connected(x,
@@ -3330,126 +2111,6 @@
                            trainable=True,
                            weight_regularizer=None,
                            bias_regularizer=None):
-<<<<<<< HEAD
-    # pylint: disable=anomalous-backslash-in-string
-    r"""Adds the parameters for a fully connected layer and returns the output.
-
-    A fully connected layer is generally defined as a matrix multiply:
-    `y = f(w * x + b)` where `f` is given by `activation_fn`. If
-    `activation_fn` is `None`, the result of `y = w * x + b` is
-    returned.
-
-    If `x` has shape [\\\(\\text{dim}_0, \\text{dim}_1, ..., \\text{dim}_n\\\)]
-    with more than 2 dimensions (\\\(n > 1\\\)), then we repeat the matrix
-    multiply along the first dimensions. The result r is a tensor of shape
-    [\\\(\\text{dim}_0, ..., \\text{dim}_{n-1},\\\) `num_output_units`],
-    where \\\( r_{i_0, ..., i_{n-1}, k} =
-    \\sum_{0 \\leq j < \\text{dim}_n} x_{i_0, ... i_{n-1}, j} \cdot w_{j, k}\\\).
-    This is accomplished by reshaping `x` to 2-D
-    [\\\(\\text{dim}_0 \\cdot ... \\cdot \\text{dim}_{n-1}, \\text{dim}_n\\\)]
-    before the matrix multiply and afterwards reshaping it to
-    [\\\(\\text{dim}_0, ..., \\text{dim}_{n-1},\\\) `num_output_units`].
-
-    This op creates `w` and optionally `b`. Bias (`b`) can be disabled by setting
-    `bias_init` to `None`.
-
-    The variable creation is compatible with `tf.variable_scope` and so can be
-    reused with `tf.variable_scope` or `tf.make_template`.
-
-    Most of the details of variable creation can be controlled by specifying the
-    initializers (`weight_init` and `bias_init`) and in which collections to place
-    the created variables (`weight_collections` and `bias_collections`; note that
-    the variables are always added to the `VARIABLES` collection). The output of
-    the layer can be placed in custom collections using `output_collections`.
-    The collections arguments default to `WEIGHTS`, `BIASES` and `ACTIVATIONS`,
-    respectively.
-
-    A per layer regularization can be specified by setting `weight_regularizer`
-    and `bias_regularizer`, which are applied to the weights and biases
-    respectively, and whose output is added to the `REGULARIZATION_LOSSES`
-    collection.
-
-    Args:
-      x: The input `Tensor`.
-      num_output_units: The size of the output.
-      activation_fn: activation function, default set to None to skip it and
-        maintain a linear activation.
-      weight_init: An optional weight initialization, defaults to
-        `xavier_initializer`.
-      bias_init: An initializer for the bias, defaults to 0. Set to `None` in
-        order to disable bias.
-      name: The name for this operation is used to name operations and to find
-        variables. If specified it must be unique for this scope, otherwise a
-        unique name starting with "fully_connected" will be created.  See
-        `tf.variable_scope` for details.
-      weight_collections: List of graph collections to which weights are added.
-      bias_collections: List of graph collections to which biases are added.
-      output_collections: List of graph collections to which outputs are added.
-      trainable: If `True` also add variables to the graph collection
-        `GraphKeys.TRAINABLE_VARIABLES` (see tf.Variable).
-      weight_regularizer: A regularizer like the result of
-        `l1_regularizer` or `l2_regularizer`. Used for weights.
-      bias_regularizer: A regularizer like the result of
-        `l1_regularizer` or `l2_regularizer`. Used for biases.
-
-    Returns:
-      The output of the fully connected layer.
-
-    Raises:
-      ValueError: if x has rank less than 2 or if its last dimension is not set.
-    """
-    with variable_scope.variable_scope(name, 'fully_connected', [x]):
-        x = ops.convert_to_tensor(x)
-        dims = x.get_shape().dims
-        if dims is None:
-            raise ValueError('dims of x must be known but is None')
-        if len(dims) < 2:
-            raise ValueError(
-                'rank of x must be at least 2 not: %d' % len(dims))
-        num_input_units = dims[-1].value
-        if num_input_units is None:
-            raise ValueError('last dimension of x must be known but is None')
-        dtype = x.dtype.base_dtype
-
-        weight_collections = set(list(weight_collections or []) +
-                                 [ops.GraphKeys.GLOBAL_VARIABLES])
-        w = variable_scope.get_variable('weights',
-                                        shape=[num_input_units,
-                                               num_output_units],
-                                        dtype=dtype,
-                                        initializer=weight_init,
-                                        collections=weight_collections,
-                                        regularizer=weight_regularizer,
-                                        trainable=trainable)
-        x_2_dim = x if len(dims) <= 2 else array_ops.reshape(x,
-                                                             [-1, num_input_units])
-        y = standard_ops.matmul(x_2_dim, w)
-
-        if bias_init is not None:
-            bias_collections = set(list(bias_collections or []) +
-                                   [ops.GraphKeys.GLOBAL_VARIABLES])
-            b = variable_scope.get_variable('bias',
-                                            shape=[num_output_units],
-                                            dtype=dtype,
-                                            initializer=bias_init,
-                                            collections=bias_collections,
-                                            regularizer=bias_regularizer,
-                                            trainable=trainable)
-
-            y = nn.bias_add(y, b)
-
-        if len(dims) > 2:
-            out_shape = array_ops.unpack(array_ops.shape(x))
-            out_shape[-1] = num_output_units
-
-            y = array_ops.reshape(y, array_ops.pack(out_shape))
-
-            static_shape = x.get_shape().as_list()
-            static_shape[-1] = num_output_units
-            y.set_shape(static_shape)
-
-        return _apply_activation(y, activation_fn, output_collections)
-=======
   # pylint: disable=anomalous-backslash-in-string
   r"""Adds the parameters for a fully connected layer and returns the output.
 
@@ -3566,7 +2227,6 @@
       y.set_shape(static_shape)
 
     return _apply_activation(y, activation_fn, output_collections)
->>>>>>> 48c433f4
 
 
 # TODO(eiderm): Verify and fix autocomplete in colab (also relu6).
