# Copyright 2016 The TensorFlow Authors. All Rights Reserved.
#
# Licensed under the Apache License, Version 2.0 (the "License");
# you may not use this file except in compliance with the License.
# You may obtain a copy of the License at
#
#     http://www.apache.org/licenses/LICENSE-2.0
#
# Unless required by applicable law or agreed to in writing, software
# distributed under the License is distributed on an "AS IS" BASIS,
# WITHOUT WARRANTIES OR CONDITIONS OF ANY KIND, either express or implied.
# See the License for the specific language governing permissions and
# limitations under the License.
# ==============================================================================

"""TensorFlow interface for third-party optimizers."""

from __future__ import absolute_import
from __future__ import division
from __future__ import print_function

from tensorflow.python.framework import ops
from tensorflow.python.ops import array_ops
from tensorflow.python.ops import gradients
from tensorflow.python.ops import variables
from tensorflow.python.platform import tf_logging as logging


__all__ = ['ExternalOptimizerInterface', 'ScipyOptimizerInterface']


class ExternalOptimizerInterface(object):
  """Base class for interfaces with external optimization algorithms.

  Subclass this and implement `_minimize` in order to wrap a new optimization
  algorithm.

  `ExternalOptimizerInterface` should not be instantiated directly; instead use
  e.g. `ScipyOptimizerInterface`.

  @@__init__

  @@minimize
  """

  def __init__(self, loss, var_list=None, equalities=None, inequalities=None,
               **optimizer_kwargs):
    """Initialize a new interface instance.

    Args:
      loss: A scalar `Tensor` to be minimized.
      var_list: Optional list of `Variable` objects to update to minimize
        `loss`.  Defaults to the list of variables collected in the graph
        under the key `GraphKeys.TRAINABLE_VARIABLES`.
      equalities: Optional list of equality constraint scalar `Tensor`s to be
        held equal to zero.
      inequalities: Optional list of inequality constraint scalar `Tensor`s
        to be kept nonnegative.
      **optimizer_kwargs: Other subclass-specific keyword arguments.
    """
    self._loss = loss
    self._equalities = equalities or []
    self._inequalities = inequalities or []

    if var_list is None:
      self._vars = variables.trainable_variables()
    else:
      self._vars = list(var_list)

    self._update_placeholders = [array_ops.placeholder(var.dtype)
                                 for var in self._vars]
    self._var_updates = [var.assign(array_ops.reshape(placeholder,
                                                      _get_shape_tuple(var)))
                         for var, placeholder in
                         zip(self._vars, self._update_placeholders)]

    loss_grads = _compute_gradients(loss, self._vars)
    equalities_grads = [_compute_gradients(equality, self._vars)
                        for equality in self._equalities]
    inequalities_grads = [_compute_gradients(inequality, self._vars)
                          for inequality in self._inequalities]

    self.optimizer_kwargs = optimizer_kwargs

    self._packed_var = self._pack(self._vars)
    self._packed_loss_grad = self._pack(loss_grads)
    self._packed_equality_grads = [
        self._pack(equality_grads)
        for equality_grads in equalities_grads
    ]
    self._packed_inequality_grads = [
        self._pack(inequality_grads)
        for inequality_grads in inequalities_grads
    ]

    dims = [_prod(_get_shape_tuple(var)) for var in self._vars]
    accumulated_dims = list(_accumulate(dims))
    self._packing_slices = [
        slice(start, end) for start, end in zip(accumulated_dims[:-1],
                                                accumulated_dims[1:])]

<<<<<<< HEAD
  def minimize(self, session=None, feed_dict=None, fetches=None,
               step_callback=None, loss_callback=None, **run_kwargs):
=======
  def minimize(self,
               session=None,
               feed_dict=None,
               fetches=None,
               step_callback=None,
               loss_callback=None,
               **run_kwargs):
>>>>>>> 2a276a0e
    """Minimize a scalar `Tensor`.

    Variables subject to optimization are updated in-place at the end of
    optimization.

    Note that this method does *not* just return a minimization `Op`, unlike
    `Optimizer.minimize()`; instead it actually performs minimization by
    executing commands to control a `Session`.

    Args:
      session: A `Session` instance.
      feed_dict: A feed dict to be passed to calls to `session.run`.
      fetches: A list of `Tensor`s to fetch and supply to `loss_callback`
        as positional arguments.
      step_callback: A function to be called at each optimization step;
        arguments are the current values of all optimization variables
        flattened into a single vector.
      loss_callback: A function to be called every time the loss and gradients
        are computed, with evaluated fetches supplied as positional arguments.
<<<<<<< HEAD
      run_kwargs: kwargs to pass to `session.run`.
=======
      **run_kwargs: kwargs to pass to `session.run`.
>>>>>>> 2a276a0e
    """
    session = session or ops.get_default_session()
    feed_dict = feed_dict or {}
    fetches = fetches or []

    loss_callback = loss_callback or (lambda *fetches: None)
    step_callback = step_callback or (lambda xk: None)

    # Construct loss function and associated gradient.
    loss_grad_func = self._make_eval_func(
        [self._loss, self._packed_loss_grad],
        session, feed_dict, fetches, loss_callback)

    # Construct equality constraint functions and associated gradients.
    equality_funcs = self._make_eval_funcs(
        self._equalities, session, feed_dict, fetches)
    equality_grad_funcs = self._make_eval_funcs(
        self._packed_equality_grads, session, feed_dict, fetches)

    # Construct inequality constraint functions and associated gradients.
    inequality_funcs = self._make_eval_funcs(
        self._inequalities, session, feed_dict, fetches)
    inequality_grad_funcs = self._make_eval_funcs(
        self._packed_inequality_grads, session, feed_dict, fetches)

    # Get initial value from TF session.
    initial_packed_var_val = session.run(self._packed_var)

    # Perform minimization.
    packed_var_val = self._minimize(
        initial_val=initial_packed_var_val, loss_grad_func=loss_grad_func,
        equality_funcs=equality_funcs,
        equality_grad_funcs=equality_grad_funcs,
        inequality_funcs=inequality_funcs,
        inequality_grad_funcs=inequality_grad_funcs,
        step_callback=step_callback, optimizer_kwargs=self.optimizer_kwargs)
    var_vals = [packed_var_val[packing_slice]
                for packing_slice in self._packing_slices]

    # Set optimization variables to their new values.
<<<<<<< HEAD
    session.run(self._var_updates,
                feed_dict=dict(zip(self._update_placeholders, var_vals)),
                **run_kwargs)
=======
    session.run(
        self._var_updates,
        feed_dict=dict(zip(self._update_placeholders, var_vals)),
        **run_kwargs)
>>>>>>> 2a276a0e

  def _minimize(self, initial_val, loss_grad_func, equality_funcs,
                equality_grad_funcs, inequality_funcs, inequality_grad_funcs,
                step_callback, optimizer_kwargs):
    """Wrapper for a particular optimization algorithm implementation.

    It would be appropriate for a subclass implementation of this method to
    raise `NotImplementedError` if unsupported arguments are passed: e.g. if an
    algorithm does not support constraints but `len(equality_funcs) > 0`.

    Args:
      initial_val: A NumPy vector of initial values.
      loss_grad_func: A function accepting a NumPy packed variable vector and
        returning two outputs, a loss value and the gradient of that loss with
        respect to the packed variable vector.
      equality_funcs: A list of functions each of which specifies a scalar
        quantity that an optimizer should hold exactly zero.
      equality_grad_funcs: A list of gradients of equality_funcs.
      inequality_funcs: A list of functions each of which specifies a scalar
        quantity that an optimizer should hold >= 0.
      inequality_grad_funcs: A list of gradients of inequality_funcs.
      step_callback: A callback function to execute at each optimization step,
        supplied with the current value of the packed variable vector.
      optimizer_kwargs: Other key-value arguments available to the optimizer.

    Returns:
      The optimal variable vector as a NumPy vector.
    """
    raise NotImplementedError(
        'To use ExternalOptimizerInterface, subclass from it and implement '
        'the _minimize() method.')

  @classmethod
  def _pack(cls, tensors):
    """Pack a list of `Tensor`s into a single, flattened, rank-1 `Tensor`."""
    if not tensors:
      return None
    elif len(tensors) == 1:
      return array_ops.reshape(tensors[0], [-1])
    else:
      flattened = [array_ops.reshape(tensor, [-1]) for tensor in tensors]
      return array_ops.concat(flattened, 0)

  def _make_eval_func(self, tensors, session, feed_dict, fetches,
                      callback=None):
    """Construct a function that evaluates a `Tensor` or list of `Tensor`s."""
    if not isinstance(tensors, list):
      tensors = [tensors]
    num_tensors = len(tensors)

    def eval_func(x):
      """Function to evaluate a `Tensor`."""
      augmented_feed_dict = {
          var: x[packing_slice].reshape(_get_shape_tuple(var))
          for var, packing_slice in zip(self._vars, self._packing_slices)
      }
      augmented_feed_dict.update(feed_dict)
      augmented_fetches = tensors + fetches

      augmented_fetch_vals = session.run(
          augmented_fetches, feed_dict=augmented_feed_dict)

      if callable(callback):
        callback(*augmented_fetch_vals[num_tensors:])

      return augmented_fetch_vals[:num_tensors]

    return eval_func

  def _make_eval_funcs(self, tensors, session, feed_dict, fetches,
                       callback=None):
    return [
        self._make_eval_func(tensor, session, feed_dict, fetches, callback)
        for tensor in tensors
    ]


class ScipyOptimizerInterface(ExternalOptimizerInterface):
  """Wrapper allowing `scipy.optimize.minimize` to operate a `tf.Session`.

  Example:

  ```python
  vector = tf.Variable([7., 7.], 'vector')

  # Make vector norm as small as possible.
  loss = tf.reduce_sum(tf.square(vector))

  optimizer = ScipyOptimizerInterface(loss, options={'maxiter': 100})

  with tf.Session() as session:
    optimizer.minimize(session)

  # The value of vector should now be [0., 0.].
  ```

  Example with constraints:

  ```python
  vector = tf.Variable([7., 7.], 'vector')

  # Make vector norm as small as possible.
  loss = tf.reduce_sum(tf.square(vector))
  # Ensure the vector's y component is = 1.
  equalities = [vector[1] - 1.]
  # Ensure the vector's x component is >= 1.
  inequalities = [vector[0] - 1.]

  # Our default SciPy optimization algorithm, L-BFGS-B, does not support
  # general constraints. Thus we use SLSQP instead.
  optimizer = ScipyOptimizerInterface(
      loss, equalities=equalities, inequalities=inequalities, method='SLSQP')

  with tf.Session() as session:
    optimizer.minimize(session)

  # The value of vector should now be [1., 1.].
  ```
  """

  _DEFAULT_METHOD = 'L-BFGS-B'

  def _minimize(self, initial_val, loss_grad_func, equality_funcs,
                equality_grad_funcs, inequality_funcs, inequality_grad_funcs,
                step_callback, optimizer_kwargs):
    def loss_grad_func_wrapper(x):
      # SciPy's L-BFGS-B Fortran implementation requires gradients as doubles.
      loss, gradient = loss_grad_func(x)
      return loss, gradient.astype('float64')

    method = optimizer_kwargs.pop('method', self._DEFAULT_METHOD)

    constraints = []
    for func, grad_func in zip(equality_funcs, equality_grad_funcs):
      constraints.append({'type': 'eq', 'fun': func, 'jac': grad_func})
    for func, grad_func in zip(inequality_funcs, inequality_grad_funcs):
      constraints.append({'type': 'ineq', 'fun': func, 'jac': grad_func})

    minimize_args = [loss_grad_func_wrapper, initial_val]
    minimize_kwargs = {
        'jac': True,
        'callback': step_callback,
        'method': method,
        'constraints': constraints,
    }
    minimize_kwargs.update(optimizer_kwargs)
    if method == 'SLSQP':
      # SLSQP doesn't support step callbacks. Obviate associated warning
      # message.
      del minimize_kwargs['callback']

    import scipy.optimize  # pylint: disable=g-import-not-at-top
    result = scipy.optimize.minimize(*minimize_args, **minimize_kwargs)
    logging.info('Optimization terminated with:\n'
                 '  Message: %s\n'
                 '  Objective function value: %f\n'
                 '  Number of iterations: %d\n'
                 '  Number of functions evaluations: %d',
                 result.message, result.fun, result.nit, result.nfev)

    return result['x']


def _accumulate(list_):
  total = 0
  yield total
  for x in list_:
    total += x
    yield total


def _get_shape_tuple(tensor):
  return tuple(dim.value for dim in tensor.get_shape())


def _prod(array):
  prod = 1
  for value in array:
    prod *= value
  return prod


def _compute_gradients(tensor, var_list):
  grads = gradients.gradients(tensor, var_list)
  # tf.gradients sometimes returns `None` when it should return 0.
  return [grad if grad is not None else array_ops.zeros_like(var)
          for var, grad in zip(var_list, grads)]<|MERGE_RESOLUTION|>--- conflicted
+++ resolved
@@ -99,10 +99,6 @@
         slice(start, end) for start, end in zip(accumulated_dims[:-1],
                                                 accumulated_dims[1:])]
 
-<<<<<<< HEAD
-  def minimize(self, session=None, feed_dict=None, fetches=None,
-               step_callback=None, loss_callback=None, **run_kwargs):
-=======
   def minimize(self,
                session=None,
                feed_dict=None,
@@ -110,7 +106,6 @@
                step_callback=None,
                loss_callback=None,
                **run_kwargs):
->>>>>>> 2a276a0e
     """Minimize a scalar `Tensor`.
 
     Variables subject to optimization are updated in-place at the end of
@@ -130,11 +125,7 @@
         flattened into a single vector.
       loss_callback: A function to be called every time the loss and gradients
         are computed, with evaluated fetches supplied as positional arguments.
-<<<<<<< HEAD
-      run_kwargs: kwargs to pass to `session.run`.
-=======
       **run_kwargs: kwargs to pass to `session.run`.
->>>>>>> 2a276a0e
     """
     session = session or ops.get_default_session()
     feed_dict = feed_dict or {}
@@ -175,16 +166,10 @@
                 for packing_slice in self._packing_slices]
 
     # Set optimization variables to their new values.
-<<<<<<< HEAD
-    session.run(self._var_updates,
-                feed_dict=dict(zip(self._update_placeholders, var_vals)),
-                **run_kwargs)
-=======
     session.run(
         self._var_updates,
         feed_dict=dict(zip(self._update_placeholders, var_vals)),
         **run_kwargs)
->>>>>>> 2a276a0e
 
   def _minimize(self, initial_val, loss_grad_func, equality_funcs,
                 equality_grad_funcs, inequality_funcs, inequality_grad_funcs,
