--- conflicted
+++ resolved
@@ -26,11 +26,8 @@
 from tensorflow.python.ops import array_ops
 from tensorflow.python.ops import control_flow_ops
 from tensorflow.python.ops import while_v2
-<<<<<<< HEAD
-=======
 from tensorflow.python.tpu import xla
 from tensorflow.python.platform import tf_logging as logging
->>>>>>> e7a9f57e
 
 def while_loop(condition, body, inputs=None, infeed_queue=None,
                use_while_v1=True):
@@ -63,8 +60,6 @@
                                       x in inputs]
   input_types = [x.dtype for x in inputs]
   input_arity = len(inputs)
-<<<<<<< HEAD
-=======
   body_arg_error = xla.check_function_argument_count(
       body, input_arity, infeed_queue)
   if body_arg_error is not None:
@@ -96,7 +91,6 @@
           "condition needs %s. Note that infeed is not passed to the loop "
           "condition." % (input_arity, str(inputs),
                           condition_arg_error))
->>>>>>> e7a9f57e
 
   def condition_wrapper(*inputs):
     # Discards the dummy output added for arity-0 loops.
@@ -112,9 +106,6 @@
     if input_arity == 0:
       inputs = []
 
-<<<<<<< HEAD
-    outputs = body(*(inputs))
-=======
     # Runs `body` with the dequeue_ops appended.
     if infeed_queue:
       dequeue_ops = _convert_to_list(infeed_queue._dequeue())
@@ -126,7 +117,6 @@
       outputs = body(*(inputs), **dequeue_ops)
     else:
       outputs = body(*(inputs + dequeue_ops))
->>>>>>> e7a9f57e
 
     # If the computation only returned one value, make it a tuple.
     if not isinstance(outputs, (list, tuple)):
@@ -205,13 +195,6 @@
     ValueError: if there is a type error.
     ValueError: if infeed_queue is not None and it has not been dequeued.
   """
-<<<<<<< HEAD
-  def _convert_to_list(xs):
-    if not isinstance(xs, (list, tuple)):
-      return [xs]
-    else:
-      return list(xs)
-=======
   inputs = _convert_to_list(inputs)
   input_arity = len(inputs)
   body_arg_error = xla.check_function_argument_count(
@@ -229,7 +212,6 @@
           "infeed, but the computation needs %s." % (input_arity, str(
               inputs), infeed_queue.number_of_tuple_elements,
                                                     body_arg_error))
->>>>>>> e7a9f57e
 
   def cond(i, *args):
     del args
