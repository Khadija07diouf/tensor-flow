# Copyright 2015 The TensorFlow Authors. All Rights Reserved.
#
# Licensed under the Apache License, Version 2.0 (the "License");
# you may not use this file except in compliance with the License.
# You may obtain a copy of the License at
#
#     http://www.apache.org/licenses/LICENSE-2.0
#
# Unless required by applicable law or agreed to in writing, software
# distributed under the License is distributed on an "AS IS" BASIS,
# WITHOUT WARRANTIES OR CONDITIONS OF ANY KIND, either express or implied.
# See the License for the specific language governing permissions and
# limitations under the License.
# ==============================================================================
"""Tests for RNN cells."""

from __future__ import absolute_import
from __future__ import division
from __future__ import print_function

import functools

import numpy as np

# TODO(ebrevdo): Remove once _linear is fully deprecated.
# pylint: disable=protected-access

from tensorflow.contrib import rnn as contrib_rnn
from tensorflow.core.protobuf import config_pb2
from tensorflow.python.framework import constant_op
from tensorflow.python.framework import dtypes
from tensorflow.python.framework import ops
from tensorflow.python.framework import random_seed
from tensorflow.python.ops import array_ops
from tensorflow.python.ops import init_ops
from tensorflow.python.ops import math_ops
from tensorflow.python.ops import random_ops
from tensorflow.python.ops import rnn
from tensorflow.python.ops import rnn_cell_impl
from tensorflow.python.ops import variable_scope
from tensorflow.python.ops import variables as variables_lib
from tensorflow.python.platform import test
from tensorflow.python.framework import test_util


# pylint: enable=protected-access
linear = rnn_cell_impl._linear


class RNNCellTest(test.TestCase):

  def testLinear(self):
    with self.test_session() as sess:
      with variable_scope.variable_scope(
          "root", initializer=init_ops.constant_initializer(1.0)):
        x = array_ops.zeros([1, 2])
        l = linear([x], 2, False)
        sess.run([variables_lib.global_variables_initializer()])
        res = sess.run([l], {x.name: np.array([[1., 2.]])})
        self.assertAllClose(res[0], [[3.0, 3.0]])

        # Checks prevent you from accidentally creating a shared function.
        with self.assertRaises(ValueError):
          l1 = linear([x], 2, False)

        # But you can create a new one in a new scope and share the variables.
        with variable_scope.variable_scope("l1") as new_scope:
          l1 = linear([x], 2, False)
        with variable_scope.variable_scope(new_scope, reuse=True):
          linear([l1], 2, False)
        self.assertEqual(len(variables_lib.trainable_variables()), 2)

  def testBasicRNNCell(self):
    with self.test_session() as sess:
      with variable_scope.variable_scope(
          "root", initializer=init_ops.constant_initializer(0.5)):
        x = array_ops.zeros([1, 2])
        m = array_ops.zeros([1, 2])
        cell = rnn_cell_impl.BasicRNNCell(2)
        g, _ = cell(x, m)
        self.assertEqual([
            "root/basic_rnn_cell/%s:0" % rnn_cell_impl._WEIGHTS_VARIABLE_NAME,
            "root/basic_rnn_cell/%s:0" % rnn_cell_impl._BIAS_VARIABLE_NAME
        ], [v.name for v in cell.trainable_variables])
        self.assertFalse(cell.non_trainable_variables)
        sess.run([variables_lib.global_variables_initializer()])
        res = sess.run(
            [g], {x.name: np.array([[1., 1.]]),
                  m.name: np.array([[0.1, 0.1]])})
        self.assertEqual(res[0].shape, (1, 2))

  def testBasicRNNCellNotTrainable(self):
    with self.test_session() as sess:
      def not_trainable_getter(getter, *args, **kwargs):
        kwargs["trainable"] = False
        return getter(*args, **kwargs)

      with variable_scope.variable_scope(
          "root", initializer=init_ops.constant_initializer(0.5),
          custom_getter=not_trainable_getter):
        x = array_ops.zeros([1, 2])
        m = array_ops.zeros([1, 2])
        cell = rnn_cell_impl.BasicRNNCell(2)
        g, _ = cell(x, m)
        self.assertFalse(cell.trainable_variables)
        self.assertEqual([
            "root/basic_rnn_cell/%s:0" % rnn_cell_impl._WEIGHTS_VARIABLE_NAME,
            "root/basic_rnn_cell/%s:0" % rnn_cell_impl._BIAS_VARIABLE_NAME
        ], [v.name for v in cell.non_trainable_variables])
        sess.run([variables_lib.global_variables_initializer()])
        res = sess.run(
            [g], {x.name: np.array([[1., 1.]]),
                  m.name: np.array([[0.1, 0.1]])})
        self.assertEqual(res[0].shape, (1, 2))

  def testGRUCell(self):
    with self.test_session() as sess:
      with variable_scope.variable_scope(
          "root", initializer=init_ops.constant_initializer(0.5)):
        x = array_ops.zeros([1, 2])
        m = array_ops.zeros([1, 2])
        g, _ = rnn_cell_impl.GRUCell(2)(x, m)
        sess.run([variables_lib.global_variables_initializer()])
        res = sess.run(
            [g], {x.name: np.array([[1., 1.]]),
                  m.name: np.array([[0.1, 0.1]])})
        # Smoke test
        self.assertAllClose(res[0], [[0.175991, 0.175991]])
      with variable_scope.variable_scope(
          "other", initializer=init_ops.constant_initializer(0.5)):
        x = array_ops.zeros(
            [1, 3])  # Test GRUCell with input_size != num_units.
        m = array_ops.zeros([1, 2])
        g, _ = rnn_cell_impl.GRUCell(2)(x, m)
        sess.run([variables_lib.global_variables_initializer()])
        res = sess.run(
            [g],
            {x.name: np.array([[1., 1., 1.]]),
             m.name: np.array([[0.1, 0.1]])})
        # Smoke test
        self.assertAllClose(res[0], [[0.156736, 0.156736]])

  def testBasicLSTMCell(self):
    with self.test_session() as sess:
      with variable_scope.variable_scope(
          "root", initializer=init_ops.constant_initializer(0.5)):
        x = array_ops.zeros([1, 2])
        m = array_ops.zeros([1, 8])
        cell = rnn_cell_impl.MultiRNNCell(
            [
                rnn_cell_impl.BasicLSTMCell(2, state_is_tuple=False)
                for _ in range(2)
            ],
            state_is_tuple=False)
        g, out_m = cell(x, m)
        expected_variable_names = [
            "root/multi_rnn_cell/cell_0/basic_lstm_cell/%s:0" %
            rnn_cell_impl._WEIGHTS_VARIABLE_NAME,
            "root/multi_rnn_cell/cell_0/basic_lstm_cell/%s:0" %
            rnn_cell_impl._BIAS_VARIABLE_NAME,
            "root/multi_rnn_cell/cell_1/basic_lstm_cell/%s:0" %
            rnn_cell_impl._WEIGHTS_VARIABLE_NAME,
            "root/multi_rnn_cell/cell_1/basic_lstm_cell/%s:0" %
            rnn_cell_impl._BIAS_VARIABLE_NAME
        ]
        self.assertEqual(
            expected_variable_names, [v.name for v in cell.trainable_variables])
        self.assertFalse(cell.non_trainable_variables)
        sess.run([variables_lib.global_variables_initializer()])
        res = sess.run(
            [g, out_m],
            {x.name: np.array([[1., 1.]]),
             m.name: 0.1 * np.ones([1, 8])})
        self.assertEqual(len(res), 2)
        variables = variables_lib.global_variables()
        self.assertEqual(expected_variable_names, [v.name for v in variables])
        # The numbers in results were not calculated, this is just a smoke test.
        self.assertAllClose(res[0], [[0.24024698, 0.24024698]])
        expected_mem = np.array([[
            0.68967271, 0.68967271, 0.44848421, 0.44848421, 0.39897051,
            0.39897051, 0.24024698, 0.24024698
        ]])
        self.assertAllClose(res[1], expected_mem)
      with variable_scope.variable_scope(
          "other", initializer=init_ops.constant_initializer(0.5)):
        x = array_ops.zeros(
            [1, 3])  # Test BasicLSTMCell with input_size != num_units.
        m = array_ops.zeros([1, 4])
        g, out_m = rnn_cell_impl.BasicLSTMCell(2, state_is_tuple=False)(x, m)
        sess.run([variables_lib.global_variables_initializer()])
        res = sess.run(
            [g, out_m],
            {x.name: np.array([[1., 1., 1.]]),
             m.name: 0.1 * np.ones([1, 4])})
        self.assertEqual(len(res), 2)

  def testBasicLSTMCellDimension0Error(self):
    """Tests that dimension 0 in both(x and m) shape must be equal."""
    with self.test_session() as sess:
      with variable_scope.variable_scope(
          "root", initializer=init_ops.constant_initializer(0.5)):
        num_units = 2
        state_size = num_units * 2
        batch_size = 3
        input_size = 4
        x = array_ops.zeros([batch_size, input_size])
        m = array_ops.zeros([batch_size - 1, state_size])
        with self.assertRaises(ValueError):
          g, out_m = rnn_cell_impl.BasicLSTMCell(
              num_units, state_is_tuple=False)(x, m)
          sess.run([variables_lib.global_variables_initializer()])
          sess.run([g, out_m],
                   {x.name: 1 * np.ones([batch_size, input_size]),
                    m.name: 0.1 * np.ones([batch_size - 1, state_size])})

  def testBasicLSTMCellStateSizeError(self):
    """Tests that state_size must be num_units * 2."""
    with self.test_session() as sess:
      with variable_scope.variable_scope(
          "root", initializer=init_ops.constant_initializer(0.5)):
        num_units = 2
        state_size = num_units * 3  # state_size must be num_units * 2
        batch_size = 3
        input_size = 4
        x = array_ops.zeros([batch_size, input_size])
        m = array_ops.zeros([batch_size, state_size])
        with self.assertRaises(ValueError):
          g, out_m = rnn_cell_impl.BasicLSTMCell(
              num_units, state_is_tuple=False)(x, m)
          sess.run([variables_lib.global_variables_initializer()])
          sess.run([g, out_m],
                   {x.name: 1 * np.ones([batch_size, input_size]),
                    m.name: 0.1 * np.ones([batch_size, state_size])})

  def testBasicLSTMCellStateTupleType(self):
    with self.test_session():
      with variable_scope.variable_scope(
          "root", initializer=init_ops.constant_initializer(0.5)):
        x = array_ops.zeros([1, 2])
        m0 = (array_ops.zeros([1, 2]),) * 2
        m1 = (array_ops.zeros([1, 2]),) * 2
        cell = rnn_cell_impl.MultiRNNCell(
            [rnn_cell_impl.BasicLSTMCell(2) for _ in range(2)],
            state_is_tuple=True)
        self.assertTrue(isinstance(cell.state_size, tuple))
        self.assertTrue(
            isinstance(cell.state_size[0], rnn_cell_impl.LSTMStateTuple))
        self.assertTrue(
            isinstance(cell.state_size[1], rnn_cell_impl.LSTMStateTuple))

        # Pass in regular tuples
        _, (out_m0, out_m1) = cell(x, (m0, m1))
        self.assertTrue(isinstance(out_m0, rnn_cell_impl.LSTMStateTuple))
        self.assertTrue(isinstance(out_m1, rnn_cell_impl.LSTMStateTuple))

        # Pass in LSTMStateTuples
        variable_scope.get_variable_scope().reuse_variables()
        zero_state = cell.zero_state(1, dtypes.float32)
        self.assertTrue(isinstance(zero_state, tuple))
        self.assertTrue(isinstance(zero_state[0], rnn_cell_impl.LSTMStateTuple))
        self.assertTrue(isinstance(zero_state[1], rnn_cell_impl.LSTMStateTuple))
        _, (out_m0, out_m1) = cell(x, zero_state)
        self.assertTrue(isinstance(out_m0, rnn_cell_impl.LSTMStateTuple))
        self.assertTrue(isinstance(out_m1, rnn_cell_impl.LSTMStateTuple))

  def testBasicLSTMCellWithStateTuple(self):
    with self.test_session() as sess:
      with variable_scope.variable_scope(
          "root", initializer=init_ops.constant_initializer(0.5)):
        x = array_ops.zeros([1, 2])
        m0 = array_ops.zeros([1, 4])
        m1 = array_ops.zeros([1, 4])
        cell = rnn_cell_impl.MultiRNNCell(
            [
                rnn_cell_impl.BasicLSTMCell(2, state_is_tuple=False)
                for _ in range(2)
            ],
            state_is_tuple=True)
        g, (out_m0, out_m1) = cell(x, (m0, m1))
        sess.run([variables_lib.global_variables_initializer()])
        res = sess.run([g, out_m0, out_m1], {
            x.name: np.array([[1., 1.]]),
            m0.name: 0.1 * np.ones([1, 4]),
            m1.name: 0.1 * np.ones([1, 4])
        })
        self.assertEqual(len(res), 3)
        # The numbers in results were not calculated, this is just a smoke test.
        # Note, however, these values should match the original
        # version having state_is_tuple=False.
        self.assertAllClose(res[0], [[0.24024698, 0.24024698]])
        expected_mem0 = np.array(
            [[0.68967271, 0.68967271, 0.44848421, 0.44848421]])
        expected_mem1 = np.array(
            [[0.39897051, 0.39897051, 0.24024698, 0.24024698]])
        self.assertAllClose(res[1], expected_mem0)
        self.assertAllClose(res[2], expected_mem1)

  def testLSTMCell(self):
    with self.test_session() as sess:
      num_units = 8
      num_proj = 6
      state_size = num_units + num_proj
      batch_size = 3
      input_size = 2
      with variable_scope.variable_scope(
          "root", initializer=init_ops.constant_initializer(0.5)):
        x = array_ops.zeros([batch_size, input_size])
        m = array_ops.zeros([batch_size, state_size])
        cell = rnn_cell_impl.LSTMCell(
            num_units=num_units,
            num_proj=num_proj,
            forget_bias=1.0,
            state_is_tuple=False)
        output, state = cell(x, m)
        sess.run([variables_lib.global_variables_initializer()])
        res = sess.run([output, state], {
            x.name: np.array([[1., 1.], [2., 2.], [3., 3.]]),
            m.name: 0.1 * np.ones((batch_size, state_size))
        })
        self.assertEqual(len(res), 2)
        # The numbers in results were not calculated, this is mostly just a
        # smoke test.
        self.assertEqual(res[0].shape, (batch_size, num_proj))
        self.assertEqual(res[1].shape, (batch_size, state_size))
        # Different inputs so different outputs and states
        for i in range(1, batch_size):
          self.assertTrue(
              float(np.linalg.norm((res[0][0, :] - res[0][i, :]))) > 1e-6)
          self.assertTrue(
              float(np.linalg.norm((res[1][0, :] - res[1][i, :]))) > 1e-6)

  def testLSTMCellVariables(self):
    with self.test_session():
      num_units = 8
      num_proj = 6
      state_size = num_units + num_proj
      batch_size = 3
      input_size = 2
      with variable_scope.variable_scope(
          "root", initializer=init_ops.constant_initializer(0.5)):
        x = array_ops.zeros([batch_size, input_size])
        m = array_ops.zeros([batch_size, state_size])
        cell = rnn_cell_impl.LSTMCell(
            num_units=num_units,
            num_proj=num_proj,
            forget_bias=1.0,
            state_is_tuple=False)
        cell(x, m)  # Execute to create variables
      variables = variables_lib.global_variables()
      self.assertEquals(variables[0].op.name, "root/lstm_cell/kernel")
      self.assertEquals(variables[1].op.name, "root/lstm_cell/bias")
      self.assertEquals(variables[2].op.name,
                        "root/lstm_cell/projection/kernel")

  def testOutputProjectionWrapper(self):
    with self.test_session() as sess:
      with variable_scope.variable_scope(
          "root", initializer=init_ops.constant_initializer(0.5)):
        x = array_ops.zeros([1, 3])
        m = array_ops.zeros([1, 3])
        cell = contrib_rnn.OutputProjectionWrapper(rnn_cell_impl.GRUCell(3), 2)
        g, new_m = cell(x, m)
        sess.run([variables_lib.global_variables_initializer()])
        res = sess.run([g, new_m], {
            x.name: np.array([[1., 1., 1.]]),
            m.name: np.array([[0.1, 0.1, 0.1]])
        })
        self.assertEqual(res[1].shape, (1, 3))
        # The numbers in results were not calculated, this is just a smoke test.
        self.assertAllClose(res[0], [[0.231907, 0.231907]])

  def testInputProjectionWrapper(self):
    with self.test_session() as sess:
      with variable_scope.variable_scope(
          "root", initializer=init_ops.constant_initializer(0.5)):
        x = array_ops.zeros([1, 2])
        m = array_ops.zeros([1, 3])
        cell = contrib_rnn.InputProjectionWrapper(
            rnn_cell_impl.GRUCell(3), num_proj=3)
        g, new_m = cell(x, m)
        sess.run([variables_lib.global_variables_initializer()])
        res = sess.run(
            [g, new_m],
            {x.name: np.array([[1., 1.]]),
             m.name: np.array([[0.1, 0.1, 0.1]])})
        self.assertEqual(res[1].shape, (1, 3))
        # The numbers in results were not calculated, this is just a smoke test.
        self.assertAllClose(res[0], [[0.154605, 0.154605, 0.154605]])

  def testResidualWrapper(self):
    with self.test_session() as sess:
      with variable_scope.variable_scope(
          "root", initializer=init_ops.constant_initializer(0.5)):
        x = array_ops.zeros([1, 3])
        m = array_ops.zeros([1, 3])
        base_cell = rnn_cell_impl.GRUCell(3)
        g, m_new = base_cell(x, m)
        variable_scope.get_variable_scope().reuse_variables()
        g_res, m_new_res = rnn_cell_impl.ResidualWrapper(base_cell)(x, m)
        sess.run([variables_lib.global_variables_initializer()])
        res = sess.run([g, g_res, m_new, m_new_res], {
            x: np.array([[1., 1., 1.]]),
            m: np.array([[0.1, 0.1, 0.1]])
        })
        # Residual connections
        self.assertAllClose(res[1], res[0] + [1., 1., 1.])
        # States are left untouched
        self.assertAllClose(res[2], res[3])

  def testResidualWrapperWithSlice(self):
    with self.test_session() as sess:
      with variable_scope.variable_scope(
          "root", initializer=init_ops.constant_initializer(0.5)):
        x = array_ops.zeros([1, 5])
        m = array_ops.zeros([1, 3])
        base_cell = rnn_cell_impl.GRUCell(3)
        g, m_new = base_cell(x, m)
        variable_scope.get_variable_scope().reuse_variables()
        def residual_with_slice_fn(inp, out):
          inp_sliced = array_ops.slice(inp, [0, 0], [-1, 3])
          return inp_sliced + out
        g_res, m_new_res = rnn_cell_impl.ResidualWrapper(
            base_cell, residual_with_slice_fn)(x, m)
        sess.run([variables_lib.global_variables_initializer()])
        res_g, res_g_res, res_m_new, res_m_new_res = sess.run(
            [g, g_res, m_new, m_new_res], {
                x: np.array([[1., 1., 1., 1., 1.]]),
                m: np.array([[0.1, 0.1, 0.1]])
            })
        # Residual connections
        self.assertAllClose(res_g_res, res_g + [1., 1., 1.])
        # States are left untouched
        self.assertAllClose(res_m_new, res_m_new_res)

  def testDeviceWrapper(self):
    with variable_scope.variable_scope(
        "root", initializer=init_ops.constant_initializer(0.5)):
      x = array_ops.zeros([1, 3])
      m = array_ops.zeros([1, 3])
      cell = rnn_cell_impl.DeviceWrapper(rnn_cell_impl.GRUCell(3), "/cpu:14159")
      outputs, _ = cell(x, m)
      self.assertTrue("cpu:14159" in outputs.device.lower())

  def testDeviceWrapperDynamicExecutionNodesAreAllProperlyLocated(self):
    if not test.is_gpu_available():
      # Can't perform this test w/o a GPU
      return

    gpu_dev = test.gpu_device_name()
    with self.test_session(use_gpu=True) as sess:
      with variable_scope.variable_scope(
          "root", initializer=init_ops.constant_initializer(0.5)):
        x = array_ops.zeros([1, 1, 3])
<<<<<<< HEAD
        cell = rnn_cell_impl.DeviceWrapper(rnn_cell_impl.GRUCell(3), gpu_dev)
=======
        cell = rnn_cell_impl.DeviceWrapper(
            rnn_cell_impl.GRUCell(3), test_util.gpu_device_name())
>>>>>>> 4ff71909
        with ops.device("/cpu:0"):
          outputs, _ = rnn.dynamic_rnn(
              cell=cell, inputs=x, dtype=dtypes.float32)
        run_metadata = config_pb2.RunMetadata()
        opts = config_pb2.RunOptions(
            trace_level=config_pb2.RunOptions.FULL_TRACE)

        sess.run([variables_lib.global_variables_initializer()])
        _ = sess.run(outputs, options=opts, run_metadata=run_metadata)

      step_stats = run_metadata.step_stats
<<<<<<< HEAD
      ix = 0 if gpu_dev in step_stats.dev_stats[0].device else 1
=======
      ix = 0 if (("gpu"  in step_stats.dev_stats[0].device) or
                 ("sycl" in step_stats.dev_stats[0].device)) else 1
>>>>>>> 4ff71909
      gpu_stats = step_stats.dev_stats[ix].node_stats
      cpu_stats = step_stats.dev_stats[1 - ix].node_stats
      self.assertFalse([s for s in cpu_stats if "gru_cell" in s.node_name])
      self.assertTrue([s for s in gpu_stats if "gru_cell" in s.node_name])

  def testEmbeddingWrapper(self):
    with self.test_session() as sess:
      with variable_scope.variable_scope(
          "root", initializer=init_ops.constant_initializer(0.5)):
        x = array_ops.zeros([1, 1], dtype=dtypes.int32)
        m = array_ops.zeros([1, 2])
        embedding_cell = contrib_rnn.EmbeddingWrapper(
            rnn_cell_impl.GRUCell(2), embedding_classes=3, embedding_size=2)
        self.assertEqual(embedding_cell.output_size, 2)
        g, new_m = embedding_cell(x, m)
        sess.run([variables_lib.global_variables_initializer()])
        res = sess.run(
            [g, new_m],
            {x.name: np.array([[1]]),
             m.name: np.array([[0.1, 0.1]])})
        self.assertEqual(res[1].shape, (1, 2))
        # The numbers in results were not calculated, this is just a smoke test.
        self.assertAllClose(res[0], [[0.17139, 0.17139]])

  def testEmbeddingWrapperWithDynamicRnn(self):
    with self.test_session() as sess:
      with variable_scope.variable_scope("root"):
        inputs = ops.convert_to_tensor([[[0], [0]]], dtype=dtypes.int64)
        input_lengths = ops.convert_to_tensor([2], dtype=dtypes.int64)
        embedding_cell = contrib_rnn.EmbeddingWrapper(
            rnn_cell_impl.BasicLSTMCell(1, state_is_tuple=True),
            embedding_classes=1,
            embedding_size=2)
        outputs, _ = rnn.dynamic_rnn(
            cell=embedding_cell,
            inputs=inputs,
            sequence_length=input_lengths,
            dtype=dtypes.float32)
        sess.run([variables_lib.global_variables_initializer()])
        # This will fail if output's dtype is inferred from input's.
        sess.run(outputs)

  def testMultiRNNCell(self):
    with self.test_session() as sess:
      with variable_scope.variable_scope(
          "root", initializer=init_ops.constant_initializer(0.5)):
        x = array_ops.zeros([1, 2])
        m = array_ops.zeros([1, 4])
        _, ml = rnn_cell_impl.MultiRNNCell(
            [rnn_cell_impl.GRUCell(2)
             for _ in range(2)], state_is_tuple=False)(x, m)
        sess.run([variables_lib.global_variables_initializer()])
        res = sess.run(ml, {
            x.name: np.array([[1., 1.]]),
            m.name: np.array([[0.1, 0.1, 0.1, 0.1]])
        })
        # The numbers in results were not calculated, this is just a smoke test.
        self.assertAllClose(res, [[0.175991, 0.175991, 0.13248, 0.13248]])

  def testMultiRNNCellWithStateTuple(self):
    with self.test_session() as sess:
      with variable_scope.variable_scope(
          "root", initializer=init_ops.constant_initializer(0.5)):
        x = array_ops.zeros([1, 2])
        m_bad = array_ops.zeros([1, 4])
        m_good = (array_ops.zeros([1, 2]), array_ops.zeros([1, 2]))

        # Test incorrectness of state
        with self.assertRaisesRegexp(ValueError, "Expected state .* a tuple"):
          rnn_cell_impl.MultiRNNCell(
              [rnn_cell_impl.GRUCell(2)
               for _ in range(2)], state_is_tuple=True)(x, m_bad)

        _, ml = rnn_cell_impl.MultiRNNCell(
            [rnn_cell_impl.GRUCell(2)
             for _ in range(2)], state_is_tuple=True)(x, m_good)

        sess.run([variables_lib.global_variables_initializer()])
        res = sess.run(ml, {
            x.name: np.array([[1., 1.]]),
            m_good[0].name: np.array([[0.1, 0.1]]),
            m_good[1].name: np.array([[0.1, 0.1]])
        })

        # The numbers in results were not calculated, this is just a
        # smoke test.  However, these numbers should match those of
        # the test testMultiRNNCell.
        self.assertAllClose(res[0], [[0.175991, 0.175991]])
        self.assertAllClose(res[1], [[0.13248, 0.13248]])


class DropoutWrapperTest(test.TestCase):

  def _testDropoutWrapper(self, batch_size=None, time_steps=None,
                          parallel_iterations=None, **kwargs):
    with self.test_session() as sess:
      with variable_scope.variable_scope(
          "root", initializer=init_ops.constant_initializer(0.5)):
        if batch_size is None and time_steps is None:
          # 2 time steps, batch size 1, depth 3
          batch_size = 1
          time_steps = 2
          x = constant_op.constant(
              [[[2., 2., 2.]], [[1., 1., 1.]]], dtype=dtypes.float32)
          m = rnn_cell_impl.LSTMStateTuple(
              *[constant_op.constant([[0.1, 0.1, 0.1]], dtype=dtypes.float32)
               ] * 2)
        else:
          x = constant_op.constant(
              np.random.randn(time_steps, batch_size, 3).astype(np.float32))
          m = rnn_cell_impl.LSTMStateTuple(*[
              constant_op.constant(
                  [[0.1, 0.1, 0.1]] * batch_size, dtype=dtypes.float32)
          ] * 2)
        outputs, final_state = rnn.dynamic_rnn(
            cell=rnn_cell_impl.DropoutWrapper(
                rnn_cell_impl.LSTMCell(3), dtype=x.dtype, **kwargs),
            time_major=True,
            parallel_iterations=parallel_iterations,
            inputs=x,
            initial_state=m)
        sess.run([variables_lib.global_variables_initializer()])
        res = sess.run([outputs, final_state])
        self.assertEqual(res[0].shape, (time_steps, batch_size, 3))
        self.assertEqual(res[1].c.shape, (batch_size, 3))
        self.assertEqual(res[1].h.shape, (batch_size, 3))
        return res

  def testDropoutWrapperKeepAllConstantInput(self):
    keep = array_ops.ones([])
    res = self._testDropoutWrapper(
        input_keep_prob=keep, output_keep_prob=keep, state_keep_prob=keep)
    true_full_output = np.array(
        [[[0.751109, 0.751109, 0.751109]],
         [[0.895509, 0.895509, 0.895509]]], dtype=np.float32)
    true_full_final_c = np.array(
        [[1.949385, 1.949385, 1.949385]], dtype=np.float32)
    self.assertAllClose(true_full_output, res[0])
    self.assertAllClose(true_full_output[1], res[1].h)
    self.assertAllClose(true_full_final_c, res[1].c)

  def testDropoutWrapperKeepAll(self):
    keep = variable_scope.get_variable("all", initializer=1.0)
    res = self._testDropoutWrapper(
        input_keep_prob=keep, output_keep_prob=keep, state_keep_prob=keep)
    true_full_output = np.array(
        [[[0.751109, 0.751109, 0.751109]],
         [[0.895509, 0.895509, 0.895509]]], dtype=np.float32)
    true_full_final_c = np.array(
        [[1.949385, 1.949385, 1.949385]], dtype=np.float32)
    self.assertAllClose(true_full_output, res[0])
    self.assertAllClose(true_full_output[1], res[1].h)
    self.assertAllClose(true_full_final_c, res[1].c)

  def testDropoutWrapperWithSeed(self):
    keep_some = 0.5
    random_seed.set_random_seed(2)
    ## Use parallel_iterations = 1 in both calls to
    ## _testDropoutWrapper to ensure the (per-time step) dropout is
    ## consistent across both calls.  Otherwise the seed may not end
    ## up being munged consistently across both graphs.
    res_standard_1 = self._testDropoutWrapper(
        input_keep_prob=keep_some, output_keep_prob=keep_some,
        state_keep_prob=keep_some, seed=10,
        parallel_iterations=1)
    # Clear away the graph and the test session (which keeps variables around)
    ops.reset_default_graph()
    self._ClearCachedSession()
    random_seed.set_random_seed(2)
    res_standard_2 = self._testDropoutWrapper(
        input_keep_prob=keep_some, output_keep_prob=keep_some,
        state_keep_prob=keep_some, seed=10,
        parallel_iterations=1)
    self.assertAllClose(res_standard_1[0], res_standard_2[0])
    self.assertAllClose(res_standard_1[1].c, res_standard_2[1].c)
    self.assertAllClose(res_standard_1[1].h, res_standard_2[1].h)

  def testDropoutWrapperKeepNoOutput(self):
    keep_all = variable_scope.get_variable("all", initializer=1.0)
    keep_none = variable_scope.get_variable("none", initializer=1e-10)
    res = self._testDropoutWrapper(
        input_keep_prob=keep_all, output_keep_prob=keep_none,
        state_keep_prob=keep_all)
    true_full_output = np.array(
        [[[0.751109, 0.751109, 0.751109]],
         [[0.895509, 0.895509, 0.895509]]], dtype=np.float32)
    true_full_final_c = np.array(
        [[1.949385, 1.949385, 1.949385]], dtype=np.float32)
    self.assertAllClose(np.zeros(res[0].shape), res[0])
    self.assertAllClose(true_full_output[1], res[1].h)
    self.assertAllClose(true_full_final_c, res[1].c)

  def testDropoutWrapperKeepNoState(self):
    keep_all = variable_scope.get_variable("all", initializer=1.0)
    keep_none = variable_scope.get_variable("none", initializer=1e-10)
    res = self._testDropoutWrapper(
        input_keep_prob=keep_all, output_keep_prob=keep_all,
        state_keep_prob=keep_none)
    true_full_output = np.array(
        [[[0.751109, 0.751109, 0.751109]],
         [[0.895509, 0.895509, 0.895509]]], dtype=np.float32)
    self.assertAllClose(true_full_output[0], res[0][0])
    # Second output is modified by zero input state
    self.assertGreater(np.linalg.norm(true_full_output[1] - res[0][1]), 1e-4)
    self.assertAllClose(np.zeros(res[1].h.shape), res[1].h)
    self.assertAllClose(np.zeros(res[1].c.shape), res[1].c)

  def testDropoutWrapperKeepNoInput(self):
    keep_all = variable_scope.get_variable("all", initializer=1.0)
    keep_none = variable_scope.get_variable("none", initializer=1e-10)
    true_full_output = np.array(
        [[[0.751109, 0.751109, 0.751109]],
         [[0.895509, 0.895509, 0.895509]]], dtype=np.float32)
    true_full_final_c = np.array(
        [[1.949385, 1.949385, 1.949385]], dtype=np.float32)
    # All outputs are different because inputs are zeroed out
    res = self._testDropoutWrapper(
        input_keep_prob=keep_none, output_keep_prob=keep_all,
        state_keep_prob=keep_all)
    self.assertGreater(np.linalg.norm(res[0] - true_full_output), 1e-4)
    self.assertGreater(np.linalg.norm(res[1].h - true_full_output[1]), 1e-4)
    self.assertGreater(np.linalg.norm(res[1].c - true_full_final_c), 1e-4)

  def testDropoutWrapperRecurrentOutput(self):
    keep_some = 0.8
    keep_all = variable_scope.get_variable("all", initializer=1.0)
    res = self._testDropoutWrapper(
        input_keep_prob=keep_all, output_keep_prob=keep_some,
        state_keep_prob=keep_all, variational_recurrent=True,
        input_size=3, batch_size=5, time_steps=7)
    # Ensure the same dropout pattern for all time steps
    output_mask = np.abs(res[0]) > 1e-6
    for m in output_mask[1:]:
      self.assertAllClose(output_mask[0], m)

  def testDropoutWrapperRecurrentStateInputAndOutput(self):
    keep_some = 0.9
    res = self._testDropoutWrapper(
        input_keep_prob=keep_some, output_keep_prob=keep_some,
        state_keep_prob=keep_some, variational_recurrent=True,
        input_size=3, batch_size=5, time_steps=7)

    # Smoke test for the state/input masks.
    output_mask = np.abs(res[0]) > 1e-6
    for time_step in output_mask:
      # Ensure the same dropout output pattern for all time steps
      self.assertAllClose(output_mask[0], time_step)
      for batch_entry in time_step:
        # Assert all batch entries get the same mask
        self.assertAllClose(batch_entry, time_step[0])

    # For state, ensure all batch entries have the same mask
    state_c_mask = np.abs(res[1].c) > 1e-6
    state_h_mask = np.abs(res[1].h) > 1e-6
    for batch_entry in state_c_mask:
      self.assertAllClose(batch_entry, state_c_mask[0])
    for batch_entry in state_h_mask:
      self.assertAllClose(batch_entry, state_h_mask[0])

  def testDropoutWrapperRecurrentStateInputAndOutputWithSeed(self):
    keep_some = 0.9
    random_seed.set_random_seed(2347)
    np.random.seed(23487)
    res0 = self._testDropoutWrapper(
        input_keep_prob=keep_some, output_keep_prob=keep_some,
        state_keep_prob=keep_some, variational_recurrent=True,
        input_size=3, batch_size=5, time_steps=7, seed=-234987)
    ops.reset_default_graph()
    self._ClearCachedSession()
    random_seed.set_random_seed(2347)
    np.random.seed(23487)
    res1 = self._testDropoutWrapper(
        input_keep_prob=keep_some, output_keep_prob=keep_some,
        state_keep_prob=keep_some, variational_recurrent=True,
        input_size=3, batch_size=5, time_steps=7, seed=-234987)

    output_mask = np.abs(res0[0]) > 1e-6
    for time_step in output_mask:
      # Ensure the same dropout output pattern for all time steps
      self.assertAllClose(output_mask[0], time_step)
      for batch_entry in time_step:
        # Assert all batch entries get the same mask
        self.assertAllClose(batch_entry, time_step[0])

    # For state, ensure all batch entries have the same mask
    state_c_mask = np.abs(res0[1].c) > 1e-6
    state_h_mask = np.abs(res0[1].h) > 1e-6
    for batch_entry in state_c_mask:
      self.assertAllClose(batch_entry, state_c_mask[0])
    for batch_entry in state_h_mask:
      self.assertAllClose(batch_entry, state_h_mask[0])

    # Ensure seeded calculation is identical.
    self.assertAllClose(res0[0], res1[0])
    self.assertAllClose(res0[1].c, res1[1].c)
    self.assertAllClose(res0[1].h, res1[1].h)


class SlimRNNCellTest(test.TestCase):

  def testBasicRNNCell(self):
    with self.test_session() as sess:
      with variable_scope.variable_scope(
          "root", initializer=init_ops.constant_initializer(0.5)):
        x = array_ops.zeros([1, 2])
        m = array_ops.zeros([1, 2])
        my_cell = functools.partial(basic_rnn_cell, num_units=2)
        # pylint: disable=protected-access
        g, _ = rnn_cell_impl._SlimRNNCell(my_cell)(x, m)
        # pylint: enable=protected-access
        sess.run([variables_lib.global_variables_initializer()])
        res = sess.run(
            [g], {x.name: np.array([[1., 1.]]),
                  m.name: np.array([[0.1, 0.1]])})
        self.assertEqual(res[0].shape, (1, 2))

  def testBasicRNNCellMatch(self):
    batch_size = 32
    input_size = 100
    num_units = 10
    with self.test_session() as sess:
      with variable_scope.variable_scope(
          "root", initializer=init_ops.constant_initializer(0.5)):
        inputs = random_ops.random_uniform((batch_size, input_size))
        _, initial_state = basic_rnn_cell(inputs, None, num_units)
        rnn_cell = rnn_cell_impl.BasicRNNCell(num_units)
        outputs, state = rnn_cell(inputs, initial_state)
        variable_scope.get_variable_scope().reuse_variables()
        my_cell = functools.partial(basic_rnn_cell, num_units=num_units)
        # pylint: disable=protected-access
        slim_cell = rnn_cell_impl._SlimRNNCell(my_cell)
        # pylint: enable=protected-access
        slim_outputs, slim_state = slim_cell(inputs, initial_state)
        self.assertEqual(slim_outputs.get_shape(), outputs.get_shape())
        self.assertEqual(slim_state.get_shape(), state.get_shape())
        sess.run([variables_lib.global_variables_initializer()])
        res = sess.run([slim_outputs, slim_state, outputs, state])
        self.assertAllClose(res[0], res[2])
        self.assertAllClose(res[1], res[3])


def basic_rnn_cell(inputs, state, num_units, scope=None):
  if state is None:
    if inputs is not None:
      batch_size = inputs.get_shape()[0]
      dtype = inputs.dtype
    else:
      batch_size = 0
      dtype = dtypes.float32
    init_output = array_ops.zeros(
        array_ops.stack([batch_size, num_units]), dtype=dtype)
    init_state = array_ops.zeros(
        array_ops.stack([batch_size, num_units]), dtype=dtype)
    init_output.set_shape([batch_size, num_units])
    init_state.set_shape([batch_size, num_units])
    return init_output, init_state
  else:
    with variable_scope.variable_scope(scope, "basic_rnn_cell",
                                       [inputs, state]):
      output = math_ops.tanh(linear([inputs, state], num_units, True))
    return output, output


if __name__ == "__main__":
  test.main()<|MERGE_RESOLUTION|>--- conflicted
+++ resolved
@@ -451,12 +451,7 @@
       with variable_scope.variable_scope(
           "root", initializer=init_ops.constant_initializer(0.5)):
         x = array_ops.zeros([1, 1, 3])
-<<<<<<< HEAD
         cell = rnn_cell_impl.DeviceWrapper(rnn_cell_impl.GRUCell(3), gpu_dev)
-=======
-        cell = rnn_cell_impl.DeviceWrapper(
-            rnn_cell_impl.GRUCell(3), test_util.gpu_device_name())
->>>>>>> 4ff71909
         with ops.device("/cpu:0"):
           outputs, _ = rnn.dynamic_rnn(
               cell=cell, inputs=x, dtype=dtypes.float32)
@@ -468,12 +463,7 @@
         _ = sess.run(outputs, options=opts, run_metadata=run_metadata)
 
       step_stats = run_metadata.step_stats
-<<<<<<< HEAD
       ix = 0 if gpu_dev in step_stats.dev_stats[0].device else 1
-=======
-      ix = 0 if (("gpu"  in step_stats.dev_stats[0].device) or
-                 ("sycl" in step_stats.dev_stats[0].device)) else 1
->>>>>>> 4ff71909
       gpu_stats = step_stats.dev_stats[ix].node_stats
       cpu_stats = step_stats.dev_stats[1 - ix].node_stats
       self.assertFalse([s for s in cpu_stats if "gru_cell" in s.node_name])
