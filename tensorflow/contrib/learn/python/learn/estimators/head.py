--- conflicted
+++ resolved
@@ -601,47 +601,6 @@
   """Returns a `ModelFnOps` object."""
   _check_mode_valid(mode)
 
-<<<<<<< HEAD
-  with variable_scope.variable_scope(
-      None,
-      default_name=head_name or default_variable_scope_name,
-      values=(tuple(six.itervalues(features)) +
-              (labels, logits, logits_input))):
-    if (mode != model_fn.ModeKeys.INFER) and (labels is not None):
-      labels = transform_labels_fn(labels)
-    else:
-      labels = None
-
-    logits = _logits(logits_input, logits, logits_dimension)
-    centered_bias = None
-    if enable_centered_bias:
-      centered_bias = _centered_bias(logits_dimension, head_name)
-      logits = nn.bias_add(logits, centered_bias)
-
-    predictions = logits_to_predictions_fn(logits)
-    loss = None
-    train_op = None
-    eval_metric_ops = None
-    if (mode != model_fn.ModeKeys.INFER) and (labels is not None):
-      weight_tensor = _weight_tensor(features, weight_column_name)
-      loss, weighted_average_loss = _loss(
-          loss_fn(logits, labels), weight_tensor)
-      summary.scalar(
-          _summary_key(head_name, mkey.LOSS), weighted_average_loss)
-
-      if (mode == model_fn.ModeKeys.TRAIN) and (train_op_fn is not None):
-        train_op = _train_op(loss, labels, train_op_fn, centered_bias,
-                             logits_dimension, loss_fn)
-      eval_metric_ops = metrics_fn(
-          weighted_average_loss, predictions, labels, weight_tensor)
-    return model_fn.ModelFnOps(
-        mode=mode,
-        predictions=predictions,
-        loss=loss,
-        train_op=train_op,
-        eval_metric_ops=eval_metric_ops,
-        output_alternatives=create_output_alternatives_fn(predictions))
-=======
   centered_bias = None
   if enable_centered_bias:
     centered_bias = _centered_bias(logits_dimension, head_name)
@@ -672,7 +631,6 @@
       train_op=train_op,
       eval_metric_ops=eval_metric_ops,
       output_alternatives=create_output_alternatives_fn(predictions))
->>>>>>> fc1567c7
 
 
 class _RegressionHead(_SingleHead):
