# Copyright 2016 The TensorFlow Authors. All Rights Reserved.
#
# Licensed under the Apache License, Version 2.0 (the "License");
# you may not use this file except in compliance with the License.
# You may obtain a copy of the License at
#
#     http://www.apache.org/licenses/LICENSE-2.0
#
# Unless required by applicable law or agreed to in writing, software
# distributed under the License is distributed on an "AS IS" BASIS,
# WITHOUT WARRANTIES OR CONDITIONS OF ANY KIND, either express or implied.
# See the License for the specific language governing permissions and
# limitations under the License.
# ==============================================================================
"""Abstractions for the head(s) of a model.
"""
from __future__ import absolute_import
from __future__ import division
from __future__ import print_function

import abc

import six

from tensorflow.contrib import framework as framework_lib
from tensorflow.contrib import layers as layers_lib
from tensorflow.contrib.learn.python.learn.estimators import constants
from tensorflow.contrib.learn.python.learn.estimators import model_fn
from tensorflow.contrib.learn.python.learn.estimators import prediction_key
from tensorflow.contrib.learn.python.learn.estimators.metric_key import MetricKey as mkey
from tensorflow.python.framework import dtypes
from tensorflow.python.framework import ops
from tensorflow.python.framework import sparse_tensor
from tensorflow.python.ops import array_ops
from tensorflow.python.ops import control_flow_ops
from tensorflow.python.ops import logging_ops
from tensorflow.python.ops import lookup_ops
from tensorflow.python.ops import math_ops
from tensorflow.python.ops import metrics as metrics_lib
from tensorflow.python.ops import nn
from tensorflow.python.ops import sparse_ops
from tensorflow.python.ops import string_ops
from tensorflow.python.ops import variable_scope
from tensorflow.python.ops import weights_broadcast_ops
from tensorflow.python.ops.losses import losses as losses_lib
from tensorflow.python.platform import tf_logging as logging
from tensorflow.python.summary import summary
from tensorflow.python.training import training
from tensorflow.python.util import tf_decorator
from tensorflow.python.util import tf_inspect


class Head(object):
  """Interface for the head/top of a model.

  Given logits (or output of a hidden layer), a Head knows how to compute
  predictions, loss, default metric and export signature. It is meant to,

  1) Simplify writing model_fn and to make model_fn more configurable
  2) Support wide range of machine learning models. Since most heads can work
      with logits, they can support DNN, RNN, Wide, Wide&Deep,
      Global objectives, Gradient boosted trees and many other types
      of machine learning models.
  2) To allow users to seamlessly switch between 1 to n heads for multi
  objective learning (See _MultiHead implementation for more details)

  Common usage:
  Here is simplified model_fn to build a multiclass DNN model.
    ```python
    def _my_dnn_model_fn(features, labels, mode, params, config=None):
      # Optionally your callers can pass head to model_fn as a param.
      head = tf.contrib.learn.multi_class_head(...)
      input = tf.contrib.layers.input_from_feature_columns(features, ...)
      last_hidden_layer_out = tf.contrib.layers.stack(
          input, tf.contrib.layers.fully_connected, [1000, 500])
      logits = tf.contrib.layers.fully_connected(
          last_hidden_layer_out, head.logits_dimension, activation_fn=None)

      def _train_op_fn(loss):
        return optimizer.minimize(loss)

      return head.create_model_fn_ops(
          features=features,
          labels=labels,
          mode=mode,
          train_op_fn=_train_op_fn,
          logits=logits,
          scope=...)
    ```

  Most heads also support logits_input which is typically the output of the last
  hidden layer. Some heads (like heads responsible for candidate sampling or
  hierarchical softmax) intrinsically will not support logits and you have
  to pass logits_input. Here is a common usage,
    ```python
    return head.create_model_fn_ops(
        features=features,
        labels=labels,
        mode=mode,
        train_op_fn=_train_op_fn,
        logits_input=last_hidden_layer_out,
        scope=...)
    ```python

  There are cases where computing and applying gradients can not be meaningfully
  captured with train_op_fn we support (for example, with sync optimizer). In
  such case, you can take the responsibility on your own. Here is a common
  use case,
    ```python
    model_fn_ops = head.create_model_fn_ops(
        features=features,
        labels=labels,
        mode=mode,
        train_op_fn=tf.contrib.learn.no_op_train_fn,
        logits=logits,
        scope=...)
    if mode == tf.contrib.learn.ModeKeys.TRAIN:
      optimizer = ...
      sync = tf.train.SyncReplicasOptimizer(opt=optimizer, ...)
      update_op = tf.contrib.layers.optimize_loss(optimizer=sync,
                                                  loss=model_fn_ops.loss, ...)
      hooks = [sync.make_session_run_hook(is_chief)]
      ... upate train_op and hooks in ModelFnOps and return
    ```
  """
  __metaclass__ = abc.ABCMeta

  @abc.abstractproperty
  def logits_dimension(self):
    """Size of the last dimension of the logits `Tensor`.

    Typically, logits is of shape `[batch_size, logits_dimension]`.

    Returns:
      The expected size of the `logits` tensor.
    """
    raise NotImplementedError("Calling an abstract method.")

  @abc.abstractmethod
  def create_model_fn_ops(self,
                          features,
                          mode,
                          labels=None,
                          train_op_fn=None,
                          logits=None,
                          logits_input=None,
                          scope=None):
    """Returns `ModelFnOps` that a model_fn can return.

    Please note that,
    + Exactly one of `logits` and `logits_input` must be provided.
    + All args must be passed via name.

    Args:
      features: Input `dict` of `Tensor` objects.
      mode: Estimator's `ModeKeys`.
      labels: Labels `Tensor`, or `dict` of same.
      train_op_fn: Function that takes a scalar loss `Tensor` and returns an op
          to optimize the model with the loss. This is used in TRAIN mode and
          must not be None. None is allowed in other modes. If you want to
          optimize loss yourself you can pass `no_op_train_fn` and then use
          ModeFnOps.loss to compute and apply gradients.
      logits: logits `Tensor` to be used by the head.
      logits_input: `Tensor` from which to build logits, often needed when you
        don't want to compute the logits. Typically this is the activation of
        the last hidden layer in a DNN. Some heads (like the ones responsible
        for candidate sampling) intrinsically avoid computing full logits and
        only accepts logits_input.
      scope: Optional scope for `variable_scope`.

    Returns:
      An instance of `ModelFnOps`.

    Raises:
      ValueError: If `mode` is not recognized.
      ValueError: If neither or both of `logits` and `logits_input` is provided.
    """
    raise NotImplementedError("Calling an abstract method.")


def regression_head(label_name=None,
                    weight_column_name=None,
                    label_dimension=1,
                    enable_centered_bias=False,
                    head_name=None):
  """Creates a `Head` for linear regression.

  Args:
    label_name: String, name of the key in label dict. Can be null if label
        is a tensor (single headed models).
    weight_column_name: A string defining feature column name representing
      weights. It is used to down weight or boost examples during training. It
      will be multiplied by the loss of the example.
    label_dimension: Number of regression labels per example. This is the size
      of the last dimension of the labels `Tensor` (typically, this has shape
      `[batch_size, label_dimension]`).
    enable_centered_bias: A bool. If True, estimator will learn a centered
      bias variable for each class. Rest of the model structure learns the
      residual after centered bias.
    head_name: name of the head. If provided, predictions, summary and metrics
      keys will be suffixed by `"/" + head_name` and the default variable scope
      will be `head_name`.

  Returns:
    An instance of `Head` for linear regression.
  """
  return _RegressionHead(
      label_name=label_name,
      weight_column_name=weight_column_name,
      label_dimension=label_dimension,
      enable_centered_bias=enable_centered_bias,
      head_name=head_name,
      loss_fn=_mean_squared_loss,
      link_fn=array_ops.identity)


def poisson_regression_head(label_name=None,
                            weight_column_name=None,
                            label_dimension=1,
                            enable_centered_bias=False,
                            head_name=None):
  """Creates a `Head` for poisson regression.

  Args:
    label_name: String, name of the key in label dict. Can be null if label
        is a tensor (single headed models).
    weight_column_name: A string defining feature column name representing
      weights. It is used to down weight or boost examples during training. It
      will be multiplied by the loss of the example.
    label_dimension: Number of regression labels per example. This is the size
      of the last dimension of the labels `Tensor` (typically, this has shape
      `[batch_size, label_dimension]`).
    enable_centered_bias: A bool. If True, estimator will learn a centered
      bias variable for each class. Rest of the model structure learns the
      residual after centered bias.
    head_name: name of the head. If provided, predictions, summary and metrics
      keys will be suffixed by `"/" + head_name` and the default variable scope
      will be `head_name`.

  Returns:
    An instance of `Head` for poisson regression.
  """
  return _RegressionHead(
      label_name=label_name,
      weight_column_name=weight_column_name,
      label_dimension=label_dimension,
      enable_centered_bias=enable_centered_bias,
      head_name=head_name,
      loss_fn=_poisson_loss,
      link_fn=math_ops.exp)

# TODO(zakaria): Consider adding a _RegressionHead for logistic_regression


def multi_class_head(n_classes,
                     label_name=None,
                     weight_column_name=None,
                     enable_centered_bias=False,
                     head_name=None,
                     thresholds=None,
                     metric_class_ids=None,
                     loss_fn=None,
                     label_keys=None):
  """Creates a `Head` for multi class single label classification.

  The Head uses softmax cross entropy loss.

  This head expects to be fed integer labels specifying the class index. But
  if `label_keys` is specified, then labels must be strings from this
  vocabulary, and the predicted classes will be strings from the same
  vocabulary.

  Args:
    n_classes: Integer, number of classes, must be >= 2
    label_name: String, name of the key in label dict. Can be null if label
        is a tensor (single headed models).
    weight_column_name: A string defining feature column name representing
      weights. It is used to down weight or boost examples during training. It
      will be multiplied by the loss of the example.
    enable_centered_bias: A bool. If True, estimator will learn a centered
      bias variable for each class. Rest of the model structure learns the
      residual after centered bias.
    head_name: name of the head. If provided, predictions, summary and metrics
      keys will be suffixed by `"/" + head_name` and the default variable scope
      will be `head_name`.
    thresholds: thresholds for eval metrics, defaults to [.5]
    metric_class_ids: List of class IDs for which we should report per-class
      metrics. Must all be in the range `[0, n_classes)`. Invalid if
      `n_classes` is 2.
    loss_fn: Optional function that takes (`labels`, `logits`, `weights`) as
      parameter and returns a weighted scalar loss. `weights` should be
      optional. See `tf.losses`
    label_keys: Optional list of strings with size `[n_classes]` defining the
      label vocabulary. Only supported for `n_classes` > 2.

  Returns:
    An instance of `Head` for multi class classification.

  Raises:
    ValueError: if `n_classes` is < 2.
    ValueError: If `metric_class_ids` is provided when `n_classes` is 2.
    ValueError: If `len(label_keys) != n_classes`.
  """
  if (n_classes is None) or (n_classes < 2):
    raise ValueError("n_classes must be > 1 for classification: %s." %
                     n_classes)
  if loss_fn:
    _verify_loss_fn_args(loss_fn)

  loss_fn = _wrap_custom_loss_fn(loss_fn) if loss_fn else None
  if n_classes == 2:
    if metric_class_ids:
      raise ValueError("metric_class_ids invalid for n_classes==2.")
    if label_keys:
      raise ValueError("label_keys is not supported for n_classes=2.")
    return _BinaryLogisticHead(
        label_name=label_name,
        weight_column_name=weight_column_name,
        enable_centered_bias=enable_centered_bias,
        head_name=head_name,
        thresholds=thresholds,
        loss_fn=loss_fn)

  return _MultiClassHead(
      n_classes=n_classes,
      label_name=label_name,
      weight_column_name=weight_column_name,
      enable_centered_bias=enable_centered_bias,
      head_name=head_name,
      thresholds=thresholds,
      metric_class_ids=metric_class_ids,
      loss_fn=loss_fn,
      label_keys=label_keys)


def binary_svm_head(
    label_name=None,
    weight_column_name=None,
    enable_centered_bias=False,
    head_name=None,
    thresholds=None,):
  """Creates a `Head` for binary classification with SVMs.

  The head uses binary hinge loss.

  Args:
    label_name: String, name of the key in label dict. Can be null if label
      is a tensor (single headed models).
    weight_column_name: A string defining feature column name representing
      weights. It is used to down weight or boost examples during training. It
      will be multiplied by the loss of the example.
    enable_centered_bias: A bool. If True, estimator will learn a centered
      bias variable for each class. Rest of the model structure learns the
      residual after centered bias.
    head_name: name of the head. If provided, predictions, summary and metrics
      keys will be suffixed by `"/" + head_name` and the default variable scope
      will be `head_name`.
    thresholds: thresholds for eval metrics, defaults to [.5]

  Returns:
    An instance of `Head` for binary classification with SVM.
  """
  return _BinarySvmHead(
      label_name=label_name,
      weight_column_name=weight_column_name,
      enable_centered_bias=enable_centered_bias,
      head_name=head_name,
      thresholds=thresholds)


def multi_label_head(n_classes,
                     label_name=None,
                     weight_column_name=None,
                     enable_centered_bias=False,
                     head_name=None,
                     thresholds=None,
                     metric_class_ids=None,
                     loss_fn=None):
  """Creates a Head for multi label classification.

  Multi-label classification handles the case where each example may have zero
  or more associated labels, from a discrete set.  This is distinct from
  `multi_class_head` which has exactly one label from a discrete set.

  This head by default uses sigmoid cross entropy loss, which expects as input
  a multi-hot tensor of shape `(batch_size, num_classes)`.

  Args:
    n_classes: Integer, number of classes, must be >= 2
    label_name: String, name of the key in label dict. Can be null if label
        is a tensor (single headed models).
    weight_column_name: A string defining feature column name representing
      weights. It is used to down weight or boost examples during training. It
      will be multiplied by the loss of the example.
    enable_centered_bias: A bool. If True, estimator will learn a centered
      bias variable for each class. Rest of the model structure learns the
      residual after centered bias.
    head_name: name of the head. If provided, predictions, summary and metrics
      keys will be suffixed by `"/" + head_name` and the default variable scope
      will be `head_name`.
    thresholds: thresholds for eval metrics, defaults to [.5]
    metric_class_ids: List of class IDs for which we should report per-class
      metrics. Must all be in the range `[0, n_classes)`.
    loss_fn: Optional function that takes (`labels`, `logits`, `weights`) as
      parameter and returns a weighted scalar loss. `weights` should be
      optional. See `tf.losses`

  Returns:
    An instance of `Head` for multi label classification.

  Raises:
    ValueError: If n_classes is < 2
    ValueError: If loss_fn does not have expected signature.
  """
  if n_classes < 2:
    raise ValueError("n_classes must be > 1 for classification.")
  if loss_fn:
    _verify_loss_fn_args(loss_fn)

  return _MultiLabelHead(
      n_classes=n_classes,
      label_name=label_name,
      weight_column_name=weight_column_name,
      enable_centered_bias=enable_centered_bias,
      head_name=head_name,
      thresholds=thresholds,
      metric_class_ids=metric_class_ids,
      loss_fn=_wrap_custom_loss_fn(loss_fn) if loss_fn else None)


def loss_only_head(loss_fn, head_name=None):
  """Creates a Head that contains only loss terms.

  Loss only head holds additional loss terms to be added to other heads and
  usually represents additional regularization terms in the objective function.

  Args:
    loss_fn: a function that takes no argument and returns a list of
        scalar tensors.
    head_name: a name for the head.

  Returns:
    An instance of `Head` to hold the additional losses.
  """
  return _LossOnlyHead(loss_fn, head_name=head_name)


def multi_head(heads, loss_weights=None):
  """Creates a MultiHead stemming from same logits/hidden layer.

  Args:
    heads: list of Head objects.
    loss_weights: optional list of weights to be used to merge losses from
        each head. All losses are weighted equally if not provided.

  Returns:
    A instance of `Head` that merges multiple heads.

  Raises:
    ValueError: if heads and loss_weights have different size.
  """
  if loss_weights:
    if len(loss_weights) != len(heads):
      raise ValueError("heads and loss_weights must have same size")

  def _weighted_loss_merger(losses):
    if loss_weights:
      if len(losses) != len(loss_weights):
        raise ValueError("losses and loss_weights must have same size")
      weighted_losses = []
      for loss, weight in zip(losses, loss_weights):
        weighted_losses.append(math_ops.multiply(loss, weight))
      return math_ops.add_n(weighted_losses)
    else:
      return math_ops.add_n(losses)

  return _MultiHead(heads, loss_merger=_weighted_loss_merger)


def no_op_train_fn(loss):
  del loss
  return control_flow_ops.no_op()


class _SingleHead(Head):
  """Interface for a single head/top of a model."""
  __metaclass__ = abc.ABCMeta

  def __init__(
      self, problem_type, logits_dimension, label_name=None,
      weight_column_name=None, head_name=None):
    if problem_type is None:
      raise ValueError("Invalid problem_type %s." % problem_type)
    if logits_dimension is None or logits_dimension < 1:
      raise ValueError("Invalid logits_dimension %s." % logits_dimension)
    self._problem_type = problem_type
    self._logits_dimension = logits_dimension
    self._label_name = label_name
    self._weight_column_name = weight_column_name
    self._head_name = head_name

  @property
  def logits_dimension(self):
    return self._logits_dimension

  @property
  def label_name(self):
    return self._label_name

  @property
  def weight_column_name(self):
    return self._weight_column_name

  @property
  def head_name(self):
    return self._head_name

  def _create_output_alternatives(self, predictions):
    """Creates output alternative for the Head.

    Args:
      predictions: a dict of {tensor_name: Tensor}, where 'tensor_name' is a
        symbolic name for an output Tensor possibly but not necessarily taken
        from `PredictionKey`, and 'Tensor' is the corresponding output Tensor
        itself.

    Returns:
      `dict` of {submodel_name: (problem_type, {tensor_name: Tensor})}, where
      'submodel_name' is a submodel identifier that should be consistent across
      the pipeline (here likely taken from the head_name),
      'problem_type' is a `ProblemType`,
      'tensor_name' is a symbolic name for an output Tensor possibly but not
       necessarily taken from `PredictionKey`, and
      'Tensor' is the corresponding output Tensor itself.
    """
    return {self._head_name: (self._problem_type, predictions)}


# TODO(zakaria): use contrib losses.
def _mean_squared_loss(labels, logits, weights=None):
  with ops.name_scope(None, "mean_squared_loss", (logits, labels)) as name:
    logits = ops.convert_to_tensor(logits)
    labels = ops.convert_to_tensor(labels)
    # To prevent broadcasting inside "-".
    if len(labels.get_shape()) == 1:
      labels = array_ops.expand_dims(labels, dim=(1,))
    # TODO(zakaria): make sure it does not recreate the broadcast bug.
    if len(logits.get_shape()) == 1:
      logits = array_ops.expand_dims(logits, dim=(1,))
    logits.get_shape().assert_is_compatible_with(labels.get_shape())
    loss = math_ops.square(logits - math_ops.to_float(labels), name=name)
    return _compute_weighted_loss(loss, weights)


def _poisson_loss(labels, logits, weights=None):
  """Computes poisson loss from logits."""
  with ops.name_scope(None, "_poisson_loss", (logits, labels)) as name:
    logits = ops.convert_to_tensor(logits)
    labels = ops.convert_to_tensor(labels)
    # To prevent broadcasting inside "-".
    if len(labels.get_shape()) == 1:
      labels = array_ops.expand_dims(labels, dim=(1,))
    # TODO(zakaria): make sure it does not recreate the broadcast bug.
    if len(logits.get_shape()) == 1:
      logits = array_ops.expand_dims(logits, dim=(1,))
    logits.get_shape().assert_is_compatible_with(labels.get_shape())
    loss = nn.log_poisson_loss(labels, logits, compute_full_loss=True,
                               name=name)
    return _compute_weighted_loss(loss, weights)


def _logits(logits_input, logits, logits_dimension):
  """Validate logits args, and create `logits` if necessary.

  Exactly one of `logits_input` and `logits` must be provided.

  Args:
    logits_input: `Tensor` input to `logits`.
    logits: `Tensor` output.
    logits_dimension: Integer, last dimension of `logits`. This is used to
      create `logits` from `logits_input` if `logits` is `None`; otherwise, it's
      used to validate `logits`.

  Returns:
    `logits` `Tensor`.

  Raises:
    ValueError: if neither or both of `logits` and `logits_input` are supplied.
  """
  if (logits_dimension is None) or (logits_dimension < 1):
    raise ValueError("Invalid logits_dimension %s." % logits_dimension)

  # If not provided, create logits.
  if logits is None:
    if logits_input is None:
      raise ValueError("Neither logits nor logits_input supplied.")
    return layers_lib.linear(logits_input, logits_dimension, scope="logits")

  if logits_input is not None:
    raise ValueError("Both logits and logits_input supplied.")

  logits = ops.convert_to_tensor(logits, name="logits")
  logits_dims = logits.get_shape().dims
  if logits_dims is not None:
    logits_dims[-1].assert_is_compatible_with(logits_dimension)

  return logits


def _create_model_fn_ops(features,
                         mode,
                         loss_fn,
                         logits_to_predictions_fn,
                         metrics_fn,
                         create_output_alternatives_fn,
                         labels=None,
                         train_op_fn=None,
                         logits=None,
                         logits_dimension=None,
                         head_name=None,
                         weight_column_name=None,
                         enable_centered_bias=False):
  """Returns a `ModelFnOps` object."""
  _check_mode_valid(mode)

  centered_bias = None
  if enable_centered_bias:
    centered_bias = _centered_bias(logits_dimension, head_name)
    logits = nn.bias_add(logits, centered_bias)

  predictions = logits_to_predictions_fn(logits)
  loss = None
  train_op = None
  eval_metric_ops = None
  if (mode != model_fn.ModeKeys.INFER) and (labels is not None):
    weight_tensor = _weight_tensor(features, weight_column_name)
    loss, weighted_average_loss = loss_fn(labels, logits, weight_tensor)
    # Uses the deprecated API to set the tag explicitly.
    # Without it, training and eval losses will show up in different graphs.
    logging_ops.scalar_summary(
        _summary_key(head_name, mkey.LOSS), weighted_average_loss)

    if mode == model_fn.ModeKeys.TRAIN:
      if train_op_fn is None:
        raise ValueError("train_op_fn can not be None in TRAIN mode")
      batch_size = array_ops.shape(logits)[0]
      train_op = _train_op(loss, labels, train_op_fn, centered_bias,
                           batch_size, loss_fn, weight_tensor)
    eval_metric_ops = metrics_fn(
        weighted_average_loss, predictions, labels, weight_tensor)
  return model_fn.ModelFnOps(
      mode=mode,
      predictions=predictions,
      loss=loss,
      train_op=train_op,
      eval_metric_ops=eval_metric_ops,
      output_alternatives=create_output_alternatives_fn(predictions))


class _RegressionHead(_SingleHead):
  """`Head` for regression with a generalized linear model."""

  def __init__(self,
               label_dimension,
               loss_fn,
               link_fn,
               logits_dimension=None,
               label_name=None,
               weight_column_name=None,
               enable_centered_bias=False,
               head_name=None):
    """`Head` for regression.

    Args:
      label_dimension: Number of regression labels per example. This is the
        size of the last dimension of the labels `Tensor` (typically, this has
        shape `[batch_size, label_dimension]`).
      loss_fn: Loss function, takes logits and labels and returns loss.
      link_fn: Link function, takes a logits tensor and returns the output.
      logits_dimension: Number of logits per example. This is the
        size of the last dimension of the logits `Tensor` (typically, this has
        shape `[batch_size, label_dimension]`).
        Default value: `label_dimension`.
      label_name: String, name of the key in label dict. Can be null if label
          is a tensor (single headed models).
      weight_column_name: A string defining feature column name representing
        weights. It is used to down weight or boost examples during training. It
        will be multiplied by the loss of the example.
      enable_centered_bias: A bool. If True, estimator will learn a centered
        bias variable for each class. Rest of the model structure learns the
        residual after centered bias.
      head_name: name of the head. Predictions, summary and metrics keys are
        suffixed by `"/" + head_name` and the default variable scope is
        `head_name`.
    """
    super(_RegressionHead, self).__init__(
        problem_type=constants.ProblemType.LINEAR_REGRESSION,
        logits_dimension=(logits_dimension if logits_dimension is not None
                          else label_dimension),
        label_name=label_name,
        weight_column_name=weight_column_name,
        head_name=head_name)

    self._loss_fn = loss_fn
    self._link_fn = link_fn
    self._enable_centered_bias = enable_centered_bias

  def create_model_fn_ops(self,
                          features,
                          mode,
                          labels=None,
                          train_op_fn=None,
                          logits=None,
                          logits_input=None,
                          scope=None):
    """See `Head`."""
    with variable_scope.variable_scope(
        scope,
        default_name=self.head_name or "regression_head",
        values=(tuple(six.itervalues(features)) +
                (labels, logits, logits_input))):
      labels = self._transform_labels(mode=mode, labels=labels)
      logits = _logits(logits_input, logits, self.logits_dimension)
      return _create_model_fn_ops(
          features=features,
          mode=mode,
          loss_fn=self._loss_fn,
          logits_to_predictions_fn=self._logits_to_predictions,
          metrics_fn=self._metrics,
          create_output_alternatives_fn=self._create_output_alternatives,
          labels=labels,
          train_op_fn=train_op_fn,
          logits=logits,
          logits_dimension=self.logits_dimension,
          head_name=self.head_name,
          weight_column_name=self.weight_column_name,
          enable_centered_bias=self._enable_centered_bias)

  def _transform_labels(self, mode, labels):
    """Applies transformations to labels tensor."""
    if (mode == model_fn.ModeKeys.INFER) or (labels is None):
      return None
    labels_tensor = _to_labels_tensor(labels, self._label_name)
    _check_no_sparse_tensor(labels_tensor)
    return labels_tensor

  def _logits_to_predictions(self, logits):
    """Returns a dict of predictions.

    Args:
      logits: logits `Tensor` after applying possible centered bias.

    Returns:
      Dict of prediction `Tensor` keyed by `PredictionKey`.
    """
    key = prediction_key.PredictionKey.SCORES
    with ops.name_scope(None, "predictions", (logits,)):
      if self.logits_dimension == 1:
        logits = array_ops.squeeze(logits, squeeze_dims=(1,), name=key)
      return {key: self._link_fn(logits)}

  def _metrics(self, eval_loss, predictions, labels, weights):
    """Returns a dict of metrics keyed by name."""
    del predictions, labels, weights  # Unused by this head.
    with ops.name_scope("metrics", values=[eval_loss]):
      return {
          _summary_key(self.head_name, mkey.LOSS):
              metrics_lib.mean(eval_loss)}


def _log_loss_with_two_classes(labels, logits, weights=None):
  with ops.name_scope(None, "log_loss_with_two_classes",
                      (logits, labels)) as name:
    logits = ops.convert_to_tensor(logits)
    labels = math_ops.to_float(labels)
    # TODO(ptucker): This will break for dynamic shapes.
    # sigmoid_cross_entropy_with_logits requires [batch_size, 1] labels.
    if len(labels.get_shape()) == 1:
      labels = array_ops.expand_dims(labels, dim=(1,))
    loss = nn.sigmoid_cross_entropy_with_logits(labels=labels, logits=logits,
                                                name=name)
    return _compute_weighted_loss(loss, weights)


def _one_class_to_two_class_logits(logits):
  return array_ops.concat((array_ops.zeros_like(logits), logits), 1)


class _BinaryLogisticHead(_SingleHead):
  """`Head` for binary classification with logistic regression."""

  def __init__(self,
               label_name=None,
               weight_column_name=None,
               enable_centered_bias=False,
               head_name=None,
               loss_fn=None,
               thresholds=None):
    """`Head` for binary classification with logistic regression.

    Args:
      label_name: String, name of the key in label dict. Can be `None` if label
          is a tensor (single headed models).
      weight_column_name: A string defining feature column name representing
        weights. It is used to down weight or boost examples during training. It
        will be multiplied by the loss of the example.
      enable_centered_bias: A bool. If True, estimator will learn a centered
        bias variable for each class. Rest of the model structure learns the
        residual after centered bias.
      head_name: name of the head. Predictions, summary, metrics keys are
        suffixed by `"/" + head_name` and the default variable scope is
        `head_name`.
      loss_fn: Loss function.
      thresholds: thresholds for eval.

    Raises:
      ValueError: if n_classes is invalid.
    """
    super(_BinaryLogisticHead, self).__init__(
        problem_type=constants.ProblemType.LOGISTIC_REGRESSION,
        logits_dimension=1,
        label_name=label_name,
        weight_column_name=weight_column_name,
        head_name=head_name)
    self._thresholds = thresholds if thresholds else (.5,)
    self._loss_fn = loss_fn if loss_fn else _log_loss_with_two_classes
    self._enable_centered_bias = enable_centered_bias

  def create_model_fn_ops(self,
                          features,
                          mode,
                          labels=None,
                          train_op_fn=None,
                          logits=None,
                          logits_input=None,
                          scope=None):
    """See `Head`."""
    with variable_scope.variable_scope(
        scope,
        default_name=self.head_name or "binary_logistic_head",
        values=(tuple(six.itervalues(features)) +
                (labels, logits, logits_input))):
      labels = self._transform_labels(mode=mode, labels=labels)
      logits = _logits(logits_input, logits, self.logits_dimension)
      return _create_model_fn_ops(
          features=features,
          mode=mode,
          loss_fn=self._loss_fn,
          logits_to_predictions_fn=self._logits_to_predictions,
          metrics_fn=self._metrics,
          create_output_alternatives_fn=_classification_output_alternatives(
              self.head_name, self._problem_type),
          labels=labels,
          train_op_fn=train_op_fn,
          logits=logits,
          logits_dimension=self.logits_dimension,
          head_name=self.head_name,
          weight_column_name=self.weight_column_name,
          enable_centered_bias=self._enable_centered_bias)

  def _transform_labels(self, mode, labels):
    """Applies transformations to labels tensor."""
    if (mode == model_fn.ModeKeys.INFER) or (labels is None):
      return None
    labels_tensor = _to_labels_tensor(labels, self._label_name)
    _check_no_sparse_tensor(labels_tensor)
    return labels_tensor

  def _logits_to_predictions(self, logits):
    """Returns a dict of predictions.

    Args:
      logits: logits `Output` after applying possible centered bias.

    Returns:
      Dict of prediction `Output` keyed by `PredictionKey`.
    """
    with ops.name_scope(None, "predictions", (logits,)):
      two_class_logits = _one_class_to_two_class_logits(logits)
      return {
          prediction_key.PredictionKey.LOGITS:
              logits,
          prediction_key.PredictionKey.LOGISTIC:
              math_ops.sigmoid(
                  logits, name=prediction_key.PredictionKey.LOGISTIC),
          prediction_key.PredictionKey.PROBABILITIES:
              nn.softmax(
                  two_class_logits,
                  name=prediction_key.PredictionKey.PROBABILITIES),
          prediction_key.PredictionKey.CLASSES:
              math_ops.argmax(
                  two_class_logits,
                  1,
                  name=prediction_key.PredictionKey.CLASSES)
      }

  def _metrics(self, eval_loss, predictions, labels, weights):
    """Returns a dict of metrics keyed by name."""
    with ops.name_scope("metrics", values=(
        [eval_loss, labels, weights] + list(six.itervalues(predictions)))):
      classes = predictions[prediction_key.PredictionKey.CLASSES]
      logistic = predictions[prediction_key.PredictionKey.LOGISTIC]

      metrics = {_summary_key(self.head_name, mkey.LOSS):
                 metrics_lib.mean(eval_loss)}
      # TODO(b/29366811): This currently results in both an "accuracy" and an
      # "accuracy/threshold_0.500000_mean" metric for binary classification.
      metrics[_summary_key(self.head_name, mkey.ACCURACY)] = (
          metrics_lib.accuracy(labels, classes, weights))
      metrics[_summary_key(self.head_name, mkey.PREDICTION_MEAN)] = (
          _predictions_streaming_mean(logistic, weights))
      metrics[_summary_key(self.head_name, mkey.LABEL_MEAN)] = (
          _indicator_labels_streaming_mean(labels, weights))

      # Also include the streaming mean of the label as an accuracy baseline, as
      # a reminder to users.
      metrics[_summary_key(self.head_name, mkey.ACCURACY_BASELINE)] = (
          _indicator_labels_streaming_mean(labels, weights))
      metrics[_summary_key(self.head_name, mkey.AUC)] = (
          _streaming_auc(logistic, labels, weights))
      metrics[_summary_key(self.head_name, mkey.AUC_PR)] = (
          _streaming_auc(logistic, labels, weights, curve="PR"))

      for threshold in self._thresholds:
        metrics[_summary_key(
            self.head_name, mkey.ACCURACY_MEAN % threshold)] = (
                _streaming_accuracy_at_threshold(logistic, labels, weights,
                                                 threshold))
        # Precision for positive examples.
        metrics[_summary_key(
            self.head_name, mkey.PRECISION_MEAN % threshold)] = (
                _streaming_precision_at_threshold(logistic, labels, weights,
                                                  threshold))
        # Recall for positive examples.
        metrics[_summary_key(
            self.head_name, mkey.RECALL_MEAN % threshold)] = (
                _streaming_recall_at_threshold(logistic, labels, weights,
                                               threshold))

    return metrics


def _softmax_cross_entropy_loss(labels, logits, weights=None):
  with ops.name_scope(
      None, "softmax_cross_entropy_loss", (logits, labels,)) as name:
    labels = ops.convert_to_tensor(labels)
    # Check that we got integer for classification.
    if not labels.dtype.is_integer:
      raise ValueError("Labels dtype should be integer "
                       "Instead got %s." % labels.dtype)

    # sparse_softmax_cross_entropy_with_logits requires [batch_size] labels.
    is_squeezed_labels = False
    # TODO(ptucker): This will break for dynamic shapes.
    if len(labels.get_shape()) == 2:
      labels = array_ops.squeeze(labels, squeeze_dims=(1,))
      is_squeezed_labels = True

    loss = nn.sparse_softmax_cross_entropy_with_logits(
        labels=labels, logits=logits, name=name)

    # Restore squeezed dimension, if necessary, so loss matches weights shape.
    if is_squeezed_labels:
      loss = array_ops.expand_dims(loss, axis=(1,))

    return _compute_weighted_loss(loss, weights)


class _MultiClassHead(_SingleHead):
  """'Head' for multi class classification."""

  def __init__(self,
               n_classes,
               label_name=None,
               weight_column_name=None,
               enable_centered_bias=False,
               head_name=None,
               loss_fn=None,
               thresholds=None,
               metric_class_ids=None,
               label_keys=None):
    """'Head' for multi class classification.

    This head expects to be fed integer labels specifying the class index. But
    if `label_keys` is specified, then labels must be strings from this
    vocabulary, and the predicted classes will be strings from the same
    vocabulary.

    Args:
      n_classes: Number of classes, must be greater than 2 (for 2 classes, use
        `_BinaryLogisticHead`).
      label_name: String, name of the key in label dict. Can be null if label
        is a tensor (single headed models).
      weight_column_name: A string defining feature column name representing
        weights. It is used to down weight or boost examples during training. It
        will be multiplied by the loss of the example.
      enable_centered_bias: A bool. If True, estimator will learn a centered
        bias variable for each class. Rest of the model structure learns the
        residual after centered bias.
      head_name: name of the head. If provided, predictions, summary, metrics
        keys will be suffixed by `"/" + head_name` and the default variable
        scope will be `head_name`.
      loss_fn: Loss function. Defaults to softmax cross entropy loss.
      thresholds: thresholds for eval.
      metric_class_ids: List of class IDs for which we should report per-class
        metrics. Must all be in the range `[0, n_classes)`.
      label_keys: Optional list of strings with size `[n_classes]` defining the
        label vocabulary.

    Raises:
      ValueError: if `n_classes`, `metric_class_ids` or `label_keys` is invalid.
    """
    super(_MultiClassHead, self).__init__(
        problem_type=constants.ProblemType.CLASSIFICATION,
        logits_dimension=n_classes,
        label_name=label_name,
        weight_column_name=weight_column_name,
        head_name=head_name)

    if (n_classes is None) or (n_classes <= 2):
      raise ValueError("n_classes must be > 2: %s." % n_classes)
    self._thresholds = thresholds if thresholds else (.5,)
    self._loss_fn = loss_fn if loss_fn else _softmax_cross_entropy_loss
    self._enable_centered_bias = enable_centered_bias
    self._metric_class_ids = tuple([] if metric_class_ids is None else
                                   metric_class_ids)
    for class_id in self._metric_class_ids:
      if (class_id < 0) or (class_id >= n_classes):
        raise ValueError("Class ID %s not in [0, %s)." % (class_id, n_classes))
    if label_keys and len(label_keys) != n_classes:
      raise ValueError("Length of label_keys must equal n_classes.")
    self._label_keys = label_keys

  def create_model_fn_ops(self,
                          features,
                          mode,
                          labels=None,
                          train_op_fn=None,
                          logits=None,
                          logits_input=None,
                          scope=None):
    """See `Head`."""
    with variable_scope.variable_scope(
        scope,
        default_name=self.head_name or "multi_class_head",
        values=(tuple(six.itervalues(features)) +
                (labels, logits, logits_input))):
      labels = self._transform_labels(mode=mode, labels=labels)
      logits = _logits(logits_input, logits, self.logits_dimension)
      return _create_model_fn_ops(
          features=features,
          mode=mode,
          loss_fn=self._wrapped_loss_fn,
          logits_to_predictions_fn=self._logits_to_predictions,
          metrics_fn=self._metrics,
          create_output_alternatives_fn=_classification_output_alternatives(
              self.head_name, self._problem_type, self._label_keys),
          labels=labels,
          train_op_fn=train_op_fn,
          logits=logits,
          logits_dimension=self.logits_dimension,
          head_name=self.head_name,
          weight_column_name=self.weight_column_name,
          enable_centered_bias=self._enable_centered_bias)

  def _transform_labels(self, mode, labels):
    """Returns a dict that contains both the original labels and label IDs."""
    if (mode == model_fn.ModeKeys.INFER) or (labels is None):
      return None
    labels_tensor = _to_labels_tensor(labels, self._label_name)
    _check_no_sparse_tensor(labels_tensor)
    if self._label_keys:
<<<<<<< HEAD
      table = lookup_ops.index_table_from_tensor(self._label_keys,
                                                 name="label_id_lookup")
=======
      table = lookup_ops.index_table_from_tensor(
          self._label_keys, name="label_id_lookup")
>>>>>>> e722358e
      return {
          "labels": labels_tensor,
          "label_ids": table.lookup(labels_tensor),
      }
    return {
        "labels": labels_tensor,
        "label_ids": labels_tensor,
    }

  def _labels(self, labels_dict):
    """Returns labels `Tensor` of the same type as classes."""
    return labels_dict["labels"]

  def _label_ids(self, labels_dict):
    """Returns integer label ID `Tensor`."""
    return labels_dict["label_ids"]

  def _wrapped_loss_fn(self, labels, logits, weights=None):
    return self._loss_fn(self._label_ids(labels), logits, weights=weights)

  def _logits_to_predictions(self, logits):
    """Returns a dict of predictions.

    Args:
      logits: logits `Tensor` after applying possible centered bias.

    Returns:
      Dict of prediction `Tensor` keyed by `PredictionKey`.
    """
    with ops.name_scope(None, "predictions", (logits,)):
      class_ids = math_ops.argmax(
          logits, 1, name=prediction_key.PredictionKey.CLASSES)
      if self._label_keys:
        table = lookup_ops.index_to_string_table_from_tensor(
            self._label_keys, name="class_string_lookup")
        classes = table.lookup(class_ids)
      else:
        classes = class_ids
      return {
          prediction_key.PredictionKey.LOGITS: logits,
          prediction_key.PredictionKey.PROBABILITIES:
              nn.softmax(
                  logits, name=prediction_key.PredictionKey.PROBABILITIES),
          prediction_key.PredictionKey.CLASSES: classes
      }

  def _metrics(self, eval_loss, predictions, labels, weights):
    """Returns a dict of metrics keyed by name."""
    with ops.name_scope(
        "metrics",
        values=((eval_loss, self._labels(labels), self._label_ids(labels),
                 weights) + tuple(six.itervalues(predictions)))):
      logits = predictions[prediction_key.PredictionKey.LOGITS]
      probabilities = predictions[prediction_key.PredictionKey.PROBABILITIES]
      classes = predictions[prediction_key.PredictionKey.CLASSES]

      metrics = {_summary_key(self.head_name, mkey.LOSS):
                 metrics_lib.mean(eval_loss)}
      # TODO(b/29366811): This currently results in both an "accuracy" and an
      # "accuracy/threshold_0.500000_mean" metric for binary classification.
      metrics[_summary_key(self.head_name, mkey.ACCURACY)] = (
          metrics_lib.accuracy(self._labels(labels), classes, weights))

      if not self._label_keys:
        # Classes are IDs. Add some metrics.
        for class_id in self._metric_class_ids:
          metrics[_summary_key(
              self.head_name, mkey.CLASS_PREDICTION_MEAN % class_id)] = (
                  _class_predictions_streaming_mean(classes, weights, class_id))
          # TODO(ptucker): Add per-class accuracy, precision, recall.
          metrics[_summary_key(
              self.head_name, mkey.CLASS_LABEL_MEAN % class_id)] = (
                  _class_labels_streaming_mean(
                      self._label_ids(labels), weights, class_id))
          metrics[_summary_key(
              self.head_name, mkey.CLASS_PROBABILITY_MEAN % class_id)] = (
                  _predictions_streaming_mean(probabilities, weights, class_id))
          metrics[_summary_key(
              self.head_name, mkey.CLASS_LOGITS_MEAN % class_id)] = (
                  _predictions_streaming_mean(logits, weights, class_id))

    return metrics


def _to_labels_tensor(labels, label_name):
  """Returns label as a tensor.

  Args:
    labels: Label `Tensor` or `SparseTensor` or a dict containing labels.
    label_name: Label name if labels is a dict.

  Returns:
    Label `Tensor` or `SparseTensor`.
  """
  labels = labels[label_name] if isinstance(labels, dict) else labels
  return framework_lib.convert_to_tensor_or_sparse_tensor(labels)


def _check_no_sparse_tensor(x):
  """Raises ValueError if the given tensor is `SparseTensor`."""
  if isinstance(x, sparse_tensor.SparseTensor):
    raise ValueError("SparseTensor is not supported.")


def _sparse_labels_to_indicator(labels, num_classes):
  """If labels is `SparseTensor`, converts it to indicator `Tensor`.

  Args:
    labels: Label `Tensor` or `SparseTensor`.
    num_classes: Number of classes.

  Returns:
    Dense label `Tensor`.

  Raises:
    ValueError: If labels is `SparseTensor` and `num_classes` < 2.
  """
  if isinstance(labels, sparse_tensor.SparseTensor):
    if num_classes < 2:
      raise ValueError("Must set num_classes >= 2 when passing labels as a "
                       "SparseTensor.")
    return math_ops.to_int64(
        sparse_ops.sparse_to_indicator(labels, num_classes))
  return labels


def _assert_labels_rank(labels):
  return control_flow_ops.Assert(
      math_ops.less_equal(array_ops.rank(labels), 2),
      ("labels shape should be either [batch_size, 1] or [batch_size]",))


class _BinarySvmHead(_SingleHead):
  """`Head` for binary classification using SVM."""

  def __init__(self, label_name, weight_column_name, enable_centered_bias,
               head_name, thresholds):

    def _loss_fn(labels, logits, weights=None):
      with ops.name_scope(None, "hinge_loss", (logits, labels)) as name:
        with ops.control_dependencies((_assert_labels_rank(labels),)):
          labels = array_ops.reshape(labels, shape=(-1, 1))
        loss = losses_lib.hinge_loss(labels=labels, logits=logits, scope=name,
                                     reduction=losses_lib.Reduction.NONE)
        return _compute_weighted_loss(loss, weights)

    super(_BinarySvmHead, self).__init__(
        problem_type=constants.ProblemType.LOGISTIC_REGRESSION,
        logits_dimension=1,
        label_name=label_name,
        weight_column_name=weight_column_name,
        head_name=head_name)
    self._thresholds = thresholds if thresholds else (.5,)
    self._loss_fn = _loss_fn
    self._enable_centered_bias = enable_centered_bias

  def create_model_fn_ops(self,
                          features,
                          mode,
                          labels=None,
                          train_op_fn=None,
                          logits=None,
                          logits_input=None,
                          scope=None):
    """See `Head`."""
    with variable_scope.variable_scope(
        scope,
        default_name=self.head_name or "binary_svm_head",
        values=(tuple(six.itervalues(features)) +
                (labels, logits, logits_input))):
      labels = self._transform_labels(mode=mode, labels=labels)
      logits = _logits(logits_input, logits, self.logits_dimension)
      return _create_model_fn_ops(
          features=features,
          mode=mode,
          loss_fn=self._loss_fn,
          logits_to_predictions_fn=self._logits_to_predictions,
          metrics_fn=self._metrics,
          # TODO(zakaria): Handle labels for export.
          create_output_alternatives_fn=self._create_output_alternatives,
          labels=labels,
          train_op_fn=train_op_fn,
          logits=logits,
          logits_dimension=self.logits_dimension,
          head_name=self.head_name,
          weight_column_name=self.weight_column_name,
          enable_centered_bias=self._enable_centered_bias)

  def _transform_labels(self, mode, labels):
    """Applies transformations to labels tensor."""
    if (mode == model_fn.ModeKeys.INFER) or (labels is None):
      return None
    labels_tensor = _to_labels_tensor(labels, self._label_name)
    _check_no_sparse_tensor(labels_tensor)
    return labels_tensor

  def _logits_to_predictions(self, logits):
    """See `_MultiClassHead`."""
    with ops.name_scope(None, "predictions", (logits,)):
      return {
          prediction_key.PredictionKey.LOGITS:
              logits,
          prediction_key.PredictionKey.CLASSES:
              math_ops.argmax(
                  _one_class_to_two_class_logits(logits),
                  1,
                  name=prediction_key.PredictionKey.CLASSES)
      }

  def _metrics(self, eval_loss, predictions, labels, weights):
    """See `_MultiClassHead`."""
    with ops.name_scope("metrics", values=(
        [eval_loss, labels, weights] + list(six.itervalues(predictions)))):
      metrics = {_summary_key(self.head_name, mkey.LOSS):
                 metrics_lib.mean(eval_loss)}

      # TODO(b/29366811): This currently results in both an "accuracy" and an
      # "accuracy/threshold_0.500000_mean" metric for binary classification.
      classes = predictions[prediction_key.PredictionKey.CLASSES]
      metrics[_summary_key(self.head_name, mkey.ACCURACY)] = (
          metrics_lib.accuracy(labels, classes, weights))
      # TODO(sibyl-vie3Poto): add more metrics relevant for svms.

    return metrics


class _MultiLabelHead(_SingleHead):
  """`Head` for multi-label classification."""

  # TODO(zakaria): add signature and metric for multilabel.
  def __init__(self,
               n_classes,
               label_name,
               weight_column_name,
               enable_centered_bias,
               head_name,
               thresholds,
               metric_class_ids=None,
               loss_fn=None):

    super(_MultiLabelHead, self).__init__(
        problem_type=constants.ProblemType.CLASSIFICATION,
        logits_dimension=n_classes,
        label_name=label_name,
        weight_column_name=weight_column_name,
        head_name=head_name)

    self._thresholds = thresholds if thresholds else (.5,)
    self._loss_fn = loss_fn if loss_fn else _sigmoid_cross_entropy_loss
    self._enable_centered_bias = enable_centered_bias
    self._metric_class_ids = tuple([] if metric_class_ids is None else
                                   metric_class_ids)
    for class_id in self._metric_class_ids:
      if (class_id < 0) or (class_id >= n_classes):
        raise ValueError("Class ID %s not in [0, %s)." % (class_id, n_classes))

  def create_model_fn_ops(self,
                          features,
                          mode,
                          labels=None,
                          train_op_fn=None,
                          logits=None,
                          logits_input=None,
                          scope=None):
    """See `Head`."""
    with variable_scope.variable_scope(
        scope,
        default_name=self.head_name or "multi_label_head",
        values=(tuple(six.itervalues(features)) +
                (labels, logits, logits_input))):
      labels = self._transform_labels(mode=mode, labels=labels)
      logits = _logits(logits_input, logits, self.logits_dimension)
      return _create_model_fn_ops(
          features=features,
          mode=mode,
          loss_fn=self._loss_fn,
          logits_to_predictions_fn=self._logits_to_predictions,
          metrics_fn=self._metrics,
          create_output_alternatives_fn=_classification_output_alternatives(
              self.head_name, self._problem_type),
          labels=labels,
          train_op_fn=train_op_fn,
          logits=logits,
          logits_dimension=self.logits_dimension,
          head_name=self.head_name,
          weight_column_name=self.weight_column_name,
          enable_centered_bias=self._enable_centered_bias)

  def _transform_labels(self, mode, labels):
    """Applies transformations to labels tensor."""
    if (mode == model_fn.ModeKeys.INFER) or (labels is None):
      return None
    labels_tensor = _to_labels_tensor(labels, self._label_name)
    labels_tensor = _sparse_labels_to_indicator(labels_tensor,
                                                self._logits_dimension)
    return labels_tensor

  def _logits_to_predictions(self, logits):
    """See `_MultiClassHead`."""
    with ops.name_scope(None, "predictions", (logits,)):
      return {
          prediction_key.PredictionKey.LOGITS:
              logits,
          prediction_key.PredictionKey.PROBABILITIES:
              math_ops.sigmoid(
                  logits, name=prediction_key.PredictionKey.PROBABILITIES),
          prediction_key.PredictionKey.CLASSES:
              math_ops.to_int64(
                  math_ops.greater(logits, 0),
                  name=prediction_key.PredictionKey.CLASSES)
      }

  def _metrics(self, eval_loss, predictions, labels, weights):
    """Returns a dict of metrics keyed by name."""
    with ops.name_scope("metrics", values=(
        [eval_loss, labels, weights] + list(six.itervalues(predictions)))):
      classes = predictions[prediction_key.PredictionKey.CLASSES]
      probabilities = predictions[prediction_key.PredictionKey.PROBABILITIES]
      logits = predictions[prediction_key.PredictionKey.LOGITS]

      metrics = {_summary_key(self.head_name, mkey.LOSS):
                 metrics_lib.mean(eval_loss)}
      # TODO(b/29366811): This currently results in both an "accuracy" and an
      # "accuracy/threshold_0.500000_mean" metric for binary classification.
      metrics[_summary_key(self.head_name, mkey.ACCURACY)] = (
          metrics_lib.accuracy(labels, classes, weights))
      metrics[_summary_key(self.head_name, mkey.AUC)] = _streaming_auc(
          probabilities, labels, weights)
      metrics[_summary_key(self.head_name, mkey.AUC_PR)] = _streaming_auc(
          probabilities, labels, weights, curve="PR")

      for class_id in self._metric_class_ids:
        # TODO(ptucker): Add per-class accuracy, precision, recall.
        metrics[_summary_key(
            self.head_name, mkey.CLASS_PREDICTION_MEAN % class_id)] = (
                _predictions_streaming_mean(classes, weights, class_id))
        metrics[_summary_key(
            self.head_name, mkey.CLASS_LABEL_MEAN % class_id)] = (
                _indicator_labels_streaming_mean(labels, weights, class_id))
        metrics[_summary_key(
            self.head_name, mkey.CLASS_PROBABILITY_MEAN % class_id)] = (
                _predictions_streaming_mean(probabilities, weights, class_id))
        metrics[_summary_key(
            self.head_name, mkey.CLASS_LOGITS_MEAN % class_id)] = (
                _predictions_streaming_mean(logits, weights, class_id))
        metrics[_summary_key(self.head_name, mkey.CLASS_AUC % class_id)] = (
            _streaming_auc(probabilities, labels, weights, class_id))
        metrics[_summary_key(self.head_name, mkey.CLASS_AUC_PR % class_id)] = (
            _streaming_auc(probabilities, labels, weights, class_id,
                           curve="PR"))

    return metrics


class _LossOnlyHead(Head):
  """`Head` implementation for additional loss terms.

  This class only holds loss terms unrelated to any other heads (labels),
  e.g. regularization.

  Common usage:
  This is oftem combine with other heads in a multi head setup.
    ```python
    head = multi_head([
        head1, head2, loss_only_head('regularizer', regularizer)])
    ```
  """

  def __init__(self, loss_fn, head_name=None):
    self._loss_fn = loss_fn
    self.head_name = head_name or "loss_only_head"

  @property
  def logits_dimension(self):
    return 0

  def create_model_fn_ops(self,
                          features,
                          mode,
                          labels=None,
                          train_op_fn=None,
                          logits=None,
                          logits_input=None,
                          scope=None):
    """See `_Head.create_model_fn_ops`.

    Args:
      features: Not been used.
      mode: Estimator's `ModeKeys`.
      labels: Labels `Tensor`, or `dict` of same.
      train_op_fn: Function that takes a scalar loss and returns an op to
          optimize with the loss.
      logits: Not been used.
      logits_input: Not been used.
      scope: Optional scope for variable_scope. If provided, will be passed to
          all heads. Most users will want to set this to `None`, so each head
          constructs a separate variable_scope according to its `head_name`.

    Returns:
      A `ModelFnOps` object.

    Raises:
      ValueError: if `mode` is not recognition.
    """
    _check_mode_valid(mode)
    loss = None
    train_op = None
    if mode != model_fn.ModeKeys.INFER:
      with variable_scope.variable_scope(scope, default_name=self.head_name):
        loss = self._loss_fn()
        if isinstance(loss, list):
          loss = math_ops.add_n(loss)
        logging_ops.scalar_summary(
            _summary_key(self.head_name, mkey.LOSS), loss)
        if mode == model_fn.ModeKeys.TRAIN:
          if train_op_fn is None:
            raise ValueError("train_op_fn can not be None in TRAIN mode")
          with ops.name_scope(None, "train_op", (loss,)):
            train_op = train_op_fn(loss)

    return model_fn.ModelFnOps(
        mode=mode,
        loss=loss,
        train_op=train_op,
        predictions={},
        eval_metric_ops={})


class _MultiHead(Head):
  """`Head` implementation for multi objective learning.

  This class is responsible for using and merging the output of multiple
  `Head` objects.

  All heads stem from the same logits/logit_input tensor.

  Common usage:
  For simple use cases you can pass the activation of hidden layer like
  this from your model_fn,
    ```python
    last_hidden_layer_activation = ... Build your model.
    multi_head = ...
    return multi_head.create_model_fn_ops(
        ..., logits_input=last_hidden_layer_activation, ...)
    ```

  Or you can create a logits tensor of
  [batch_size, multi_head.logits_dimension] shape. _MultiHead will split the
  logits for you.
    return multi_head.create_model_fn_ops(..., logits=logits, ...)

  For more complex use cases like a multi-task/multi-tower model or when logits
  for each head has to be created separately, you can pass a dict of logits
  where the keys match the name of the single heads.
    ```python
    logits = {"head1": logits1, "head2": logits2}
    return multi_head.create_model_fn_ops(..., logits=logits, ...)
    ```

  Here is what this class does,
  + For training, merges losses of each heads according a function provided by
      user, calls user provided train_op_fn with this final loss.
  + For eval, merges metrics by adding head_name suffix to the keys in eval
      metrics.
  + For inference, updates keys in prediction dict to a 2-tuple,
      (head_name, prediction_key)
  """

  def __init__(self, heads, loss_merger):
    """_Head to merges multiple _Head objects.

    Args:
      heads: list of _Head objects.
      loss_merger: function that takes a list of loss tensors for the heads
        and returns the final loss tensor for the multi head.

    Raises:
      ValueError: if any head does not have a name.
    """
    self._logits_dimension = 0
    for head in heads:
      if not head.head_name:
        raise ValueError("Members of MultiHead must have names.")
      self._logits_dimension += head.logits_dimension

    self._heads = heads
    self._loss_merger = loss_merger

  @property
  def logits_dimension(self):
    return self._logits_dimension

  def create_model_fn_ops(self,
                          features,
                          mode,
                          labels=None,
                          train_op_fn=None,
                          logits=None,
                          logits_input=None,
                          scope=None):
    """See `_Head.create_model_fn_ops`.

    Args:
      features: Input `dict` of `Tensor` objects.
      mode: Estimator's `ModeKeys`.
      labels: Labels `Tensor`, or `dict` of same.
      train_op_fn: Function that takes a scalar loss and returns an op to
          optimize with the loss.
      logits: Concatenated logits for all heads or a dict of head name to logits
          tensor. If concatenated logits, it should have (batchsize, x) shape
          where x is the sum of `logits_dimension` of all the heads,
          i.e., same as `logits_dimension` of this class. create_model_fn_ops
          will split the logits tensor and pass logits of proper size to each
          head. This is useful if we want to be agnostic about whether you
          creating a single versus multihead. logits can also be a dict for
          convenience where you are creating the head specific logits explicitly
          and don't want to concatenate them yourself.
      logits_input: tensor to build logits from.
      scope: Optional scope for variable_scope. If provided, will be passed to
        all heads. Most users will want to set this to `None`, so each head
        constructs a separate variable_scope according to its `head_name`.

    Returns:
      `ModelFnOps`.

    Raises:
      ValueError: if `mode` is not recognized, or neither or both of `logits`
          and `logits_input` is provided.
    """
    _check_mode_valid(mode)
    all_model_fn_ops = []
    if logits is None:
      # Use logits_input.
      for head in self._heads:
        all_model_fn_ops.append(
            head.create_model_fn_ops(
                features=features,
                mode=mode,
                labels=labels,
                train_op_fn=no_op_train_fn,
                logits_input=logits_input,
                scope=scope))
    else:
      head_logits_pairs = []
      if isinstance(logits, dict):
        head_logits_pairs = []
        for head in self._heads:
          if isinstance(head, _LossOnlyHead):
            head_logits_pairs.append((head, None))
          else:
            head_logits_pairs.append((head, logits[head.head_name]))
      else:
        # Split logits for each head.
        head_logits_pairs = zip(self._heads, self._split_logits(logits))

      for head, head_logits in head_logits_pairs:
        all_model_fn_ops.append(
            head.create_model_fn_ops(
                features=features,
                mode=mode,
                labels=labels,
                train_op_fn=no_op_train_fn,
                logits=head_logits,
                scope=scope))

    if mode == model_fn.ModeKeys.TRAIN:
      if train_op_fn is None:
        raise ValueError("train_op_fn can not be None in TRAIN mode.")
      return self._merge_train(all_model_fn_ops, train_op_fn)
    if mode == model_fn.ModeKeys.INFER:
      return self._merge_infer(all_model_fn_ops)
    if mode == model_fn.ModeKeys.EVAL:
      return self._merge_eval(all_model_fn_ops)
    raise ValueError("mode=%s unrecognized" % str(mode))

  def _split_logits(self, logits):
    """Splits logits for heads.

    Args:
      logits: the logits tensor.

    Returns:
      A list of logits for the individual heads.
    """
    all_logits = []
    begin = 0
    for head in self._heads:
      current_logits_size = head.logits_dimension
      current_logits = array_ops.slice(logits, [0, begin],
                                       [-1, current_logits_size])
      all_logits.append(current_logits)
      begin += current_logits_size
    return all_logits

  def _merge_train(self, all_model_fn_ops, train_op_fn):
    """Merges list of ModelFnOps for training.

    Args:
      all_model_fn_ops: list of ModelFnOps for the individual heads.
      train_op_fn: Function to create train op. See `create_model_fn_ops`
          documentation for more details.

    Returns:
      ModelFnOps that merges all heads for TRAIN.
    """
    losses = []
    additional_train_ops = []
    for m in all_model_fn_ops:
      losses.append(m.loss)
      additional_train_ops.append(m.train_op)
    loss = self._loss_merger(losses)

    train_op = train_op_fn(loss)
    train_op = control_flow_ops.group(train_op, *additional_train_ops)
    return model_fn.ModelFnOps(
        mode=model_fn.ModeKeys.TRAIN,
        loss=loss,
        train_op=train_op)

  def _merge_infer(self, all_model_fn_ops):
    """Merges list of ModelFnOps for inference.

    Args:
      all_model_fn_ops: list of ModelFnOps for the individual heads.

    Returns:
      ModelFnOps that Merges all the heads for INFER.
    """
    predictions = {}
    output_alternatives = {}
    for head, m in zip(self._heads, all_model_fn_ops):
      if isinstance(head, _LossOnlyHead):
        continue
      head_name = head.head_name
      output_alternatives[head_name] = m.output_alternatives[head_name]
      for k, v in m.predictions.items():
        predictions[(head_name, k)] = v

    return model_fn.ModelFnOps(
        mode=model_fn.ModeKeys.INFER,
        predictions=predictions,
        output_alternatives=output_alternatives)

  def _merge_eval(self, all_model_fn_ops):
    """Merges list of ModelFnOps for eval.

    Args:
      all_model_fn_ops: list of ModelFnOps for the individual heads.

    Returns:
      ModelFnOps that merges all the heads for EVAL.
    """
    predictions = {}
    metrics = {}
    losses = []
    for head, m in zip(self._heads, all_model_fn_ops):
      losses.append(m.loss)
      head_name = head.head_name
      for k, v in m.predictions.items():
        predictions[(head_name, k)] = v
      for k, v in m.eval_metric_ops.items():
        # metrics["%s/%s" % (k, head_name)] = v
        metrics[k] = v
    loss = self._loss_merger(losses)

    return model_fn.ModelFnOps(
        mode=model_fn.ModeKeys.EVAL,
        predictions=predictions,
        loss=loss,
        eval_metric_ops=metrics)


def _weight_tensor(features, weight_column_name):
  """Returns weights as `Tensor` of rank 0, or at least 2."""
  if not weight_column_name:
    return None
  if weight_column_name not in features:
    raise ValueError("Weights {} missing from features.".format(
        weight_column_name))
  with ops.name_scope(None, "weight_tensor", tuple(six.itervalues(features))):
    weight_tensor = math_ops.to_float(features[weight_column_name])
    shape = weight_tensor.get_shape()
    rank = shape.ndims
    # We don't bother with expanding dims of non-staticly shaped tensors or
    # scalars, and >1d is already in a good format.
    if rank == 1:
      logging.warning(
          "Weights {} has shape {}, expanding to make it 2d.",
          weight_column_name, shape)
      return (
          sparse_ops.sparse_reshape(weight_tensor, (-1, 1))
          if isinstance(weight_tensor, sparse_tensor.SparseTensor) else
          array_ops.reshape(weight_tensor, (-1, 1)))
    return weight_tensor


# TODO(zakaria): This function is needed for backward compatibility and should
#   be removed when we migrate to core.
def _compute_weighted_loss(loss_unweighted, weight, name="loss"):
  """Returns a tuple of (loss_train, loss_report).

  loss is used for gradient descent while weighted_average_loss is used for
  summaries to be backward compatible.

  loss is different from the loss reported on the tensorboard as we
  should respect the example weights when computing the gradient.

    L = sum_{i} w_{i} * l_{i} / B

  where B is the number of examples in the batch, l_{i}, w_{i} are individual
  losses, and example weight.

  Args:
    loss_unweighted: Unweighted loss
    weight: Weight tensor
    name: Optional name

  Returns:
    A tuple of losses. First one for training and the second one for reporting.
  """
  with ops.name_scope(name, values=(loss_unweighted, weight)) as name_scope:
    if weight is None:
      loss = math_ops.reduce_mean(loss_unweighted, name=name_scope)
      return loss, loss
    weight = weights_broadcast_ops.broadcast_weights(weight, loss_unweighted)
    with ops.name_scope(None, "weighted_loss",
                        (loss_unweighted, weight)) as name:
      weighted_loss = math_ops.multiply(loss_unweighted, weight, name=name)
    weighted_loss_mean = math_ops.reduce_mean(weighted_loss, name=name_scope)
    weighted_loss_normalized = math_ops.div(
        math_ops.reduce_sum(weighted_loss),
        math_ops.to_float(math_ops.reduce_sum(weight)),
        name="weighted_average_loss")

    return weighted_loss_mean, weighted_loss_normalized


def _wrap_custom_loss_fn(loss_fn):
  def _wrapper(labels, logits, weights=None):
    if weights is None:
      loss = loss_fn(labels, logits)
    else:
      loss = loss_fn(labels, logits, weights)
    return loss, loss
  return _wrapper


def _check_mode_valid(mode):
  """Raises ValueError if the given mode is invalid."""
  if (mode != model_fn.ModeKeys.TRAIN and mode != model_fn.ModeKeys.INFER and
      mode != model_fn.ModeKeys.EVAL):
    raise ValueError("mode=%s unrecognized." % str(mode))


def _get_arguments(func):
  """Returns a spec of given func."""
  _, func = tf_decorator.unwrap(func)
  if hasattr(func, "__code__"):
    # Regular function.
    return tf_inspect.getargspec(func)
  elif hasattr(func, "__call__"):
    # Callable object.
    return _get_arguments(func.__call__)
  elif hasattr(func, "func"):
    # Partial function.
    return _get_arguments(func.func)


def _verify_loss_fn_args(loss_fn):
  args = _get_arguments(loss_fn).args
  for arg_name in ["labels", "logits", "weights"]:
    if arg_name not in args:
      raise ValueError("Argument %s not found in loss_fn." % arg_name)


def _centered_bias(logits_dimension, head_name=None):
  """Returns centered_bias `Variable`.

  Args:
    logits_dimension: Last dimension of `logits`. Must be >= 1.
    head_name: Optional name of the head.

  Returns:
    `Variable` with shape `[logits_dimension]`.

  Raises:
    ValueError: if `logits_dimension` is invalid.
  """
  if (logits_dimension is None) or (logits_dimension < 1):
    raise ValueError("Invalid logits_dimension %s." % logits_dimension)
  # Do not create a variable with variable_scope.get_variable, because that may
  # create a PartitionedVariable, which does not support indexing, so
  # summary.scalar will not work.
  centered_bias = variable_scope.variable(
      name="centered_bias_weight",
      initial_value=array_ops.zeros(shape=(logits_dimension,)),
      trainable=True)
  for dim in range(logits_dimension):
    if head_name:
      summary.scalar("centered_bias/bias_%d/%s" % (dim, head_name),
                     centered_bias[dim])
    else:
      summary.scalar("centered_bias/bias_%d" % dim, centered_bias[dim])
  return centered_bias


def _centered_bias_step(centered_bias, batch_size, labels, loss_fn, weights):
  """Creates and returns training op for centered bias."""
  with ops.name_scope(None, "centered_bias_step", (labels,)) as name:
    logits_dimension = array_ops.shape(centered_bias)[0]
    logits = array_ops.reshape(
        array_ops.tile(centered_bias, (batch_size,)),
        (batch_size, logits_dimension))
    with ops.name_scope(None, "centered_bias", (labels, logits)):
      centered_bias_loss = math_ops.reduce_mean(
          loss_fn(labels, logits, weights), name="training_loss")
  # Learn central bias by an optimizer. 0.1 is a convervative lr for a
  # single variable.
  return training.AdagradOptimizer(0.1).minimize(
      centered_bias_loss, var_list=(centered_bias,), name=name)


def _summary_key(head_name, val):
  return "%s/%s" % (val, head_name) if head_name else val


def _train_op(loss, labels, train_op_fn, centered_bias, batch_size, loss_fn,
              weights):
  """Returns op for the training step."""
  if centered_bias is not None:
    centered_bias_step = _centered_bias_step(
        centered_bias=centered_bias,
        batch_size=batch_size,
        labels=labels,
        loss_fn=loss_fn,
        weights=weights)
  else:
    centered_bias_step = None
  with ops.name_scope(None, "train_op", (loss, labels)):
    train_op = train_op_fn(loss)
    if centered_bias_step is not None:
      train_op = control_flow_ops.group(train_op, centered_bias_step)
    return train_op


def _sigmoid_cross_entropy_loss(labels, logits, weights=None):
  with ops.name_scope(None, "sigmoid_cross_entropy_loss",
                      (logits, labels)) as name:
    # sigmoid_cross_entropy_with_logits requires [batch_size, n_classes] labels.
    loss = nn.sigmoid_cross_entropy_with_logits(
        labels=math_ops.to_float(labels), logits=logits, name=name)
    return _compute_weighted_loss(loss, weights)


def _float_weights_or_none(weights):
  if weights is None:
    return None
  with ops.name_scope(None, "float_weights", (weights,)) as name:
    return math_ops.to_float(weights, name=name)


def _indicator_labels_streaming_mean(labels, weights=None, class_id=None):
  labels = math_ops.to_float(labels)
  weights = _float_weights_or_none(weights)
  if weights is not None:
    weights = weights_broadcast_ops.broadcast_weights(weights, labels)
  if class_id is not None:
    if weights is not None:
      weights = weights[:, class_id]
    labels = labels[:, class_id]
  return metrics_lib.mean(labels, weights)


def _predictions_streaming_mean(predictions,
                                weights=None,
                                class_id=None):
  predictions = math_ops.to_float(predictions)
  weights = _float_weights_or_none(weights)
  if weights is not None:
    weights = weights_broadcast_ops.broadcast_weights(weights, predictions)
  if class_id is not None:
    if weights is not None:
      weights = weights[:, class_id]
    predictions = predictions[:, class_id]
  return metrics_lib.mean(predictions, weights)


# TODO(ptucker): Add support for SparseTensor labels.
def _class_id_labels_to_indicator(labels, num_classes):
  if (num_classes is None) or (num_classes < 2):
    raise ValueError("Invalid num_classes %s." % num_classes)
  with ops.control_dependencies((_assert_labels_rank(labels),)):
    labels = array_ops.reshape(labels, (-1,))
  return array_ops.one_hot(labels, depth=num_classes, axis=-1)


def _class_predictions_streaming_mean(predictions, weights, class_id):
  return metrics_lib.mean(
      array_ops.where(
          math_ops.equal(
              math_ops.to_int32(class_id), math_ops.to_int32(predictions)),
          array_ops.ones_like(predictions),
          array_ops.zeros_like(predictions)),
      weights=weights)


def _class_labels_streaming_mean(labels, weights, class_id):
  return metrics_lib.mean(
      array_ops.where(
          math_ops.equal(
              math_ops.to_int32(class_id), math_ops.to_int32(labels)),
          array_ops.ones_like(labels), array_ops.zeros_like(labels)),
      weights=weights)


def _streaming_auc(predictions, labels, weights=None, class_id=None,
                   curve="ROC"):
  # pylint: disable=missing-docstring
  predictions = math_ops.to_float(predictions)
  if labels.dtype.base_dtype != dtypes.bool:
    logging.warning("Casting %s labels to bool.", labels.dtype)
    labels = math_ops.cast(labels, dtypes.bool)
  weights = _float_weights_or_none(weights)
  if weights is not None:
    weights = weights_broadcast_ops.broadcast_weights(weights, predictions)
  if class_id is not None:
    if weights is not None:
      weights = weights[:, class_id]
    predictions = predictions[:, class_id]
    labels = labels[:, class_id]
  return metrics_lib.auc(labels, predictions, weights, curve=curve)


def _assert_class_id(class_id, num_classes=None):
  """Average label value for class `class_id`."""
  if (class_id is None) or (class_id < 0):
    raise ValueError("Invalid class_id %s." % class_id)
  if num_classes is not None:
    if num_classes < 2:
      raise ValueError("Invalid num_classes %s." % num_classes)
    if class_id >= num_classes:
      raise ValueError("Invalid class_id %s." % class_id)


def _streaming_accuracy_at_threshold(predictions, labels, weights, threshold):
  threshold_predictions = math_ops.to_float(
      math_ops.greater_equal(predictions, threshold))
  return metrics_lib.accuracy(labels, threshold_predictions, weights)


def _streaming_precision_at_threshold(predictions, labels, weights, threshold):
  precision_tensor, update_op = metrics_lib.precision_at_thresholds(
      labels, predictions, (threshold,),_float_weights_or_none(weights))
  return array_ops.squeeze(precision_tensor), array_ops.squeeze(update_op)


def _streaming_recall_at_threshold(predictions, labels, weights, threshold):
  precision_tensor, update_op = metrics_lib.recall_at_thresholds(
      labels, predictions, (threshold,),_float_weights_or_none(weights))
  return array_ops.squeeze(precision_tensor), array_ops.squeeze(update_op)


def _classification_output_alternatives(head_name, problem_type,
                                        label_keys=None):
  """Creates a func to generate output alternatives for classification.

  Servo expects classes to be a string tensor, and have the same dimensions
  as the probabilities tensor. It should contain the labels of the corresponding
  entries in probabilities. This function creates a new classes tensor that
  satisfies these conditions and can be exported.

  Args:
    head_name: Name of the head.
    problem_type: `ProblemType`
    label_keys: Optional label keys

  Returns:
    A function to generate output alternatives.
  """
  def _create_output_alternatives(predictions):
    """Creates output alternative for the Head.

    Args:
      predictions: a dict of {tensor_name: Tensor}, where 'tensor_name' is a
        symbolic name for an output Tensor possibly but not necessarily taken
        from `PredictionKey`, and 'Tensor' is the corresponding output Tensor
        itself.

    Returns:
      `dict` of {submodel_name: (problem_type, {tensor_name: Tensor})}, where
      'submodel_name' is a submodel identifier that should be consistent across
      the pipeline (here likely taken from the head_name),
      'problem_type' is a `ProblemType`,
      'tensor_name' is a symbolic name for an output Tensor possibly but not
       necessarily taken from `PredictionKey`, and
      'Tensor' is the corresponding output Tensor itself.

    Raises:
      ValueError: if predictions does not have PredictionKey.PROBABILITIES key.
    """
    probabilities = predictions.get(prediction_key.PredictionKey.PROBABILITIES)
    if probabilities is None:
      raise ValueError("%s missing in predictions" %
                       prediction_key.PredictionKey.PROBABILITIES)

    with ops.name_scope(None, "_classification_output_alternatives",
                        (probabilities,)):
      batch_size = array_ops.shape(probabilities)[0]
      if label_keys:
        classes = array_ops.tile(
            input=array_ops.expand_dims(input=label_keys, axis=0),
            multiples=[batch_size, 1],
            name="classes_tensor")
      else:
        n = array_ops.shape(probabilities)[1]
        classes = array_ops.tile(
            input=array_ops.expand_dims(input=math_ops.range(n), axis=0),
            multiples=[batch_size, 1])
        classes = string_ops.as_string(classes, name="classes_tensor")

    exported_predictions = {
        prediction_key.PredictionKey.PROBABILITIES: probabilities,
        prediction_key.PredictionKey.CLASSES: classes}
    return {head_name: (problem_type, exported_predictions)}

  return _create_output_alternatives

# Aliases
# TODO(zakaria): Remove these aliases, See b/34751732
_regression_head = regression_head
_poisson_regression_head = poisson_regression_head
_multi_class_head = multi_class_head
_binary_svm_head = binary_svm_head
_multi_label_head = multi_label_head
_multi_head = multi_head
_Head = Head<|MERGE_RESOLUTION|>--- conflicted
+++ resolved
@@ -1070,13 +1070,8 @@
     labels_tensor = _to_labels_tensor(labels, self._label_name)
     _check_no_sparse_tensor(labels_tensor)
     if self._label_keys:
-<<<<<<< HEAD
-      table = lookup_ops.index_table_from_tensor(self._label_keys,
-                                                 name="label_id_lookup")
-=======
       table = lookup_ops.index_table_from_tensor(
           self._label_keys, name="label_id_lookup")
->>>>>>> e722358e
       return {
           "labels": labels_tensor,
           "label_ids": table.lookup(labels_tensor),
