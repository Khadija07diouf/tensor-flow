--- conflicted
+++ resolved
@@ -83,11 +83,7 @@
     model_fn_ops = self.create_model_fn_ops(
         predictions, None, mode=model_fn.ModeKeys.INFER)
 
-<<<<<<< HEAD
-    estimator_spec = model_fn_ops.estimator_spec(model_fn.ModeKeys.INFER)
-=======
-    estimator_spec = model_fn_ops.estimator_spec()
->>>>>>> 1f8f71d9
+    estimator_spec = model_fn_ops.estimator_spec()
     self.assertEquals_except_export_and_eval_loss(model_fn_ops, estimator_spec)
 
   def testEstimatorSpec_export_regression_with_scores(self):
@@ -97,11 +93,7 @@
     model_fn_ops = self.create_model_fn_ops(
         predictions, output_alternatives, mode=model_fn.ModeKeys.INFER)
 
-<<<<<<< HEAD
-    estimator_spec = model_fn_ops.estimator_spec(model_fn.ModeKeys.INFER)
-=======
-    estimator_spec = model_fn_ops.estimator_spec()
->>>>>>> 1f8f71d9
+    estimator_spec = model_fn_ops.estimator_spec()
     self.assertEquals_except_export_and_eval_loss(model_fn_ops, estimator_spec)
 
     with session.Session():
@@ -121,11 +113,7 @@
     model_fn_ops = self.create_model_fn_ops(
         predictions, output_alternatives, mode=model_fn.ModeKeys.INFER)
 
-<<<<<<< HEAD
-    estimator_spec = model_fn_ops.estimator_spec(model_fn.ModeKeys.INFER)
-=======
-    estimator_spec = model_fn_ops.estimator_spec()
->>>>>>> 1f8f71d9
+    estimator_spec = model_fn_ops.estimator_spec()
     self.assertEquals_except_export_and_eval_loss(model_fn_ops, estimator_spec)
 
     with session.Session():
@@ -142,11 +130,7 @@
     model_fn_ops = self.create_model_fn_ops(
         predictions, output_alternatives, mode=model_fn.ModeKeys.INFER)
 
-<<<<<<< HEAD
-    estimator_spec = model_fn_ops.estimator_spec(model_fn.ModeKeys.INFER)
-=======
-    estimator_spec = model_fn_ops.estimator_spec()
->>>>>>> 1f8f71d9
+    estimator_spec = model_fn_ops.estimator_spec()
     self.assertEquals_except_export_and_eval_loss(model_fn_ops, estimator_spec)
 
     with session.Session():
@@ -168,11 +152,7 @@
     model_fn_ops = self.create_model_fn_ops(
         predictions, output_alternatives, mode=model_fn.ModeKeys.INFER)
 
-<<<<<<< HEAD
-    estimator_spec = model_fn_ops.estimator_spec(model_fn.ModeKeys.INFER)
-=======
-    estimator_spec = model_fn_ops.estimator_spec()
->>>>>>> 1f8f71d9
+    estimator_spec = model_fn_ops.estimator_spec()
     self.assertEquals_except_export_and_eval_loss(model_fn_ops, estimator_spec)
 
     with session.Session():
@@ -195,11 +175,7 @@
     model_fn_ops = self.create_model_fn_ops(
         predictions, output_alternatives, mode=model_fn.ModeKeys.INFER)
 
-<<<<<<< HEAD
-    estimator_spec = model_fn_ops.estimator_spec(model_fn.ModeKeys.INFER)
-=======
-    estimator_spec = model_fn_ops.estimator_spec()
->>>>>>> 1f8f71d9
+    estimator_spec = model_fn_ops.estimator_spec()
     self.assertEquals_except_export_and_eval_loss(model_fn_ops, estimator_spec)
 
     with session.Session():
@@ -220,11 +196,7 @@
     model_fn_ops = self.create_model_fn_ops(
         predictions, output_alternatives, mode=model_fn.ModeKeys.INFER)
 
-<<<<<<< HEAD
-    estimator_spec = model_fn_ops.estimator_spec(model_fn.ModeKeys.INFER)
-=======
-    estimator_spec = model_fn_ops.estimator_spec()
->>>>>>> 1f8f71d9
+    estimator_spec = model_fn_ops.estimator_spec()
     self.assertEquals_except_export_and_eval_loss(model_fn_ops, estimator_spec)
 
     with session.Session():
@@ -246,11 +218,7 @@
     model_fn_ops = self.create_model_fn_ops(
         predictions, output_alternatives, mode=model_fn.ModeKeys.INFER)
 
-<<<<<<< HEAD
-    estimator_spec = model_fn_ops.estimator_spec(model_fn.ModeKeys.INFER)
-=======
-    estimator_spec = model_fn_ops.estimator_spec()
->>>>>>> 1f8f71d9
+    estimator_spec = model_fn_ops.estimator_spec()
     self.assertEquals_except_export_and_eval_loss(model_fn_ops, estimator_spec)
 
     with session.Session():
@@ -269,11 +237,7 @@
     model_fn_ops = self.create_model_fn_ops(
         predictions, output_alternatives, mode=model_fn.ModeKeys.INFER)
 
-<<<<<<< HEAD
-    estimator_spec = model_fn_ops.estimator_spec(model_fn.ModeKeys.INFER)
-=======
-    estimator_spec = model_fn_ops.estimator_spec()
->>>>>>> 1f8f71d9
+    estimator_spec = model_fn_ops.estimator_spec()
     self.assertEquals_except_export_and_eval_loss(model_fn_ops, estimator_spec)
 
     with session.Session():
@@ -293,11 +257,7 @@
     model_fn_ops = self.create_model_fn_ops(
         predictions, output_alternatives, mode=model_fn.ModeKeys.INFER)
 
-<<<<<<< HEAD
-    estimator_spec = model_fn_ops.estimator_spec(model_fn.ModeKeys.INFER)
-=======
-    estimator_spec = model_fn_ops.estimator_spec()
->>>>>>> 1f8f71d9
+    estimator_spec = model_fn_ops.estimator_spec()
     self.assertEquals_except_export_and_eval_loss(model_fn_ops, estimator_spec)
 
     with session.Session():
@@ -316,12 +276,7 @@
     model_fn_ops = self.create_model_fn_ops(
         predictions, output_alternatives, mode=model_fn.ModeKeys.INFER)
 
-<<<<<<< HEAD
-    estimator_spec = model_fn_ops.estimator_spec(model_fn.ModeKeys.INFER,
-                                                 "regression_head")
-=======
     estimator_spec = model_fn_ops.estimator_spec("regression_head")
->>>>>>> 1f8f71d9
     self.assertEquals_except_export_and_eval_loss(model_fn_ops, estimator_spec)
 
     with session.Session():
