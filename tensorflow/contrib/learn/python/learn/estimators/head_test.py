--- conflicted
+++ resolved
@@ -74,12 +74,8 @@
       model_fn_ops = head.head_ops({}, labels,
                                    tf.contrib.learn.ModeKeys.TRAIN,
                                    _noop_train_op, logits=logits)
-<<<<<<< HEAD
-      self.assertAlmostEqual(0.81326175, sess.run(model_fn_ops.loss))
-=======
       self.assertAlmostEqual(0.81326175, sess.run(model_fn_ops.loss),
                              delta=1e-6)
->>>>>>> 7522b201
 
   def testErrorInSparseTensorLabels(self):
     head = head_lib._multi_class_head(n_classes=2)
