# Description:
#   Contains classes that provide access to common method of a [batch] matrix,
#   without the need to instantiate the matrix.
#   This allows for exploitation of structure, as well as a generic interface
#   suitable for iterative solvers.

licenses(["notice"])  # Apache 2.0

exports_files(["LICENSE"])

package(default_visibility = ["//tensorflow:__subpackages__"])

load("//tensorflow:tensorflow.bzl", "gpu_py_test")

py_library(
    name = "linalg_py",
    srcs = ["__init__.py"] + glob(["python/ops/*.py"]),
    srcs_version = "PY2AND3",
    deps = [
        "//tensorflow/python:array_ops",
        "//tensorflow/python:check_ops",
        "//tensorflow/python:framework_for_generated_wrappers",
        "//tensorflow/python:util",
        "//tensorflow/python/ops/linalg",
        "@six_archive//:six",
    ],
)

gpu_py_test(
    name = "linear_operator_addition_test",
    size = "small",
    srcs = ["python/kernel_tests/linear_operator_addition_test.py"],
    additional_deps = [
        ":linalg_py",
        "//third_party/py/numpy",
        "//tensorflow/python:array_ops",
        "//tensorflow/python:client_testlib",
        "//tensorflow/python:framework",
        "//tensorflow/python:framework_for_generated_wrappers",
        "//tensorflow/python:framework_test_lib",
        "//tensorflow/python:math_ops",
        "//tensorflow/python:platform_test",
    ],
<<<<<<< HEAD
)

gpu_py_test(
    name = "linear_operator_block_diag_test",
    size = "medium",
    srcs = ["python/kernel_tests/linear_operator_block_diag_test.py"],
    additional_deps = [
        ":linalg_py",
        "//third_party/py/numpy",
        "//tensorflow/python:array_ops",
        "//tensorflow/python:client_testlib",
        "//tensorflow/python:framework",
        "//tensorflow/python:framework_for_generated_wrappers",
        "//tensorflow/python:framework_test_lib",
        "//tensorflow/python:math_ops",
        "//tensorflow/python:platform_test",
    ],
    shard_count = 5,
    tags = [
        "noasan",
        "optonly",
    ],
)

gpu_py_test(
    name = "linear_operator_kronecker_test",
    size = "medium",
    srcs = ["python/kernel_tests/linear_operator_kronecker_test.py"],
    additional_deps = [
        ":linalg_py",
        "//third_party/py/numpy",
        "//tensorflow/python:array_ops",
        "//tensorflow/python:client_testlib",
        "//tensorflow/python:framework",
        "//tensorflow/python:framework_for_generated_wrappers",
        "//tensorflow/python:framework_test_lib",
        "//tensorflow/python:math_ops",
        "//tensorflow/python:platform_test",
    ],
    shard_count = 8,
    tags = [
        "noasan",
        "optonly",
    ],
=======
>>>>>>> cc287a2b
)<|MERGE_RESOLUTION|>--- conflicted
+++ resolved
@@ -41,51 +41,4 @@
         "//tensorflow/python:math_ops",
         "//tensorflow/python:platform_test",
     ],
-<<<<<<< HEAD
-)
-
-gpu_py_test(
-    name = "linear_operator_block_diag_test",
-    size = "medium",
-    srcs = ["python/kernel_tests/linear_operator_block_diag_test.py"],
-    additional_deps = [
-        ":linalg_py",
-        "//third_party/py/numpy",
-        "//tensorflow/python:array_ops",
-        "//tensorflow/python:client_testlib",
-        "//tensorflow/python:framework",
-        "//tensorflow/python:framework_for_generated_wrappers",
-        "//tensorflow/python:framework_test_lib",
-        "//tensorflow/python:math_ops",
-        "//tensorflow/python:platform_test",
-    ],
-    shard_count = 5,
-    tags = [
-        "noasan",
-        "optonly",
-    ],
-)
-
-gpu_py_test(
-    name = "linear_operator_kronecker_test",
-    size = "medium",
-    srcs = ["python/kernel_tests/linear_operator_kronecker_test.py"],
-    additional_deps = [
-        ":linalg_py",
-        "//third_party/py/numpy",
-        "//tensorflow/python:array_ops",
-        "//tensorflow/python:client_testlib",
-        "//tensorflow/python:framework",
-        "//tensorflow/python:framework_for_generated_wrappers",
-        "//tensorflow/python:framework_test_lib",
-        "//tensorflow/python:math_ops",
-        "//tensorflow/python:platform_test",
-    ],
-    shard_count = 8,
-    tags = [
-        "noasan",
-        "optonly",
-    ],
-=======
->>>>>>> cc287a2b
 )