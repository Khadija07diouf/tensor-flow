--- conflicted
+++ resolved
@@ -27,18 +27,6 @@
 __all__ = ["sequence_loss"]
 
 
-<<<<<<< HEAD
-def sequence_loss(logits, targets, weights,
-                  average_across_timesteps=True, average_across_batch=True,
-                  softmax_loss_function=None, name=None):
-  """Weighted cross-entropy loss for a sequence of logits. Depending on the
-  values of `average_across_timesteps` and `average_across_batch`, the return
-  Tensor will have rank 0, 1, or 2 as these arguments reduce the cross-entropy
-  at each target, which has shape `[batch_size, sequence_length]`, over their
-  respective dimensions. For example, if `average_across_timesteps` is `True`
-  and `average_across_batch` is `False`, then the return Tensor will have shape
-  `[batch_size]`.
-=======
 def sequence_loss(logits,
                   targets,
                   weights,
@@ -54,7 +42,6 @@
   `[batch_size, sequence_length]`, over their respective dimensions. For
   example, if `average_across_timesteps` is `True` and `average_across_batch`
   is `False`, then the return Tensor will have shape `[batch_size]`.
->>>>>>> 2a276a0e
 
   Args:
     logits: A Tensor of shape
