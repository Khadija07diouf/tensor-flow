--- conflicted
+++ resolved
@@ -51,11 +51,8 @@
 from tensorflow.contrib import nn
 from tensorflow.contrib import opt
 from tensorflow.contrib import quantization
-<<<<<<< HEAD
 from tensorflow.contrib import reduce_slice_ops
-=======
 from tensorflow.contrib import resampler
->>>>>>> b82b18ee
 from tensorflow.contrib import rnn
 from tensorflow.contrib import saved_model
 from tensorflow.contrib import seq2seq
