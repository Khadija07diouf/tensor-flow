--- conflicted
+++ resolved
@@ -348,7 +348,6 @@
   def testAIS12(self):
     self._ais_gets_correct_log_normalizer_wrapper([1, 2])
 
-<<<<<<< HEAD
   def _skip_metropolis_step_correct(self, initial_draws, event_dims,
                                     sess, feed_dict=None):
     def log_gamma_log_prob(x):
@@ -367,11 +366,14 @@
       step_size, 5, initial_draws, log_gamma_log_prob, event_dims,
       skip_metropolis_step=True)
 
-    (acceptance_probs_val, skip_acceptance_probs_val, initial_draws_val,
-     updated_draws_val, skip_draws_val) = sess.run([acceptance_probs,
-                                                    skip_acceptance_probs,
-                                                    initial_draws, sample,
-                                                    skip_sample], feed_dict)
+    # Need to set the same seed to make the velocity samples same
+    seed = np.random.randint(0, np.iinfo(np.uint32).max)
+    random_seed.set_random_seed(seed)
+    (acceptance_probs_val,  updated_draws_val) = sess.run([acceptance_probs,
+                                                           sample], feed_dict)
+    random_seed.set_random_seed(seed)
+    (skip_acceptance_probs_val, initial_draws_val, skip_draws_val) = sess.run(
+        [skip_acceptance_probs, initial_draws, skip_sample], feed_dict)
 
     # Confirm step size is small enough that we usually accept.
     self.assertGreater(acceptance_probs_val.mean(), 0.5)
@@ -421,7 +423,7 @@
 
   def testSkipMetropolisStepCorrect12(self):
     self._skip_metropolis_step_correct_wrapper([1, 2])
-=======
+
   def testNanRejection(self):
     """Tests that an update that yields NaN potentials gets rejected.
 
@@ -513,7 +515,6 @@
     self.assertEqual(np.float16, states_.dtype)
     self.assertEqual(np.float16, acceptance_probs_.dtype)
 
->>>>>>> 18c864cd
 
 if __name__ == '__main__':
   test.main()