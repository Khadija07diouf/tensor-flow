# Copyright 2016 Google Inc. All Rights Reserved.
#
# Licensed under the Apache License, Version 2.0 (the "License");
# you may not use this file except in compliance with the License.
# You may obtain a copy of the License at
#
# http://www.apache.org/licenses/LICENSE-2.0
#
# Unless required by applicable law or agreed to in writing, software
# distributed under the License is distributed on an "AS IS" BASIS,
# WITHOUT WARRANTIES OR CONDITIONS OF ANY KIND, either express or implied.
# See the License for the specific language governing permissions and
# limitations under the License.
# ==============================================================================
"""TF-GAN estimator module.

GANEstimator provides all the infrastructure support of a TensorFlow Estimator
with the feature support of TF-GAN.
"""

from __future__ import absolute_import
from __future__ import division
from __future__ import print_function

# Collapse `estimator` into a single namespace.
# pylint: disable=unused-import,wildcard-import
from tensorflow.contrib.gan.python.estimator.python import gan_estimator
from tensorflow.contrib.gan.python.estimator.python import head
from tensorflow.contrib.gan.python.estimator.python import latent_gan_estimator
from tensorflow.contrib.gan.python.estimator.python import stargan_estimator
from tensorflow.contrib.gan.python.estimator.python import tpu_gan_estimator

from tensorflow.contrib.gan.python.estimator.python.gan_estimator import *
from tensorflow.contrib.gan.python.estimator.python.head import *
from tensorflow.contrib.gan.python.estimator.python.latent_gan_estimator import *
from tensorflow.contrib.gan.python.estimator.python.stargan_estimator import *
from tensorflow.contrib.gan.python.estimator.python.tpu_gan_estimator import *
# pylint: enable=unused-import,wildcard-import

from tensorflow.python.util.all_util import remove_undocumented

_allowed_symbols = ([
    'gan_estimator',
    'stargan_estimator',
    'tpu_gan_estimator',
<<<<<<< HEAD
    'head',
] + gan_estimator.__all__ + stargan_estimator.__all__ + head.__all__ +
                    tpu_gan_estimator.__all__)
=======
    'latent_gan_estimator',
    'head',
] + gan_estimator.__all__ + stargan_estimator.__all__ + head.__all__ +
                    tpu_gan_estimator.__all__ + latent_gan_estimator.__all__)
>>>>>>> f91aeed3
remove_undocumented(__name__, _allowed_symbols)<|MERGE_RESOLUTION|>--- conflicted
+++ resolved
@@ -43,14 +43,8 @@
     'gan_estimator',
     'stargan_estimator',
     'tpu_gan_estimator',
-<<<<<<< HEAD
-    'head',
-] + gan_estimator.__all__ + stargan_estimator.__all__ + head.__all__ +
-                    tpu_gan_estimator.__all__)
-=======
     'latent_gan_estimator',
     'head',
 ] + gan_estimator.__all__ + stargan_estimator.__all__ + head.__all__ +
                     tpu_gan_estimator.__all__ + latent_gan_estimator.__all__)
->>>>>>> f91aeed3
 remove_undocumented(__name__, _allowed_symbols)