--- conflicted
+++ resolved
@@ -1239,10 +1239,6 @@
             clean_dep("//tensorflow/stream_executor/cuda:cudart_stub"),
             "@local_config_cuda//cuda:cuda_headers",
         ]) + if_rocm_is_configured(cuda_deps + [
-<<<<<<< HEAD
-            # rocm_header placeholder
-=======
->>>>>>> 3df59b1a
             "@local_config_rocm//rocm:rocm_headers",
         ]),
         copts = (copts + if_cuda(["-DGOOGLE_CUDA=1"]) + if_rocm(["-DTENSORFLOW_USE_ROCM=1"]) + if_mkl(["-DINTEL_MKL=1"]) + if_mkl_open_source_only(["-DINTEL_MKL_DNN_ONLY"]) + if_enable_mkl(["-DENABLE_MKL"]) + if_tensorrt(["-DGOOGLE_TENSORRT=1"])),
