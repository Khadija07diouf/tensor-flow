--- conflicted
+++ resolved
@@ -1030,41 +1030,6 @@
 # When this target is built using --config=cuda, a cc_library is built
 # that passes -DGOOGLE_CUDA=1 and '-x cuda', linking in additional
 # libraries needed by GPU kernels.
-<<<<<<< HEAD
-def tf_gpu_kernel_library(srcs,
-                          copts=[],
-                          cuda_copts=[],
-                          deps=[],
-                          hdrs=[],
-                          **kwargs):
-## warp-ctc changed:
-## diff --git a/tensorflow/tensorflow.bzl b/tensorflow/tensorflow.bzl
-## index 8c92443..e18f9c9 100644
-## --- a/tensorflow/tensorflow.bzl
-## +++ b/tensorflow/tensorflow.bzl
-## @@ -283,7 +283,7 @@ def tf_cuda_cc_tests(tests, deps, tags=[], size="medium", linkstatic=0, args=Non
-##  def tf_gpu_kernel_library(srcs, copts=[], cuda_copts=[], deps=[], hdrs=[],
-##                            **kwargs):
-##    cuda_copts = ["-x", "cuda", "-DGOOGLE_CUDA=1",
-## -                "-nvcc_options=relaxed-constexpr", "-nvcc_options=ftz=true",
-## +                "-nvcc_options=ftz=true",
-##                  "--gcudacc_flag=-ftz=true"] + cuda_copts
-##    native.cc_library(
-##        srcs = srcs,
-
-  copts = copts + _cuda_copts() + if_cuda(cuda_copts) + tf_copts()
-
-  native.cc_library(
-      srcs=srcs,
-      hdrs=hdrs,
-      copts=copts,
-      deps=deps + if_cuda([
-          clean_dep("//tensorflow/core:cuda"),
-          clean_dep("//tensorflow/core:gpu_lib"),
-      ]),
-      alwayslink=1,
-      **kwargs)
-=======
 def tf_gpu_kernel_library(
         srcs,
         copts = [],
@@ -1086,7 +1051,6 @@
         alwayslink = 1,
         **kwargs
     )
->>>>>>> cac96386
 
 register_extension_info(
     extension_name = "tf_gpu_kernel_library",
