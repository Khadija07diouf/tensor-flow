load("//tensorflow:tensorflow.bzl", "filegroup")
load("//tensorflow/core/platform:rules_cc.bzl", "cc_library")

# buildifier: disable=same-origin-load
load("//tensorflow:tensorflow.bzl", "get_compatible_with_portable")

package(
    default_visibility = [
        # tensorflow/core:lib effectively exposes all targets under tensorflow/core/lib/**
        "//tensorflow/core:__pkg__",
        # tensorflow/core/platform/cloud depends on random.h
        "//tensorflow/core/platform:__subpackages__",
        # All of the following packages depend on random/simple_philox.h for tests
        "//tensorflow/core/lib/core:__pkg__",
        "//tensorflow/core/lib/gtl:__pkg__",
        "//tensorflow/core/lib/io:__pkg__",
        "//tensorflow/core/lib/strings:__pkg__",
    ],
    licenses = ["notice"],
)

# Todo(bmzhao): Remaining targets to add to this BUILD file are: all tests.

cc_library(
    name = "exact_uniform_int",
    hdrs = ["exact_uniform_int.h"],
)

cc_library(
    name = "philox",
    srcs = [
        "distribution_sampler.cc",
        "random_distributions.cc",
        "simple_philox.cc",
    ],
    hdrs = [
        "distribution_sampler.h",
        "random_distributions.h",
        "simple_philox.h",
    ],
    deps = [
        ":exact_uniform_int",
        ":philox_random",
<<<<<<< HEAD
        "//tensorflow/core/framework:numeric_types",
=======
        ":random_distributions_utils",
>>>>>>> e10fc4c9
        "//tensorflow/core/lib/gtl:array_slice",
        "//tensorflow/core/platform:logging",
        "//tensorflow/core/platform:macros",
        "//tensorflow/core/platform:types",
        "//third_party/eigen3",
    ],
    alwayslink = 1,
)

cc_library(
    name = "random_distributions_utils",
    hdrs = ["random_distributions_utils.h"],
    compatible_with = get_compatible_with_portable(),
    visibility = [
        "//tensorflow/lite:__subpackages__",
    ],
    deps = [":philox_random"],
)

cc_library(
    name = "philox_random",
    hdrs = ["philox_random.h"],
    compatible_with = get_compatible_with_portable(),
    visibility = [
        "//tensorflow/core:__pkg__",
        "//tensorflow/lite:__subpackages__",
    ],
)

cc_library(
    name = "philox_random_test_utils",
    testonly = True,
    hdrs = ["philox_random_test_utils.h"],
    deps = [
        ":philox_random",
        ":random",
        "//tensorflow/core/platform:logging",
    ],
)

cc_library(
    name = "random",
    hdrs = ["random.h"],
    visibility = [
        "//tensorflow/c/eager:__pkg__",
        "//tensorflow/core:__pkg__",
        "//tensorflow/core/grappler/optimizers:__pkg__",
        "//tensorflow/core/lib/core:__pkg__",
        "//tensorflow/core/lib/gtl:__pkg__",
        "//tensorflow/core/lib/io:__pkg__",
        "//tensorflow/core/lib/strings:__pkg__",
        "//tensorflow/core/platform:__subpackages__",
    ],
    deps = [
        "//tensorflow/core/platform:random",
    ],
)

cc_library(
    name = "weighted_picker",
    srcs = ["weighted_picker.cc"],
    hdrs = ["weighted_picker.h"],
    deps = [
        ":philox",
        "//tensorflow/core/platform:logging",
        "//tensorflow/core/platform:macros",
        "//tensorflow/core/platform:types",
    ],
    alwayslink = 1,
)

# Export source files needed for mobile builds, which do not use granular targets.
filegroup(
    name = "mobile_srcs_only_runtime",
    srcs = [
        "distribution_sampler.cc",
        "distribution_sampler.h",
        "exact_uniform_int.h",
        "philox_random.h",
        "random.h",
        "random_distributions.h",
        "random_distributions_utils.h",
        "simple_philox.cc",
        "simple_philox.h",
        "weighted_picker.cc",
        "weighted_picker.h",
    ],
)

filegroup(
    name = "legacy_lib_random_headers",
    srcs = [
        "distribution_sampler.h",
        "philox_random.h",
        "random_distributions.h",
        "random_distributions_utils.h",
        "simple_philox.h",
    ],
    visibility = ["//tensorflow/core:__pkg__"],
)

filegroup(
    name = "legacy_lib_internal_public_random_headers",
    srcs = [
        "random.h",
        "random_distributions.h",
        "random_distributions_utils.h",
        "weighted_picker.h",
    ],
    visibility = ["//tensorflow/core:__pkg__"],
)

filegroup(
    name = "legacy_lib_test_internal_headers",
    srcs = [
        "philox_random_test_utils.h",
    ],
    visibility = ["//tensorflow/core:__pkg__"],
)

filegroup(
    name = "legacy_lib_random_all_headers",
    srcs = [
        "distribution_sampler.h",
        "exact_uniform_int.h",
        "philox_random.h",
        "philox_random_test_utils.h",
        "random.h",
        "random_distributions.h",
        "random_distributions_utils.h",
        "simple_philox.h",
        "weighted_picker.h",
    ],
    visibility = ["//tensorflow/core:__pkg__"],
)

filegroup(
    name = "legacy_lib_random_tests",
    srcs = [
        "distribution_sampler_test.cc",
        "philox_random_test.cc",
        "random_distributions_test.cc",
        "random_test.cc",
        "simple_philox_test.cc",
        "weighted_picker_test.cc",
    ],
    visibility = ["//tensorflow/core:__pkg__"],
)

filegroup(
    name = "legacy_lib_random_random_distributions_test",
    srcs = [
        "random_distributions_test.cc",
    ],
    visibility = ["//tensorflow/core:__pkg__"],
)

filegroup(
    name = "legacy_lib_random_random_weighted_picker_test",
    srcs = [
        "weighted_picker_test.cc",
    ],
    visibility = ["//tensorflow/core:__pkg__"],
)<|MERGE_RESOLUTION|>--- conflicted
+++ resolved
@@ -41,11 +41,8 @@
     deps = [
         ":exact_uniform_int",
         ":philox_random",
-<<<<<<< HEAD
+        ":random_distributions_utils",
         "//tensorflow/core/framework:numeric_types",
-=======
-        ":random_distributions_utils",
->>>>>>> e10fc4c9
         "//tensorflow/core/lib/gtl:array_slice",
         "//tensorflow/core/platform:logging",
         "//tensorflow/core/platform:macros",
