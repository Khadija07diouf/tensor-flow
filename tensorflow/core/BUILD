# Description:
# TensorFlow is a computational framework, primarily for use in machine
# learning applications.
#
# Public targets:
#
# ":protos_all" - exports all core TensorFlow protos
#     ":protos_all_py" - py_proto_library version (Google-internal)
# ":lib" - exports the public non-test headers for:
#     platform/: Platform-specific code and external dependencies
#     lib/: Low-level libraries that are not TensorFlow-specific
# ":test" - test equivalent of ":lib".
#     This is currently public, but may be made internal in the
#     future.  Try to avoid depending on it.
# ":framework" - exports the public non-test headers for:
#     util/: General low-level TensorFlow-specific libraries
#     framework/: Support for adding new ops & kernels
#     example/: Wrappers to simplify access to Example proto
# ":ops" - defines TensorFlow ops, but no implementations / kernels
#     ops/: Standard ops
#     user_ops/: User-supplied ops
#     This aggregates a number of smaller op libraries (":*_op_lib")
# ":core_cpu" - exports the public non-test headers for:
#     graph/: Support for graphs made up of ops
#     common_runtime/: Common code for execution of graphs
#     public/: Public APIs for running graphs
# ":core" - The code for ":core_cpu" plus a GPU runtime
# ":all_kernels" - The cpu-specific kernels, plus gpu kernels if
#     built with Cuda
# ":tensorflow_opensource" - The complete open-source package, including
#      ":all_kernels", ":core", and a Session implementation.
# ":tensorflow" - "tensorflow_opensource" plus some Google-internal libraries.
# ":testlib" - TensorFlow-specific test support, e.g. utilities for testing
#      kernels.
# ":direct_session" - An implementation of the Session interface that
#      directly runs Graphs via the internal TensorFlow executor.
#  "framework_lite" - Intended to be used by operator implementations
#      (kernels) that can also be run outside the tensorflow runtime. This
#      contains a small set of headers and utilities that can be used for core
#      kernels, without bringing in libraries that can bloat code size (e.g.,
#      logging is not included because using it will bring in a large amount of
#      ostream code).
#
# ":example_parser_configuration" -- A library for extracting the
#      tensorflow.Example proto configuration from a Graph.
#
# Public Android targets:
#
# filegroup ":android_proto_srcs" - Protos
# filegroup ":android_srcs" - Core sources
# cc_library ":android_tensorflow_lib" - Native library
# cc_library ":android_tensorflow_lib_selective_registration" - Native library
#   supporting SELECTIVE_REGISTRATION feature.
# portable_proto_library ":android_proto_lib" (Google-internal)

package(default_visibility = [
    "//tensorflow:internal",
    "//tensorflow_models:__subpackages__",
])

licenses(["notice"])  # Apache 2.0

load(
    "//tensorflow:tensorflow.bzl",
    "if_android",
    "if_ios",
    "if_x86",
    "if_not_mobile",
    "if_not_windows",
    "tf_copts",
    "tf_cc_test",
    "tf_cc_tests",
    "tf_cuda_library",
    "tf_gen_op_libs",
    "tf_generate_proto_text_sources",
    "tf_genrule_cmd_append_to_srcs",
    "tf_opts_nortti_if_android",
    "cc_header_only_library",
)
load("//tensorflow:tensorflow.bzl", "tf_cc_test_mkl")
load("//tensorflow:tensorflow.bzl", "tf_cc_test_gpu")
load("//tensorflow:tensorflow.bzl", "tf_cc_tests_gpu")
load("//tensorflow:tensorflow.bzl", "tf_version_info_genrule")

# For platform specific build config
load(
    "//tensorflow/core:platform/default/build_config.bzl",
    "tf_proto_library",
    "tf_proto_library_cc",
    "tf_additional_core_deps",
    "tf_additional_lib_defines",
    "tf_additional_lib_deps",
    "tf_additional_lib_hdrs",
    "tf_additional_lib_srcs",
    "tf_additional_minimal_lib_srcs",
    "tf_additional_proto_hdrs",
    "tf_additional_proto_srcs",
    "tf_additional_stream_executor_srcs",
    "tf_additional_cupti_wrapper_deps",
    "tf_additional_libdevice_data",
    "tf_additional_libdevice_deps",
    "tf_additional_libdevice_srcs",
    "tf_additional_test_deps",
    "tf_additional_test_srcs",
    "tf_env_time_hdrs",
    "tf_env_time_srcs",
    "tf_kernel_tests_linkstatic",
    "tf_additional_cloud_op_deps",
    "tf_additional_cloud_kernel_deps",
    "tf_lib_proto_parsing_deps",
)
load(
    "//tensorflow/core:platform/default/build_config_root.bzl",
    "tf_cuda_tests_tags",
)
load(
    "//third_party/mkl:build_defs.bzl",
    "if_mkl",
)
load("@local_config_sycl//sycl:build_defs.bzl", "if_sycl")

# -----------------------------------------------------------------------------
# Public targets

# Protos which are needed for core tensorflow, including on mobile builds.
#
# Note that some protos are in neither additional_core_proto_srcs nor this
# filegroup; e.g.  ones with individual proto_library targets.
CORE_PROTO_SRCS = [
    "example/example.proto",
    "example/feature.proto",
    "framework/allocation_description.proto",
    "framework/attr_value.proto",
    "framework/cost_graph.proto",
    "framework/device_attributes.proto",
    "framework/function.proto",
    "framework/graph.proto",
    "framework/graph_transfer_info.proto",
    "framework/kernel_def.proto",
    "framework/log_memory.proto",
    "framework/node_def.proto",
    "framework/op_def.proto",
    "framework/remote_fused_graph_execute_info.proto",
    "framework/resource_handle.proto",
    "framework/step_stats.proto",
    "framework/summary.proto",
    "framework/tensor.proto",
    "framework/tensor_description.proto",
    "framework/tensor_shape.proto",
    "framework/tensor_slice.proto",
    "framework/types.proto",
    "framework/variable.proto",
    "framework/versions.proto",
    "lib/core/error_codes.proto",
    "protobuf/config.proto",
    "protobuf/debug.proto",
    "protobuf/queue_runner.proto",
    "protobuf/rewriter_config.proto",
    "protobuf/tensor_bundle.proto",
    "protobuf/saver.proto",
    "util/memmapped_file_system.proto",
    "util/saved_tensor_slice.proto",
]

# Protos which are not needed on mobile builds, but should be included in
# protos_all.
#
# Note that some protos are in neither core_proto_srcs nor this filegroup; e.g.
# ones with individual proto_library targets.
ADDITIONAL_CORE_PROTO_SRCS = [
    "example/example_parser_configuration.proto",
    "protobuf/control_flow.proto",
    "protobuf/meta_graph.proto",
    "protobuf/named_tensor.proto",
    "protobuf/saved_model.proto",
    "protobuf/tensorflow_server.proto",
    "util/event.proto",
    "util/test_log.proto",
]

tf_proto_library(
    name = "reader_base_proto",
    srcs = ["framework/reader_base.proto"],
    cc_api_version = 2,
    go_api_version = 2,
    java_api_version = 2,
    visibility = ["//visibility:public"],
)

tf_proto_library(
    name = "protos_all",
    srcs = CORE_PROTO_SRCS + ADDITIONAL_CORE_PROTO_SRCS,
    cc_api_version = 2,
    go_api_version = 2,
    j2objc_api_version = 1,
    java_api_version = 2,
    js_api_version = 2,
    js_codegen = "jspb",
    visibility = ["//visibility:public"],
)

exports_files([
    "framework/types.proto",
])

tf_proto_library(
    name = "protos_test",
    srcs = ["util/example_proto_fast_parsing_test.proto"],
    cc_api_version = 2,
    protodeps = [":protos_all"],
    visibility = ["//visibility:public"],
)

# Minimal lib so that tools used for mobile compilation
# don't have to depend on lib/platformlib.
cc_library(
    name = "lib_proto_parsing",
    srcs = glob(tf_additional_proto_srcs()) + tf_env_time_srcs(),
    hdrs = [
        "lib/core/errors.h",
        "lib/core/status.h",
        "lib/core/stringpiece.h",
        "lib/strings/numbers.h",
        "lib/strings/strcat.h",
        "platform/init_main.h",
        "platform/logging.h",
        "platform/macros.h",
        "platform/platform.h",
        "platform/protobuf.h",
        "platform/types.h",
    ] + glob(tf_additional_proto_hdrs()) + glob(tf_env_time_hdrs()),
    copts = tf_copts(),
    deps = tf_lib_proto_parsing_deps(),
)

cc_library(
    name = "lib",
    hdrs = [
        "lib/core/arena.h",
        "lib/core/bitmap.h",
        "lib/core/bits.h",
        "lib/core/casts.h",
        "lib/core/coding.h",
        "lib/core/errors.h",
        "lib/core/notification.h",
        "lib/core/raw_coding.h",
        "lib/core/status.h",
        "lib/core/stringpiece.h",
        "lib/core/threadpool.h",
        "lib/gtl/array_slice.h",
        "lib/gtl/cleanup.h",
        "lib/gtl/flatmap.h",
        "lib/gtl/flatset.h",
        "lib/gtl/inlined_vector.h",
        "lib/gtl/optional.h",
        "lib/gtl/priority_queue_util.h",
        "lib/hash/crc32c.h",
        "lib/histogram/histogram.h",
        "lib/io/buffered_inputstream.h",
        "lib/io/compression.h",
        "lib/io/inputstream_interface.h",
        "lib/io/path.h",
        "lib/io/proto_encode_helper.h",
        "lib/io/random_inputstream.h",
        "lib/io/record_reader.h",
        "lib/io/record_writer.h",
        "lib/io/table.h",
        "lib/io/table_builder.h",
        "lib/io/table_options.h",
        "lib/math/math_util.h",
        "lib/monitoring/counter.h",
        "lib/monitoring/sampler.h",
        "lib/random/distribution_sampler.h",
        "lib/random/philox_random.h",
        "lib/random/simple_philox.h",
        "lib/strings/numbers.h",
        "lib/strings/str_util.h",
        "lib/strings/strcat.h",
        "lib/strings/stringprintf.h",
        "platform/cpu_feature_guard.h",
        "platform/cpu_info.h",
        "platform/dynamic_annotations.h",
        "platform/env.h",
        "platform/env_time.h",
        "platform/file_system.h",
        "platform/fingerprint.h",
        "platform/init_main.h",
        "platform/logging.h",
        "platform/macros.h",
        "platform/mem.h",
        "platform/mutex.h",
        "platform/net.h",
        "platform/notification.h",
        "platform/prefetch.h",
        "platform/profile_utils/clock_cycle_profiler.h",
        "platform/profile_utils/cpu_utils.h",
        "platform/protobuf.h",
        "platform/stacktrace.h",
        "platform/strong_hash.h",
        "platform/subprocess.h",
        "platform/thread_annotations.h",
        "platform/types.h",
        "platform/windows/cpu_info.h",
    ],
    visibility = ["//visibility:public"],
    deps = [
        ":lib_internal",
    ],
)

# Test support library needed for all tests
# This is currently public, but may be made internal in the
# future.  Try to avoid depending on it.
cc_library(
    name = "test",
    testonly = 1,
    srcs = [
        "platform/test.cc",
        "util/reporter.cc",
    ] + tf_additional_test_srcs(),
    hdrs = [
        "lib/core/status_test_util.h",
        "platform/test.h",
        "platform/test_benchmark.h",
        "util/reporter.h",
    ],
    copts = tf_copts(),
    linkopts = ["-lm"],
    visibility = ["//visibility:public"],
    deps = [
        ":lib",
        ":lib_internal",
        "//tensorflow/core/platform/default/build_config:gtest",
    ] + tf_additional_test_deps(),
)

tf_cuda_library(
    name = "framework",
    hdrs = [
        "example/feature_util.h",
        "framework/allocator.h",
        "framework/allocator_registry.h",
        "framework/attr_value_util.h",
        "framework/bfloat16.h",
        "framework/cancellation.h",
        "framework/common_shape_fns.h",
        "framework/control_flow.h",  # TODO(josh11b): Make internal?
        "framework/device_base.h",
        "framework/function.h",
        "framework/graph_def_util.h",
        "framework/kernel_def_builder.h",
        "framework/log_memory.h",
        "framework/lookup_interface.h",
        "framework/memory_types.h",
        "framework/node_def_builder.h",
        "framework/node_def_util.h",
        "framework/numeric_op.h",
        "framework/numeric_types.h",
        "framework/op.h",
        "framework/op_def_builder.h",
        "framework/op_def_util.h",
        "framework/op_kernel.h",
        "framework/partial_tensor_shape.h",
        "framework/queue_interface.h",
        "framework/reader_interface.h",
        "framework/reader_op_kernel.h",
        "framework/register_types.h",
        "framework/resource_mgr.h",
        "framework/resource_op_kernel.h",
        "framework/selective_registration.h",
        "framework/session_state.h",
        "framework/shape_inference.h",
        "framework/tensor.h",
        "framework/tensor_shape.h",
        "framework/tensor_slice.h",
        "framework/tensor_types.h",
        "framework/tensor_util.h",
        "framework/tracking_allocator.h",
        "framework/type_index.h",
        "framework/type_traits.h",
        "framework/types.h",
        "public/version.h",
        "util/bcast.h",
        "util/cuda_kernel_helper.h",
        "util/device_name_utils.h",
        "util/events_writer.h",
        "util/example_proto_fast_parsing.h",
        "util/example_proto_helper.h",
        "util/guarded_philox_random.h",
        "util/mirror_pad_mode.h",
        "util/padding.h",
        "util/port.h",
        "util/saved_tensor_slice_util.h",
        "util/sparse/group_iterator.h",
        "util/sparse/sparse_tensor.h",
        "util/stat_summarizer.h",
        "util/stream_executor_util.h",
        "util/strided_slice_op.h",
        "util/tensor_format.h",
        "util/tensor_slice_reader.h",
        "util/tensor_slice_reader_cache.h",
        "util/tensor_slice_writer.h",
        "util/use_cudnn.h",
        "util/util.h",
        "util/work_sharder.h",
    ] + select({
        "//tensorflow:windows": [],
        "//conditions:default": [
            "util/memmapped_file_system.h",
            "util/memmapped_file_system_writer.h",
        ],
    }) + if_mkl([
        "util/mkl_util.h",
    ]),
    visibility = ["//visibility:public"],
    deps = [":framework_internal"],
)

cc_library(
    name = "reader_base",
    srcs = ["framework/reader_base.cc"],
    hdrs = ["framework/reader_base.h"],
    visibility = ["//visibility:public"],
    deps = [
        ":framework",
        ":lib",
        ":reader_base_proto_cc",
    ],
)

tf_proto_library_cc(
    name = "op_gen_overrides_proto",
    srcs = ["framework/op_gen_overrides.proto"],
    cc_api_version = 2,
    protodeps = [":protos_all"],
    visibility = ["//visibility:public"],
)

cc_library(
    name = "op_gen_lib",
    srcs = ["framework/op_gen_lib.cc"],
    hdrs = ["framework/op_gen_lib.h"],
    visibility = ["//visibility:public"],
    deps = [
        ":lib",
        ":op_gen_overrides_proto_cc",
    ],
)

cc_library(
    name = "session_options",
    hdrs = ["public/session_options.h"],
    visibility = ["//visibility:public"],
)

cc_library(
    name = "framework_lite",
    srcs = tf_additional_minimal_lib_srcs(),
    hdrs = [
        "framework/numeric_types.h",
        "framework/tensor_types.h",
        "framework/type_traits.h",
        "platform/default/dynamic_annotations.h",
        "platform/default/integral_types.h",
        "platform/default/logging.h",
        "platform/default/mutex.h",
        "platform/default/protobuf.h",
        "platform/default/thread_annotations.h",
        "platform/dynamic_annotations.h",
        "platform/macros.h",
        "platform/mutex.h",
        "platform/platform.h",
        "platform/prefetch.h",
        "platform/thread_annotations.h",
        "platform/types.h",
    ],
    visibility = ["//visibility:public"],
    deps =
        [
            "//tensorflow/core/platform/default/build_config:minimal",
            "//third_party/eigen3",
        ],
)

# Generates library per group of ops.
tf_gen_op_libs(
    op_lib_names = [
        "array_ops",
        "candidate_sampling_ops",
        "control_flow_ops",
        "ctc_ops",
        "data_flow_ops",
        "function_ops",
        "functional_ops",
        "image_ops",
        "io_ops",
        "linalg_ops",
        "logging_ops",
        "math_ops",
        "nn_ops",
        "no_op",
        "parsing_ops",
        "random_ops",
        "remote_fused_graph_ops",
        "resource_variable_ops",
        "sdca_ops",
        "set_ops",
        "script_ops",
        "sendrecv_ops",
        "sparse_ops",
        "spectral_ops",
        "state_ops",
        "string_ops",
        "training_ops",
    ],
)

cc_library(
    name = "debug_ops_op_lib",
    srcs = ["ops/debug_ops.cc"],
    copts = tf_copts(),
    linkstatic = 1,
    visibility = ["//tensorflow:internal"],
    deps = [
        ":framework",
        "//tensorflow/core/kernels:debug_ops",
    ],
    alwayslink = 1,
)

# And one for all user ops
cc_library(
    name = "user_ops_op_lib",
    srcs = glob(["user_ops/**/*.cc"]),
    copts = tf_copts(),
    linkstatic = 1,
    visibility = ["//visibility:public"],
    deps = [":framework"],
    alwayslink = 1,
)

cc_library(
    name = "word2vec_ops",
    srcs = ["ops/word2vec_ops.cc"],
    linkstatic = 1,
    visibility = ["//tensorflow:internal"],
    deps = ["//tensorflow/core:framework"],
    alwayslink = 1,
)

cc_library(
    name = "ops",
    visibility = ["//visibility:public"],
    deps = [
        ":array_ops_op_lib",
        ":candidate_sampling_ops_op_lib",
        ":control_flow_ops_op_lib",
        ":ctc_ops_op_lib",
        ":data_flow_ops_op_lib",
        ":function_ops_op_lib",
        ":functional_ops_op_lib",
        ":image_ops_op_lib",
        ":io_ops_op_lib",
        ":linalg_ops_op_lib",
        ":logging_ops_op_lib",
        ":math_ops_op_lib",
        ":nn_ops_op_lib",
        ":no_op_op_lib",
        ":parsing_ops_op_lib",
        ":random_ops_op_lib",
        ":script_ops_op_lib",
        ":sdca_ops_op_lib",
        ":sendrecv_ops_op_lib",
        ":set_ops_op_lib",
        ":sparse_ops_op_lib",
        ":spectral_ops_op_lib",
        ":state_ops_op_lib",
        ":string_ops_op_lib",
        ":training_ops_op_lib",
        ":user_ops_op_lib",
        ":word2vec_ops",
    ] + tf_additional_cloud_op_deps(),
    alwayslink = 1,
)

cc_library(
    name = "array_grad",
    srcs = ["ops/array_grad.cc"],
    linkstatic = 1,  # Needed since alwayslink is broken in bazel b/27630669
    visibility = ["//visibility:public"],
    deps = [
        ":array_ops_op_lib",
        ":framework",
        ":lib",
    ],
    alwayslink = 1,
)

cc_library(
    name = "functional_grad",
    srcs = ["ops/functional_grad.cc"],
    linkstatic = 1,  # Needed since alwayslink is broken in bazel b/27630669
    visibility = ["//visibility:public"],
    deps = [
        ":framework",
        ":functional_ops_op_lib",
        ":lib",
    ],
    alwayslink = 1,
)

cc_library(
    name = "math_grad",
    srcs = [
        "ops/math_grad.cc",
        "ops/random_grad.cc",
    ],
    linkstatic = 1,  # Needed since alwayslink is broken in bazel b/27630669
    visibility = ["//visibility:public"],
    deps = [
        ":framework",
        ":lib",
        ":math_ops_op_lib",
    ],
    alwayslink = 1,
)

cc_library(
    name = "nn_grad",
    srcs = ["ops/nn_grad.cc"],
    linkstatic = 1,  # Needed since alwayslink is broken in bazel b/27630669
    visibility = ["//visibility:public"],
    deps = [
        ":framework",
        ":lib",
        ":nn_ops_op_lib",
    ],
    alwayslink = 1,
)

tf_cuda_library(
    name = "core_cpu",
    hdrs = [
        "common_runtime/device.h",
        "common_runtime/shape_refiner.h",
        "graph/algorithm.h",
        "graph/default_device.h",
        "graph/gradients.h",
        "graph/graph.h",
        "graph/graph_constructor.h",
        "graph/graph_def_builder.h",
        "graph/node_builder.h",
        "graph/validate.h",
        "public/session.h",
        "public/session_options.h",
    ],
    visibility = ["//visibility:public"],
    deps = [
        ":core_cpu_internal",
    ],
)

cc_library(
    name = "core",
    visibility = ["//visibility:public"],
    deps = [
        ":core_cpu",
        ":gpu_runtime",
        ":sycl_runtime",
    ],
)

# This includes implementations of all kernels built into TensorFlow.
cc_library(
    name = "all_kernels",
    visibility = ["//visibility:public"],
    deps = [
        "//tensorflow/core/kernels:array",
        "//tensorflow/core/kernels:bincount_op",
        "//tensorflow/core/kernels:candidate_sampler_ops",
        "//tensorflow/core/kernels:control_flow_ops",
        "//tensorflow/core/kernels:ctc_ops",
        "//tensorflow/core/kernels:data_flow",
        "//tensorflow/core/kernels:fake_quant_ops",
        "//tensorflow/core/kernels:function_ops",
        "//tensorflow/core/kernels:image",
        "//tensorflow/core/kernels:io",
        "//tensorflow/core/kernels:linalg",
        "//tensorflow/core/kernels:logging",
        "//tensorflow/core/kernels:math",
        "//tensorflow/core/kernels:multinomial_op",
        "//tensorflow/core/kernels:nn",
        "//tensorflow/core/kernels:parameterized_truncated_normal_op",
        "//tensorflow/core/kernels:parsing",
        "//tensorflow/core/kernels:random_ops",
        "//tensorflow/core/kernels:random_poisson_op",
        "//tensorflow/core/kernels:remote_fused_graph_ops",
        "//tensorflow/core/kernels:required",
        "//tensorflow/core/kernels:resource_variable_ops",
        "//tensorflow/core/kernels:sdca_ops",
        "//tensorflow/core/kernels:set_kernels",
        "//tensorflow/core/kernels:sparse",
        "//tensorflow/core/kernels:state",
        "//tensorflow/core/kernels:string",
        "//tensorflow/core/kernels:training_ops",
        "//tensorflow/core/kernels:word2vec_kernels",
    ] + tf_additional_cloud_kernel_deps() + if_not_windows([
        "//tensorflow/core/kernels:fact_op",
        "//tensorflow/core/kernels:array_not_windows",
        "//tensorflow/core/kernels:math_not_windows",
        "//tensorflow/core/kernels:quantized_ops",
    ]) + if_mkl([
        "//tensorflow/core/kernels:mkl_conv_op",
<<<<<<< HEAD
        "//tensorflow/core/kernels:mkl_conv_grad_filter_ops",
        "//tensorflow/core/kernels:mkl_conv_grad_input_ops",
        "//tensorflow/core/kernels:mkl_conv_grad_bias_ops",
=======
>>>>>>> 98c7f888
        "//tensorflow/core/kernels:mkl_matmul_op",
        "//tensorflow/core/kernels:mkl_tfconv_op",
    ]),
)

tf_cuda_library(
    name = "tensorflow_opensource",
    copts = tf_copts(),
    visibility = ["//visibility:public"],
    deps = [
        ":all_kernels",
        ":core",
        ":direct_session",
        ":example_parser_configuration",
        ":gpu_runtime",
        ":lib",
    ],
)

cc_library(
    name = "tensorflow",
    visibility = ["//visibility:public"],
    deps = [
        ":tensorflow_opensource",
        "//tensorflow/core/platform/default/build_config:tensorflow_platform_specific",
    ],
)

# Test support library needed for higher-level (TensorFlow-specific) tests
cc_library(
    name = "testlib",
    testonly = 1,
    srcs = [
        "common_runtime/kernel_benchmark_testlib.cc",
        "framework/fake_input.cc",
        "framework/function_testlib.cc",
        "graph/testlib.cc",
    ],
    hdrs = [
        "common_runtime/kernel_benchmark_testlib.h",
        "framework/fake_input.h",
        "framework/function_testlib.h",
        "framework/shape_inference_testutil.h",
        "framework/tensor_testutil.h",
        "graph/testlib.h",
        # TODO(josh11b): Drop this once users are depending on
        # kernels:ops_testutil instead.
        "//tensorflow/core/kernels:ops_testutil.h",
    ],
    copts = tf_copts(),
    visibility = ["//visibility:public"],
    deps = [
        ":core_cpu",
        ":core_cpu_internal",
        ":framework",
        ":framework_internal",
        ":lib",
        ":lib_internal",
        ":proto_text",
        ":protos_all_cc",
        ":shape_inference_testutil",
        ":tensor_testutil",
        ":test",
        "//tensorflow/core/kernels:constant_op",
        "//tensorflow/core/kernels:ops_testutil",
        "//tensorflow/core/kernels:ops_util",
<<<<<<< HEAD
        "//tensorflow/core/platform/default/build_config:gtest",
    ] + if_sycl([":sycl_runtime"]),
=======
        "//tensorflow/core/platform/default/build_config:gtest",  # + if_sycl([":sycl_runtime"])
    ],
>>>>>>> 98c7f888
)

# This is a link-only library to provide a DirectSession
# implementation of the Session interface.
tf_cuda_library(
    name = "direct_session",
    copts = tf_copts(),
    linkstatic = 1,
    visibility = ["//visibility:public"],
    deps = [
        ":direct_session_internal",
    ],
    alwayslink = 1,
)

# -----------------------------------------------------------------------------
# Public Android targets

# Android-specific BUILD targets
load(
    "//tensorflow:tensorflow.bzl",
    "tf_android_core_proto_headers",
    "tf_android_core_proto_sources",
)

# List of protos we want on android
filegroup(
    name = "android_proto_srcs",
    srcs = tf_android_core_proto_sources(CORE_PROTO_SRCS),
    visibility = ["//visibility:public"],
)

# Core sources for Android builds.
filegroup(
    name = "android_srcs",
    srcs = [
        ":proto_text_srcs_all",
        "//tensorflow/core/kernels:android_srcs",
        "//tensorflow/core/platform/default/build_config:android_srcs",
        "//tensorflow/core/util/ctc:android_srcs",
        "//tensorflow/core/util/tensor_bundle:android_srcs",
        "//tensorflow/core/grappler:android_srcs",
        "common_runtime/gpu/gpu_tracer.cc",
        "common_runtime/gpu/gpu_tracer.h",
    ] + glob(
        [
            "client/**/*.cc",
            "common_runtime/**/*.h",
            "common_runtime/**/*.cc",
            "framework/**/*.h",
            "framework/**/*.cc",
            "graph/**/*.h",
            "graph/**/*.cc",
            "lib/**/*.h",
            "lib/**/*.cc",
            "platform/**/*.h",
            "platform/**/*.cc",
            "public/**/*.h",
            "util/**/*.h",
            "util/**/*.cc",
        ],
        exclude = [
            "**/*test.*",
            "**/*testutil*",
            "**/*testlib*",
            "**/*main.cc",
            "debug/**/*",
            "framework/op_gen_*",
            "framework/reader_base.*",
            "graph/dot.*",
            "lib/jpeg/**/*",
            "lib/png/**/*",
            "lib/gif/**/*",
            "util/events_writer.*",
            "util/reporter.*",
            "platform/**/cuda_libdevice_path.*",
            "platform/default/stream_executor.*",
            "platform/default/test_benchmark.*",
            "platform/cuda.h",
            "platform/google/**/*",
            "platform/hadoop/**/*",
            "platform/gif.h",
            "platform/jpeg.h",
            "platform/png.h",
            "platform/stream_executor.*",
            "platform/windows/**/*",
            "user_ops/**/*.cu.cc",
            "common_runtime/gpu/**/*",
            "common_runtime/gpu_device_factory.*",
        ],
    ),
    visibility = ["//visibility:public"],
)

# Native library support for Android applications.  Does not contain
# operators, use :android_tensorflow_lib if you want full operator
# support.
#
# Compiles to a trivial library on non-Android to prevent irrelevant
# build errors. If not building this as part of an android_binary,
# a command such as the following must be used:
# bazel build -c opt tensorflow/core:android_tensorflow_lib \
# --crosstool_top=//external:android/crosstool \
# --cpu=armeabi-v7a \
# --host_crosstool_top=@bazel_tools//tools/cpp:toolchain
cc_library(
    name = "android_tensorflow_lib_lite",
    srcs = if_android(["//tensorflow/core:android_srcs"]),
    copts = tf_copts() + [
        "-Os",
    ],
    linkopts = ["-lz"],
    tags = [
        "manual",
        "notap",
    ],
    visibility = ["//visibility:public"],
    deps = [
        ":protos_cc",
        "//third_party/eigen3",
    ],
    alwayslink = 1,
)

# Native library support for iOS applications.
#
# bazel  build --config=ios_x86_64 \
# //third_party/tensorflow/core:ios_tensorflow_lib
cc_library(
    name = "ios_tensorflow_lib",
    srcs = if_ios([
        ":android_op_registrations_and_gradients",
        "//tensorflow/core:android_srcs",
        "//tensorflow/core/kernels:android_core_ops",
        "//tensorflow/core/kernels:android_extended_ops",
    ]),
    copts = tf_copts() + ["-Os"] + ["-std=c++11"],
    visibility = ["//visibility:public"],
    deps = [
        ":protos_cc",
        "//third_party/eigen3",
        "@gemmlowp//:gemmlowp",
    ],
    alwayslink = 1,
)

cc_library(
    name = "ios_tensorflow_test_lib",
    testonly = 1,
    srcs = if_ios([":android_test_srcs"]),
    copts = tf_copts() + ["-Os"],
    tags = [
        "manual",
        "notap",
    ],
    visibility = ["//visibility:public"],
    deps = [
        ":android_test_proto_lib",
        ":ios_tensorflow_lib",
        "//tensorflow/core/platform/default/build_config:gtest",
        "//third_party/eigen3",
    ],
)

# Full TensorFlow library with operator support. Use this unless reducing
# binary size (by packaging a reduced operator set) is a concern.
cc_library(
    name = "android_tensorflow_lib",
    srcs = if_android([":android_op_registrations_and_gradients"]),
    copts = tf_copts(),
    tags = [
        "manual",
        "notap",
    ],
    visibility = ["//visibility:public"],
    deps = [
        ":android_tensorflow_lib_lite",
        ":protos_cc",
        "//tensorflow/core/kernels:android_tensorflow_kernels",
        "//third_party/eigen3",
    ],
    alwayslink = 1,
)

# Android library for use with the SELECTIVE_REGISTRATION feature.
# Does not contain operators. In contrast to android_tensorflow_lib_lite,
# this links in framework support for all types, relying on selective
# registration of ops to prune code size.
cc_library(
    name = "android_tensorflow_lib_selective_registration",
    srcs = if_android(["//tensorflow/core:android_srcs"]),
    copts = tf_copts() + [
        "-Os",
        "-DSUPPORT_SELECTIVE_REGISTRATION",
    ],
    tags = [
        "manual",
        "notap",
    ],
    visibility = ["//visibility:public"],
    deps = [
        ":protos_cc",
        "//third_party/eigen3",
    ],
    alwayslink = 1,
)

filegroup(
    name = "android_op_registrations_and_gradients",
    srcs = glob(
        [
            "ops/**/*.cc",
            "ops/**/*.h",
        ],
        exclude = [
            "**/*test.cc",
            "**/*testutil*",
            "**/*testlib*",
            "**/*main.cc",
        ],
    ),
    visibility = ["//visibility:public"],
)

filegroup(
    name = "android_test_srcs",
    # TODO(andrewharp/nhua):
    # make more test-related sources portable e.g. "platform/test.cc",
    srcs = [
        ":framework/fake_input.cc",
        ":framework/fake_input.h",
        ":framework/shape_inference_testutil.cc",
        ":framework/shape_inference_testutil.h",
        ":framework/tensor_testutil.cc",
        ":framework/tensor_testutil.h",
        ":platform/test.h",
        ":util/reporter.cc",
        ":util/reporter.h",
    ],
    visibility = ["//visibility:public"],
)

# This is like android_test_srcs, minus the things that are already in android_srcs.
filegroup(
    name = "android_test_srcs_no_core",
    srcs = [
        ":framework/shape_inference_testutil.cc",
        ":framework/shape_inference_testutil.h",
        ":framework/tensor_testutil.cc",
        ":framework/tensor_testutil.h",
        ":platform/test.h",
        ":util/reporter.cc",
        ":util/reporter.h",
    ],
    visibility = ["//visibility:public"],
)

# Portable library providing testing functionality for TensorFlow.
cc_library(
    name = "android_tensorflow_test_lib",
    testonly = 1,
    srcs = if_android([":android_test_srcs"]),
    hdrs = [
        "framework/fake_input.h",
        "framework/shape_inference_testutil.h",
        "framework/tensor_testutil.h",
        "util/reporter.h",
    ],
    copts = tf_copts() + ["-Os"],
    tags = [
        "manual",
        "notap",
    ],
    visibility = ["//visibility:public"],
    deps = [
        ":android_tensorflow_lib",
        ":protos_cc",
        "//tensorflow/core/platform/default/build_config:gtest",
        "//third_party/eigen3",
    ],
)

# -----------------------------------------------------------------------------
# Libraries with GPU facilities that are useful for writing kernels.
cc_library(
    name = "gpu_lib",
    srcs = [
        "common_runtime/gpu/gpu_event_mgr.cc",
    ],
    hdrs = [
        "common_runtime/gpu/gpu_event_mgr.h",
    ],
    copts = tf_copts(),
    visibility = ["//visibility:public"],
    deps = [
        ":framework",
        ":framework_internal",
        ":lib",
        ":lib_internal",
        ":proto_text",
        ":protos_all_cc",
        ":stream_executor",
    ],
)

cc_library(
    name = "gpu_headers_lib",
    hdrs = [
        "common_runtime/gpu/gpu_event_mgr.h",
    ],
    visibility = ["//visibility:public"],
)

cc_library(
    name = "cuda",
    visibility = ["//visibility:public"],
    deps = [
        "//tensorflow/core/platform/default/build_config:cuda",
    ],
)

# -----------------------------------------------------------------------------
# Internal targets

tf_proto_library_cc(
    name = "worker_proto",
    srcs = ["protobuf/worker.proto"],
    cc_api_version = 2,
    protodeps = [":protos_all"],
    visibility = [
        "//tensorflow:internal",
    ],
)

tf_proto_library_cc(
    name = "worker_service_proto",
    srcs = ["protobuf/worker_service.proto"],
    has_services = 1,
    cc_api_version = 2,
    cc_stubby_versions = ["2"],
    protodeps = [":worker_proto"],
    visibility = [
        "//tensorflow:internal",
    ],
)

tf_proto_library_cc(
    name = "master_proto",
    srcs = ["protobuf/master.proto"],
    cc_api_version = 2,
    protodeps = [":protos_all"],
    visibility = [
        "//tensorflow:internal",
    ],
)

tf_proto_library_cc(
    name = "master_service_proto",
    srcs = ["protobuf/master_service.proto"],
    has_services = 1,
    cc_api_version = 2,
    cc_stubby_versions = ["2"],
    protodeps = [":master_proto"],
    visibility = [
        "//tensorflow:internal",
    ],
)

cc_library(
    name = "lib_internal",
    srcs = select({
        "//tensorflow:windows": glob(
            [
                "lib/**/*.h",
                "lib/**/*.cc",
                "platform/*.h",
                "platform/*.cc",
                "platform/profile_utils/**/*.h",
                "platform/profile_utils/**/*.cc",
            ],
            exclude = [
                "**/*test*",
                "lib/hash/crc32c_accelerate.cc",
                "lib/gif/**/*",
                "lib/jpeg/**/*",
                "platform/gif.h",
                "platform/jpeg.h",
                "platform/**/env_time.cc",
                "platform/**/cuda.h",
                "platform/**/cuda_libdevice_path.cc",
                "platform/**/stream_executor.h",
                "platform/load_library.cc",
            ],
        ),
        "//conditions:default": glob(
            [
                "lib/**/*.h",
                "lib/**/*.cc",
                "platform/*.h",
                "platform/*.cc",
                "platform/profile_utils/**/*.h",
                "platform/profile_utils/**/*.cc",
            ],
            exclude = [
                "**/*test*",
                "lib/hash/crc32c_accelerate.cc",
                "lib/gif/**/*",
                "lib/jpeg/**/*",
                "platform/gif.h",
                "platform/jpeg.h",
                "platform/**/env_time.cc",
                "platform/**/cuda.h",
                "platform/**/cuda_libdevice_path.cc",
                "platform/**/stream_executor.h",
            ],
        ),
    }) + tf_additional_lib_srcs(
        exclude = [
            "**/*test*",
            "platform/**/cuda.h",
            "platform/**/cuda_libdevice_path.cc",
            "platform/**/stream_executor.h",
            "platform/**/env_time.cc",
        ] +
        # Protobuf deps already included through the ":lib_proto_parsing"
        # dependency.
        tf_additional_proto_srcs(),
    ),
    hdrs = tf_additional_lib_hdrs() + [
        "lib/core/blocking_counter.h",
        "lib/core/refcount.h",
        "lib/gtl/edit_distance.h",
        "lib/gtl/int_type.h",
        "lib/gtl/iterator_range.h",
        "lib/gtl/manual_constructor.h",
        "lib/gtl/map_util.h",
        "lib/gtl/stl_util.h",
        "lib/gtl/top_n.h",
        "lib/hash/hash.h",
        "lib/io/inputbuffer.h",
        "lib/io/iterator.h",
        "lib/io/snappy/snappy_inputbuffer.h",
        "lib/io/snappy/snappy_outputbuffer.h",
        "lib/io/zlib_compression_options.h",
        "lib/io/zlib_inputstream.h",
        "lib/io/zlib_outputbuffer.h",
        "lib/monitoring/collected_metrics.h",
        "lib/monitoring/collection_registry.h",
        "lib/monitoring/metric_def.h",
        "lib/monitoring/mobile_counter.h",
        "lib/monitoring/mobile_sampler.h",
        "lib/png/png_io.h",
        "lib/random/random.h",
        "lib/random/random_distributions.h",
        "lib/random/weighted_picker.h",
        "lib/strings/base64.h",
        "lib/strings/ordered_code.h",
        "lib/strings/proto_text_util.h",
        "lib/strings/scanner.h",
        "lib/wav/wav_io.h",
        "platform/demangle.h",
        "platform/denormal.h",
        "platform/host_info.h",
        "platform/platform.h",
        "platform/protobuf_internal.h",
        "platform/setround.h",
        "platform/tensor_coding.h",
        "platform/tracing.h",
    ],
    copts = tf_copts(),
    defines = tf_additional_lib_defines(),
    linkopts = select({
        "//tensorflow:freebsd": [],
        "//conditions:default": ["-ldl"],
    }),
    deps = tf_additional_lib_deps() + [
        ":lib_hash_crc32c_accelerate_internal",
        ":lib_proto_parsing",
        ":protos_all_cc",
        "//third_party/eigen3",
        "//tensorflow/core/platform/default/build_config:platformlib",
        "@zlib_archive//:zlib",
    ],
)

# File compiled with extra flags to get cpu-specific acceleration.
cc_library(
    name = "lib_hash_crc32c_accelerate_internal",
    srcs = ["lib/hash/crc32c_accelerate.cc"],
    # -msse4.2 enables the use of crc32c compiler builtins.
    copts = tf_copts() + if_x86(["-msse4.2"]),
)

cc_library(
    name = "gif_internal",
    srcs = [
        "lib/gif/gif_io.cc",
        "platform/gif.h",
    ],
    hdrs = ["lib/gif/gif_io.h"],
    copts = tf_copts(),
    linkopts = select({
        "//tensorflow:freebsd": [],
        "//conditions:default": ["-ldl"],
    }),
    deps = [
        ":lib",
        "//tensorflow/core/platform/default/build_config:gif",
    ],
)

cc_library(
    name = "jpeg_internal",
    srcs = [
        "lib/jpeg/jpeg_handle.cc",
        "lib/jpeg/jpeg_mem.cc",
        "platform/jpeg.h",
    ],
    hdrs = [
        "lib/jpeg/jpeg_handle.h",
        "lib/jpeg/jpeg_mem.h",
    ],
    copts = tf_copts(),
    linkopts = select({
        "//tensorflow:freebsd": [],
        "//conditions:default": ["-ldl"],
    }),
    deps = [
        ":lib",
        "//tensorflow/core/platform/default/build_config:jpeg",
    ],
)

proto_text_hdrs_and_srcs = tf_generate_proto_text_sources(
    name = "proto_text_srcs_all",
    srcs = CORE_PROTO_SRCS,
    srcs_relative_dir = "tensorflow/core/",
)

cc_library(
    name = "proto_text",
    srcs = proto_text_hdrs_and_srcs.srcs,
    hdrs = proto_text_hdrs_and_srcs.hdrs,
    deps = [
        ":lib",
        ":lib_internal",
        ":protos_all_cc",
    ],
)

tf_version_info_genrule()

cc_library(
    name = "version_lib",
    srcs = ["util/version_info.cc"],
    hdrs = ["public/version.h"],
    copts = tf_copts(),
)

tf_cuda_library(
    name = "framework_internal",
    srcs = glob(
        [
            "example/**/*.h",
            "example/**/*.cc",
            "framework/**/*.h",
            "framework/**/*.cc",
            "util/**/*.h",
            "util/**/*.cc",
        ],
        exclude = [
            "**/*test*",
            "**/*main.cc",
            "example/example_parser_configuration.*",
            "util/reporter.h",
            "util/reporter.cc",
            "framework/fake_input.*",
            "framework/op_gen_lib.*",
            "framework/reader_base.*",
            "util/memmapped_file_system.*",
            "util/memmapped_file_system_writer.*",
            "util/version_info.cc",
        ],
    ) + select({
        "//tensorflow:windows": [],
        "//conditions:default": [
            "util/memmapped_file_system.h",
            "util/memmapped_file_system.cc",
            "util/memmapped_file_system_writer.h",
            "util/memmapped_file_system_writer.cc",
        ],
    }),
    hdrs = [
        "framework/op_segment.h",
        "framework/rendezvous.h",  # only needed for tests
        "framework/tensor_reference.h",
        "framework/tracking_allocator.h",  # only needed for tests
        "framework/unique_tensor_references.h",
        "util/command_line_flags.h",
        "util/env_var.h",
        "util/presized_cuckoo_map.h",
        "util/tensor_slice_set.h",
        "util/tensor_slice_util.h",
    ],
    copts = tf_copts(),
    linkopts = select({
        "//tensorflow:freebsd": [],
        "//conditions:default": ["-ldl"],
    }) + [
        "-lm",
    ],
    deps = [
        ":lib",
        ":lib_internal",
        ":proto_text",
        ":protos_all_cc",
        ":version_lib",
        "//tensorflow/core/kernels:bounds_check",
        "//third_party/eigen3",
    ] + if_mkl(["//third_party/mkl:intel_binary_blob"]),
    alwayslink = 1,
)

cc_header_only_library(
    name = "framework_headers_lib",
    visibility = ["//visibility:public"],
    deps = [
        ":framework",
        ":reader_base",
    ],
)

cc_header_only_library(
    name = "stream_executor_headers_lib",
    visibility = ["//visibility:public"],
    deps = [
        ":stream_executor",
    ],
)

tf_cuda_library(
    name = "stream_executor",
    srcs = tf_additional_stream_executor_srcs(),
    hdrs = [
        "platform/cuda.h",
        "platform/stream_executor.h",
    ],
    deps = [
        "//tensorflow/core/platform/default/build_config:stream_executor",
    ],
)

# Like stream_executor library, but compiles without --config=cuda
# and does not include any cuda dependencies.
cc_library(
    name = "stream_executor_no_cuda",
    srcs = tf_additional_stream_executor_srcs(),
    hdrs = [
        "platform/stream_executor_no_cuda.h",
    ],
    visibility = ["//visibility:public"],
    deps = [
        "//tensorflow/core/platform/default/build_config:stream_executor_no_cuda",
    ],
)

# TODO(josh11b): Is this needed, or can we just use ":protos_all"?
cc_library(
    name = "protos_cc",
    deps = ["//tensorflow/core/platform/default/build_config:protos_cc"],
)

tf_cuda_library(
    name = "core_cpu_internal",
    srcs = glob(
        [
            "client/**/*.cc",
            "common_runtime/*.h",
            "common_runtime/*.cc",
            "framework/versions.h",
            "graph/**/*.h",
            "graph/**/*.cc",
            "public/session.h",
            "public/session_options.h",
            "public/version.h",
        ],
        exclude = [
            "**/*test*",
            "**/*main.cc",
            "common_runtime/direct_session.cc",
            "common_runtime/direct_session.h",
            "common_runtime/gpu_device_context.h",
        ],
    ),
    hdrs = glob(
        [
            "common_runtime/*.h",
            "framework/versions.h",
            "graph/**/*.h",
        ],
        exclude = [
            "**/*test*",
            "common_runtime/direct_session.h",
            "common_runtime/gpu_device_context.h",
        ],
    ),
    copts = tf_copts(),
    deps = [
               ":framework",
               ":framework_internal",
               ":function_ops_op_lib",
               ":functional_grad",
               ":functional_ops_op_lib",
               ":lib",
               ":lib_internal",
               ":proto_text",
               ":protos_all_cc",
               "//tensorflow/core/grappler:grappler_item",
               "//tensorflow/core/grappler/optimizers:meta_optimizer",
               "//third_party/eigen3",
               "//tensorflow/core/kernels:required",
           ] + if_mkl(["//third_party/mkl:intel_binary_blob"]) +
           tf_additional_core_deps(),
    alwayslink = 1,
)

# This library is deprecated and no longer publicly available.
# Do not add more uses of it.
cc_library(
    name = "regexp_internal",
    hdrs = [
        "platform/regexp.h",
    ],
    visibility = [
        "//tensorflow/compiler:__subpackages__",
        "//tensorflow/tools/tfprof:__subpackages__",
    ],
    deps = [":lib_internal"],
)

tf_cuda_library(
    name = "direct_session_internal",
    srcs = ["common_runtime/direct_session.cc"],
    hdrs = ["common_runtime/direct_session.h"],
    copts = tf_copts(),
    cuda_deps = [
        ":gpu_tracer",
    ],
    linkstatic = 1,
    deps = [
        ":core_cpu_internal",
        ":framework",
        ":lib",
        ":lib_internal",
        ":proto_text",
        ":protos_all_cc",
    ],
    alwayslink = 1,
)

cc_library(
    name = "example_parser_configuration",
    srcs = ["example/example_parser_configuration.cc"],
    hdrs = ["example/example_parser_configuration.h"],
    copts = tf_copts(),
    linkstatic = 1,
    visibility = ["//visibility:public"],
    deps = [
        ":core_cpu_internal",
        ":framework",
        ":lib",
        ":lib_internal",
        ":proto_text",
        ":protos_all_cc",
    ],
    alwayslink = 1,
)

tf_cuda_library(
    name = "gpu_tracer",
    srcs = [
        "common_runtime/gpu/gpu_tracer.cc",
    ],
    hdrs = [
        "common_runtime/gpu/gpu_tracer.h",
    ],
    copts = tf_copts(),
    cuda_deps = tf_additional_cupti_wrapper_deps(),
    deps = [
        ":core_cpu_internal",
        ":lib",
        ":protos_all_cc",
    ],
)

tf_cuda_library(
    name = "gpu_runtime",
    srcs = [
        "common_runtime/gpu/gpu_bfc_allocator.cc",
        "common_runtime/gpu/gpu_debug_allocator.cc",
        "common_runtime/gpu/gpu_device.cc",
        "common_runtime/gpu/gpu_device_factory.cc",
        "common_runtime/gpu/gpu_stream_util.cc",
        "common_runtime/gpu/gpu_util.cc",
        "common_runtime/gpu/gpu_util_platform_specific.cc",
        "common_runtime/gpu/pool_allocator.cc",
        "common_runtime/gpu/process_state.cc",
        "common_runtime/gpu_device_context.h",
    ],
    hdrs = [
        "common_runtime/gpu/gpu_bfc_allocator.h",
        "common_runtime/gpu/gpu_debug_allocator.h",
        "common_runtime/gpu/gpu_device.h",
        "common_runtime/gpu/gpu_init.h",
        "common_runtime/gpu/gpu_stream_util.h",
        "common_runtime/gpu/gpu_util.h",
        "common_runtime/gpu/pool_allocator.h",
        "common_runtime/gpu/process_state.h",
    ],
    copts = tf_copts(),
    linkstatic = 1,
    deps = [
        ":core_cpu",
        ":core_cpu_internal",
        ":framework",
        ":framework_internal",
        ":gpu_init",
        ":gpu_lib",
        ":lib",
        ":lib_internal",
        ":protos_all_cc",
        ":stream_executor",
        "//third_party/eigen3",
    ],
    alwayslink = 1,
)

tf_cuda_library(
    name = "gpu_init",
    srcs = [
        "common_runtime/gpu/gpu_init.cc",
    ],
    hdrs = [
        "common_runtime/gpu/gpu_init.h",
    ],
    copts = tf_copts(),
    linkstatic = 1,
    deps = [
        ":framework",
        ":framework_internal",
        ":lib",
        ":lib_internal",
        ":stream_executor",
    ],
    alwayslink = 1,
)

cc_library(
    name = "sycl_runtime",
    srcs = if_not_windows([
        "common_runtime/sycl/sycl_allocator.cc",
        "common_runtime/sycl/sycl_device.cc",
        "common_runtime/sycl/sycl_device_context.cc",
        "common_runtime/sycl/sycl_device_factory.cc",
    ]),
    hdrs = if_not_windows([
        "common_runtime/sycl/sycl_allocator.h",
        "common_runtime/sycl/sycl_device.h",
        "common_runtime/sycl/sycl_device_context.h",
    ]),
    copts = tf_copts(),
    linkstatic = 1,
    deps = [
        ":core_cpu",
        ":core_cpu_internal",
        ":framework",
        ":framework_internal",
        ":lib",
        ":lib_internal",
        ":protos_all_cc",
        "//third_party/eigen3",
        "@local_config_sycl//sycl:sycl",
    ],
    alwayslink = 1,
)

# -----------------------------------------------------------------------------
# Tests

cc_library(
    name = "lib_test_internal",
    testonly = 1,
    hdrs = [
        "lib/gtl/manual_constructor.h",
        "lib/io/block.h",
        "lib/io/block_builder.h",
        "lib/io/format.h",
        "lib/random/philox_random_test_utils.h",
        "platform/snappy.h",
    ],
    deps = [":lib_internal"],
)

cc_library(
    name = "tensor_testutil",
    testonly = 1,
    srcs = ["framework/tensor_testutil.cc"],
    hdrs = ["framework/tensor_testutil.h"],
    copts = tf_copts(),
    deps = [
        ":framework",
        ":lib",
        ":test",
    ],
)

cc_library(
    name = "shape_inference_testutil",
    testonly = 1,
    srcs = ["framework/shape_inference_testutil.cc"],
    hdrs = ["framework/shape_inference_testutil.h"],
    copts = tf_copts(),
    deps = [
        ":framework",
        ":lib",
        ":lib_internal",
        ":test",
    ],
)

# Main program for tests
cc_library(
    name = "test_main",
    testonly = 1,
    srcs = ["platform/test_main.cc"],
    copts = tf_copts(),
    linkopts = ["-lm"],
    visibility = ["//tensorflow:internal"],
    deps = [
        ":lib",
        ":lib_internal",
        ":test",
        "//tensorflow/core/platform/default/build_config:test_main",
    ],
    alwayslink = 1,
)

tf_cc_tests(
    name = "low_level_library_tests",
    size = "small",
    srcs = [
        "lib/core/arena_test.cc",
        "lib/core/bit_cast_test.cc",
        "lib/core/bitmap_test.cc",
        "lib/core/blocking_counter_test.cc",
        "lib/core/coding_test.cc",
        "lib/core/notification_test.cc",
        "lib/core/refcount_test.cc",
        "lib/core/status_test.cc",
        "lib/core/stringpiece_test.cc",
        "lib/core/threadpool_test.cc",
        "lib/gtl/array_slice_test.cc",
        "lib/gtl/cleanup_test.cc",
        "lib/gtl/edit_distance_test.cc",
        "lib/gtl/flatmap_test.cc",
        "lib/gtl/flatset_test.cc",
        "lib/gtl/inlined_vector_test.cc",
        "lib/gtl/int_type_test.cc",
        "lib/gtl/iterator_range_test.cc",
        "lib/gtl/manual_constructor_test.cc",
        "lib/gtl/map_util_test.cc",
        "lib/gtl/optional_test.cc",
        "lib/gtl/top_n_test.cc",
        "lib/hash/crc32c_test.cc",
        "lib/hash/hash_test.cc",
        "lib/histogram/histogram_test.cc",
        "lib/io/buffered_inputstream_test.cc",
        "lib/io/inputbuffer_test.cc",
        "lib/io/inputstream_interface_test.cc",
        "lib/io/path_test.cc",
        "lib/io/random_inputstream_test.cc",
        "lib/io/record_reader_writer_test.cc",
        "lib/io/recordio_test.cc",
        "lib/io/snappy/snappy_buffers_test.cc",
        "lib/io/table_test.cc",
        "lib/io/zlib_buffers_test.cc",
        "lib/math/math_util_test.cc",
        "lib/monitoring/collection_registry_test.cc",
        "lib/monitoring/counter_test.cc",
        "lib/monitoring/metric_def_test.cc",
        "lib/monitoring/sampler_test.cc",
        "lib/random/distribution_sampler_test.cc",
        "lib/random/philox_random_test.cc",
        "lib/random/random_distributions_test.cc",
        "lib/random/random_test.cc",
        "lib/random/simple_philox_test.cc",
        "lib/strings/base64_test.cc",
        "lib/strings/numbers_test.cc",
        "lib/strings/scanner_test.cc",
        "lib/strings/str_util_test.cc",
        "lib/strings/strcat_test.cc",
        "lib/strings/stringprintf_test.cc",
        "lib/wav/wav_io_test.cc",
        "platform/fingerprint_test.cc",
        "platform/integral_types_test.cc",
        "platform/logging_test.cc",
        "platform/net_test.cc",
        "platform/port_test.cc",
        "platform/profile_utils/cpu_utils_test.cc",
        "platform/subprocess_test.cc",
    ],
    deps = [
        ":lib",
        ":lib_internal",
        ":lib_test_internal",
        ":protos_all_cc",
        ":test",
        ":test_main",
        "//third_party/eigen3",
    ],
)

tf_cc_test(
    name = "platform_env_test",
    size = "small",
    srcs = ["platform/env_test.cc"],
    deps = [
        ":lib",
        ":lib_internal",
        ":lib_test_internal",
        ":protos_all_cc",
        ":test",
        ":test_main",
        "//third_party/eigen3",
    ],
)

tf_cc_test(
    name = "platform_setround_test",
    size = "small",
    srcs = ["platform/setround_test.cc"],
    tags = [
        "noasan",
        "nomsan",
        "notsan",
    ],
    deps = [
        ":lib",
        ":lib_internal",
        ":lib_test_internal",
        ":test",
        ":test_main",
    ],
)

tf_cc_test(
    name = "platform_file_system_test",
    size = "small",
    srcs = ["platform/file_system_test.cc"],
    deps = [
        ":lib",
        ":lib_internal",
        ":lib_test_internal",
        ":protos_all_cc",
        ":test",
        ":test_main",
    ],
)

cc_test(
    name = "lib_jpeg_jpeg_mem_unittest",
    srcs = ["lib/jpeg/jpeg_mem_unittest.cc"],
    data = glob(["lib/jpeg/testdata/*.jpg"]),
    deps = [
        ":jpeg_internal",
        ":lib",
        ":lib_internal",
        ":test",
        ":test_main",
    ],
)

cc_test(
    name = "lib_strings_ordered_code_test",
    srcs = ["lib/strings/ordered_code_test.cc"],
    copts = ["$(STACK_FRAME_UNLIMITED)"],  # Tests initialize large vectors
    deps = [
        ":lib",
        ":lib_internal",
        ":test",
        ":test_main",
    ],
)

cc_test(
    name = "lib_random_weighted_picker_test",
    size = "medium",
    srcs = ["lib/random/weighted_picker_test.cc"],
    deps = [
        ":lib",
        ":lib_internal",
        ":lib_test_internal",
        ":test",
        ":test_main",
    ],
)

tf_cc_test(
    name = "quantize_training_test",
    srcs = ["graph/quantize_training_test.cc"],
    deps = [
        ":all_kernels",
        ":core",
        ":core_cpu",
        ":core_cpu_internal",
        ":direct_session_internal",
        ":framework",
        ":framework_internal",
        ":lib",
        ":lib_internal",
        ":ops",
        ":protos_all_cc",
        ":protos_test_cc",
        ":test",
        ":test_main",
        ":testlib",
    ],
)

tf_cc_tests(
    name = "higher_level_tests",
    size = "small",
    srcs = [
        "common_runtime/device_set_test.cc",
        "common_runtime/optimization_registry_test.cc",
        "common_runtime/resource_variable_read_optimizer_test.cc",
        "common_runtime/pending_counts_test.cc",
        "common_runtime/session_test.cc",
        "common_runtime/simple_placer_test.cc",
        "example/feature_util_test.cc",
        "framework/allocator_test.cc",
        "framework/attr_value_util_test.cc",
        "framework/bfloat16_test.cc",
        "framework/cancellation_test.cc",
        "framework/common_shape_fns_test.cc",
        "framework/function_test.cc",
        "framework/graph_def_util_test.cc",
        "framework/kernel_def_builder_test.cc",
        "framework/memory_types_test.cc",
        "framework/node_def_builder_test.cc",
        "framework/node_def_util_test.cc",
        "framework/op_compatibility_test.cc",
        "framework/op_def_builder_test.cc",
        "framework/op_def_util_test.cc",
        "framework/op_kernel_test.cc",
        "framework/op_registration_test.cc",
        "framework/partial_tensor_shape_test.cc",
        # "framework/rendezvous_test.cc",  # flaky b/30476344
        "framework/resource_mgr_test.cc",
        "framework/resource_op_kernel_test.cc",
        "framework/shape_inference_test.cc",
        "framework/shape_inference_testutil_test.cc",
        "framework/tensor_shape_test.cc",
        "framework/tensor_slice_test.cc",
        "framework/tensor_test.cc",
        "framework/tensor_util_test.cc",
        "framework/tracking_allocator_test.cc",
        "framework/types_test.cc",
        "framework/unique_tensor_references_test.cc",
        "graph/algorithm_test.cc",
        "graph/edgeset_test.cc",
        "graph/equal_graph_def_test.cc",
        "graph/graph_def_builder_test.cc",
        "graph/graph_partition_test.cc",
        "graph/graph_test.cc",
        "graph/node_builder_test.cc",
        "graph/optimizer_cse_test.cc",
        "graph/subgraph_test.cc",
        "graph/tensor_id_test.cc",
        "graph/validate_test.cc",
        "util/bcast_test.cc",
        "util/command_line_flags_test.cc",
        "util/device_name_utils_test.cc",
        "util/events_writer_test.cc",
        "util/example_proto_fast_parsing_test.cc",
        "util/example_proto_helper_test.cc",
        "util/memmapped_file_system_test.cc",
        "util/presized_cuckoo_map_test.cc",
        "util/reporter_test.cc",
        "util/saved_tensor_slice_util_test.cc",
        "util/sparse/sparse_tensor_test.cc",
        "util/semver_test.cc",
        "util/stat_summarizer_test.cc",
        "util/tensor_slice_reader_test.cc",
        "util/tensor_slice_set_test.cc",
        "util/tensor_slice_util_test.cc",
        "util/tensor_slice_writer_test.cc",
        "util/work_sharder_test.cc",
    ],
    linkopts = select({
        "//tensorflow:darwin": ["-headerpad_max_install_names"],
        "//conditions:default": [],
    }),
    linkstatic = tf_kernel_tests_linkstatic(),
    deps = [
        ":core",
        ":core_cpu",
        ":core_cpu_internal",
        ":direct_session_internal",
        ":framework",
        ":framework_internal",
        ":lib",
        ":lib_internal",
        ":ops",
        ":protos_all_cc",
        ":protos_test_cc",
        ":test",
        ":test_main",
        ":testlib",
        "//tensorflow/cc:cc_ops",
        "//tensorflow/cc:cc_ops_internal",
        "//tensorflow/cc:scope",
        "//tensorflow/cc:sendrecv_ops",
        "//tensorflow/core/kernels:ops_util",
        "//third_party/eigen3",
    ],
)

tf_cc_tests(
    name = "higher_level_tests_needing_kernels",
    size = "small",
    srcs = [
        "graph/graph_constructor_test.cc",
    ],
    linkopts = select({
        "//tensorflow:darwin": ["-headerpad_max_install_names"],
        "//conditions:default": [],
    }),
    linkstatic = tf_kernel_tests_linkstatic(),
    deps = [
        ":all_kernels",
        ":core",
        ":core_cpu",
        ":core_cpu_internal",
        ":direct_session_internal",
        ":framework",
        ":framework_internal",
        ":lib",
        ":lib_internal",
        ":ops",
        ":protos_all_cc",
        ":protos_test_cc",
        ":test",
        ":test_main",
        ":testlib",
        "//tensorflow/cc:cc_ops",
        "//tensorflow/cc:cc_ops_internal",
        "//tensorflow/cc:scope",
        "//tensorflow/cc:sendrecv_ops",
        "//tensorflow/core/kernels:ops_util",
        "//third_party/eigen3",
    ],
)

<<<<<<< HEAD
if_mkl(
    tf_cc_test_mkl(
        name = "mkl_related_tests",
        size = "small",
        srcs = [
            "graph/mkl_layout_pass_test.cc",
            "graph/mkl_optimizer_merge_test.cc",
            "graph/mkl_tfconversion_pass_test.cc",
        ],
        linkstatic = tf_kernel_tests_linkstatic(),
        deps = [
            ":core",
            ":core_cpu",
            ":core_cpu_internal",
            ":direct_session_internal",
            ":framework",
            ":framework_internal",
            ":lib",
            ":lib_internal",
            ":ops",
            ":protos_all_cc",
            ":test",
            ":test_main",
            ":testlib",
            "//tensorflow/cc:cc_ops",
            "//tensorflow/cc:scope",
            "//tensorflow/cc:sendrecv_ops",
            "//tensorflow/core/kernels:mkl_conv_op",
            "//tensorflow/core/kernels:mkl_matmul_op",
            "//tensorflow/core/kernels:mkl_tfconv_op",
            "//tensorflow/core/kernels:ops_util",
            "//third_party/eigen3",
        ],
    ),
=======
tf_cc_test_mkl(
    name = "mkl_related_tests",
    size = "small",
    srcs = [
        "graph/mkl_layout_pass_test.cc",
        "graph/mkl_optimizer_merge_test.cc",
        "graph/mkl_tfconversion_pass_test.cc",
    ],
    linkstatic = tf_kernel_tests_linkstatic(),
    deps = [
        ":core",
        ":core_cpu",
        ":core_cpu_internal",
        ":direct_session_internal",
        ":framework",
        ":framework_internal",
        ":lib",
        ":lib_internal",
        ":ops",
        ":protos_all_cc",
        ":test",
        ":test_main",
        ":testlib",
        "//tensorflow/cc:cc_ops",
        "//tensorflow/cc:scope",
        "//tensorflow/cc:sendrecv_ops",
        "//tensorflow/core/kernels:mkl_conv_op",
        "//tensorflow/core/kernels:mkl_matmul_op",
        "//tensorflow/core/kernels:mkl_tfconv_op",
        "//tensorflow/core/kernels:ops_util",
        "//third_party/eigen3",
    ],
>>>>>>> 98c7f888
)

tf_cc_tests_gpu(
    name = "gpu_related_tests",
    size = "small",
    srcs = glob(["user_ops/**/*_test.cc"]) + [
        "common_runtime/gpu/gpu_bfc_allocator_test.cc",
        "common_runtime/gpu/gpu_event_mgr_test.cc",
        "common_runtime/gpu/pool_allocator_test.cc",
    ],
    linkstatic = tf_kernel_tests_linkstatic(),
    tags = tf_cuda_tests_tags(),
    deps = [
        ":core_cpu",
        ":core_cpu_internal",
        ":direct_session",
        ":framework",
        ":framework_internal",
        ":gpu_runtime",
        ":lib",
        ":lib_internal",
        ":protos_all_cc",
        ":test",
        ":test_main",
        ":testlib",
        "//tensorflow/cc:cc_ops",
        "//tensorflow/core/kernels:ops_util",
    ],
)

tf_cc_test_gpu(
    name = "cuda_libdevice_path_test",
    size = "small",
    srcs = ["platform/cuda_libdevice_path_test.cc"],
    linkstatic = tf_kernel_tests_linkstatic(),
    tags = tf_cuda_tests_tags(),
    deps = [
        ":cuda_libdevice_path",
        ":lib",
        ":test",
        ":test_main",
    ],
)

tf_cc_test_gpu(
    name = "memory_types_test",
    size = "small",
    srcs = ["common_runtime/memory_types_test.cc"],
    linkstatic = tf_kernel_tests_linkstatic(),
    tags = tf_cuda_tests_tags(),
    deps = [
        ":core",
        ":core_cpu",
        ":core_cpu_internal",
        ":framework",
        ":framework_internal",
        ":gpu_runtime",
        ":lib",
        ":lib_internal",
        ":ops",
        ":protos_all_cc",
        ":test",
        ":test_main",
        ":testlib",
        "//tensorflow/cc:cc_ops",
        "//tensorflow/core/kernels:cast_op",
        "//third_party/eigen3",
    ],
)

tf_cc_test(
    name = "common_runtime_constant_folding_test",
    size = "small",
    srcs = ["common_runtime/constant_folding_test.cc"],
    linkstatic = tf_kernel_tests_linkstatic(),
    tags = tf_cuda_tests_tags(),
    deps = [
        ":core",
        ":core_cpu",
        ":core_cpu_internal",
        ":direct_session_internal",
        ":framework",
        ":framework_internal",
        ":gpu_runtime",
        ":lib",
        ":lib_internal",
        ":ops",
        ":protos_all_cc",
        ":test",
        ":test_main",
        ":testlib",
        "//tensorflow/cc:cc_ops",
        "//tensorflow/core/kernels:bcast_ops",
        "//tensorflow/core/kernels:cast_op",
        "//tensorflow/core/kernels:concat_op",
        "//tensorflow/core/kernels:identity_op",
        "//tensorflow/core/kernels:immutable_constant_op",
        "//tensorflow/core/kernels:matmul_op",
        "//third_party/eigen3",
    ],
)

tf_cc_test(
    name = "common_runtime_shape_refiner_test",
    size = "small",
    srcs = [
        "common_runtime/shape_refiner_test.cc",
    ],
    linkstatic = tf_kernel_tests_linkstatic(),
    deps = [
        ":core",
        ":core_cpu",
        ":core_cpu_internal",
        ":framework",
        ":framework_internal",
        ":lib",
        ":lib_internal",
        ":ops",
        ":protos_all_cc",
        ":test",
        ":test_main",
        ":testlib",
        "//tensorflow/cc:cc_ops",
        "//tensorflow/cc:scope",
        "//tensorflow/core/kernels:array",
        "//tensorflow/core/kernels:math",
        "//third_party/eigen3",
    ],
)

tf_cc_test(
    name = "common_runtime_direct_session_test",
    size = "small",
    srcs = ["common_runtime/direct_session_test.cc"],
    linkstatic = tf_kernel_tests_linkstatic(),
    deps = [
        ":core",
        ":core_cpu",
        ":core_cpu_internal",
        ":direct_session_internal",
        ":framework",
        ":framework_internal",
        ":lib",
        ":lib_internal",
        ":ops",
        ":protos_all_cc",
        ":test",
        ":test_main",
        ":testlib",
        "//tensorflow/cc:cc_ops",
        "//tensorflow/core/kernels:control_flow_ops",
        "//tensorflow/core/kernels:cwise_op",
        "//tensorflow/core/kernels:dense_update_ops",
        "//tensorflow/core/kernels:fifo_queue_op",
        "//tensorflow/core/kernels:function_ops",
        "//tensorflow/core/kernels:identity_op",
        "//tensorflow/core/kernels:matmul_op",
        "//tensorflow/core/kernels:ops_util",
        "//tensorflow/core/kernels:queue_ops",
        "//tensorflow/core/kernels:session_ops",
        "//tensorflow/core/kernels:variable_ops",
        "//third_party/eigen3",
    ],
)

# This is identical to :common_runtime_direct_session_test with the addition of
# a dependency on alwayslink target //third_party/tensorflow/core/debug, which
# enables support for TensorFlow Debugger (tfdbg).
tf_cc_test(
    name = "common_runtime_direct_session_with_debug_test",
    size = "small",
    srcs = ["common_runtime/direct_session_test.cc"],
    linkstatic = tf_kernel_tests_linkstatic(),
    deps = [
        ":core",
        ":core_cpu",
        ":core_cpu_internal",
        ":direct_session_internal",
        ":framework",
        ":framework_internal",
        ":lib",
        ":lib_internal",
        ":ops",
        ":protos_all_cc",
        ":test",
        ":test_main",
        ":testlib",
        "//third_party/eigen3",
        "//tensorflow/cc:cc_ops",
        # Link with support for TensorFlow Debugger (tfdbg).
        "//tensorflow/core/debug",
        "//tensorflow/core/kernels:control_flow_ops",
        "//tensorflow/core/kernels:cwise_op",
        "//tensorflow/core/kernels:dense_update_ops",
        "//tensorflow/core/kernels:fifo_queue_op",
        "//tensorflow/core/kernels:function_ops",
        "//tensorflow/core/kernels:identity_op",
        "//tensorflow/core/kernels:matmul_op",
        "//tensorflow/core/kernels:ops_util",
        "//tensorflow/core/kernels:queue_ops",
        "//tensorflow/core/kernels:session_ops",
        "//tensorflow/core/kernels:variable_ops",
    ],
)

tf_cc_test(
    name = "common_runtime_direct_session_with_tracking_alloc_test",
    size = "small",
    srcs = ["common_runtime/direct_session_with_tracking_alloc_test.cc"],
    args = ["--heap_check=local"],  # The GPU tracer leaks memory
    linkstatic = tf_kernel_tests_linkstatic(),
    tags = ["no_gpu"],
    deps = [
        ":core",
        ":core_cpu",
        ":core_cpu_internal",
        ":direct_session_internal",
        ":framework",
        ":framework_internal",
        ":lib",
        ":lib_internal",
        ":ops",
        ":protos_all_cc",
        ":test",
        ":test_main",
        ":testlib",
        "//tensorflow/cc:cc_ops",
        "//tensorflow/core/kernels:cwise_op",
        "//tensorflow/core/kernels:dense_update_ops",
        "//tensorflow/core/kernels:fifo_queue_op",
        "//tensorflow/core/kernels:identity_op",
        "//tensorflow/core/kernels:matmul_op",
        "//tensorflow/core/kernels:ops_util",
        "//tensorflow/core/kernels:queue_ops",
        "//tensorflow/core/kernels:variable_ops",
        "//third_party/eigen3",
    ],
)

tf_cc_test(
    name = "common_runtime_graph_runner_test",
    size = "small",
    srcs = ["common_runtime/graph_runner_test.cc"],
    linkstatic = tf_kernel_tests_linkstatic(),
    deps = [
        ":array_ops_op_lib",
        ":core",
        ":core_cpu",
        ":core_cpu_internal",
        ":direct_session_internal",
        ":framework",
        ":framework_internal",
        ":lib",
        ":lib_internal",
        ":ops",
        ":protos_all_cc",
        ":test",
        ":test_main",
        ":testlib",
        "//tensorflow/cc:cc_ops",
        "//tensorflow/cc:scope",
        "//tensorflow/core/kernels:cwise_op",
        "//third_party/eigen3",
    ],
)

tf_cc_test(
    name = "common_runtime_function_test",
    size = "small",
    srcs = ["common_runtime/function_test.cc"],
    linkstatic = tf_kernel_tests_linkstatic(),
    deps = [
        ":core",
        ":core_cpu",
        ":core_cpu_internal",
        ":direct_session_internal",
        ":framework",
        ":framework_internal",
        ":lib",
        ":lib_internal",
        ":ops",
        ":protos_all_cc",
        ":test",
        ":test_main",
        ":testlib",
        "//tensorflow/cc:cc_ops",
        "//tensorflow/core/kernels:cast_op",
        "//tensorflow/core/kernels:cwise_op",
        "//tensorflow/core/kernels:function_ops",
        "//tensorflow/core/kernels:matmul_op",
        "//tensorflow/core/kernels:shape_ops",
        "//third_party/eigen3",
    ],
)

tf_cc_test_gpu(
    name = "gpu_allocator_retry_test",
    size = "medium",
    srcs = ["common_runtime/gpu/gpu_allocator_retry_test.cc"],
    linkstatic = tf_kernel_tests_linkstatic(),
    tags = tf_cuda_tests_tags(),
    deps = [
        ":core_cpu",
        ":core_cpu_internal",
        ":direct_session",
        ":framework",
        ":framework_internal",
        ":gpu_runtime",
        ":lib",
        ":lib_internal",
        ":protos_all_cc",
        ":test",
        ":test_main",
        ":testlib",
        "//tensorflow/cc:cc_ops",
    ],
)

tf_cc_test_gpu(
    name = "gpu_debug_allocator_test",
    size = "medium",
    srcs = ["common_runtime/gpu/gpu_debug_allocator_test.cc"],
    args = ["\"--gtest_death_test_style=threadsafe\""],
    linkstatic = tf_kernel_tests_linkstatic(),
    tags = tf_cuda_tests_tags(),
    deps = [
        ":core_cpu",
        ":core_cpu_internal",
        ":direct_session",
        ":framework",
        ":framework_internal",
        ":gpu_runtime",
        ":lib",
        ":lib_internal",
        ":protos_all_cc",
        ":test",
        ":test_main",
        ":testlib",
        "//tensorflow/cc:cc_ops",
        "//tensorflow/core/kernels:ops_util",
    ],
)

tf_cc_test_gpu(
    name = "gpu_stream_util_test",
    size = "small",
    srcs = ["common_runtime/gpu/gpu_stream_util_test.cc"],
    linkstatic = tf_kernel_tests_linkstatic(),
    tags = tf_cuda_tests_tags() + ["nomac"],
    deps = [
        ":core_cpu",
        ":core_cpu_internal",
        ":direct_session",
        ":framework",
        ":framework_internal",
        ":gpu_runtime",
        ":lib",
        ":lib_internal",
        ":protos_all_cc",
        ":test",
        ":test_main",
        ":testlib",
        "//tensorflow/cc:cc_ops",
        "//tensorflow/cc:sendrecv_ops",
        "//tensorflow/core/kernels:matmul_op",
        "//tensorflow/core/kernels:ops_util",
    ],
)

tf_cc_test(
    name = "framework_op_segment_test",
    size = "small",
    srcs = ["framework/op_segment_test.cc"],
    linkstatic = tf_kernel_tests_linkstatic(),
    deps = [
        ":core",
        ":core_cpu",
        ":core_cpu_internal",
        ":direct_session_internal",
        ":framework",
        ":framework_internal",
        ":lib",
        ":lib_internal",
        ":ops",
        ":protos_all_cc",
        ":test",
        ":test_main",
        ":testlib",
        "//tensorflow/cc:cc_ops",
        "//tensorflow/core/kernels:cwise_op",
        "//tensorflow/core/kernels:ops_util",
        "//third_party/eigen3",
    ],
)

tf_cc_test(
    name = "ops_array_grad_test",
    size = "small",
    srcs = ["ops/array_grad_test.cc"],
    linkstatic = tf_kernel_tests_linkstatic(),
    deps = [
        ":core",
        ":core_cpu",
        ":core_cpu_internal",
        ":direct_session_internal",
        ":framework",
        ":framework_internal",
        ":lib",
        ":lib_internal",
        ":ops",
        ":protos_all_cc",
        ":test",
        ":test_main",
        ":testlib",
        "//tensorflow/cc:cc_ops",
        "//tensorflow/core/kernels:array",
        "//tensorflow/core/kernels:cwise_op",
        "//tensorflow/core/kernels:function_ops",
        "//third_party/eigen3",
    ],
)

tf_cc_test(
    name = "ops_math_grad_test",
    size = "small",
    srcs = ["ops/math_grad_test.cc"],
    linkstatic = tf_kernel_tests_linkstatic(),
    tags = ["no_gpu"],
    deps = [
        ":core",
        ":core_cpu",
        ":core_cpu_internal",
        ":direct_session_internal",
        ":framework",
        ":framework_internal",
        ":lib",
        ":lib_internal",
        ":ops",
        ":protos_all_cc",
        ":test",
        ":test_main",
        ":testlib",
        "//tensorflow/cc:cc_ops",
        "//tensorflow/core/kernels:array",
        "//tensorflow/core/kernels:data_flow",
        "//tensorflow/core/kernels:function_ops",
        "//tensorflow/core/kernels:math",
        "//third_party/eigen3",
    ],
)

tf_cc_test(
    name = "ops_remote_fused_graph_ops_test",
    size = "small",
    srcs = ["ops/remote_fused_graph_ops_test.cc"],
    linkstatic = tf_kernel_tests_linkstatic(),
    deps = [
        ":core",
        ":core_cpu",
        ":core_cpu_internal",
        ":framework",
        ":framework_internal",
        ":lib",
        ":lib_internal",
        ":ops",
        ":protos_all_cc",
        ":test",
        ":test_main",
        ":testlib",
        "//tensorflow/core/kernels:remote_fused_graph_ops",
    ],
)

tf_cc_tests(
    name = "ops_tests",
    size = "small",
    srcs = [
        "ops/array_ops_test.cc",
        "ops/candidate_sampling_ops_test.cc",
        "ops/control_flow_ops_test.cc",
        "ops/ctc_ops_test.cc",
        "ops/data_flow_ops_test.cc",
        "ops/functional_ops_test.cc",
        "ops/image_ops_test.cc",
        "ops/io_ops_test.cc",
        "ops/linalg_ops_test.cc",
        "ops/math_ops_test.cc",
        "ops/nn_ops_test.cc",
        "ops/parsing_ops_test.cc",
        "ops/random_ops_test.cc",
        "ops/set_ops_test.cc",
        "ops/sparse_ops_test.cc",
        "ops/spectral_ops_test.cc",
        "ops/state_ops_test.cc",
        "ops/string_ops_test.cc",
        "ops/training_ops_test.cc",
    ],
    linkstatic = tf_kernel_tests_linkstatic(),
    deps = [
        ":core",
        ":core_cpu",
        ":core_cpu_internal",
        ":framework",
        ":framework_internal",
        ":lib",
        ":lib_internal",
        ":ops",
        ":protos_all_cc",
        ":test",
        ":test_main",
        ":testlib",
        "//tensorflow/cc:cc_ops",
        "//third_party/eigen3",
    ],
)

cc_test(
    name = "example_example_parser_configuration_test",
    size = "small",
    srcs = ["example/example_parser_configuration_test.cc"],
    data = [":example_parser_configuration_testdata"],
    deps = [
        ":core",
        ":core_cpu",
        ":core_cpu_internal",
        ":direct_session_internal",
        ":example_parser_configuration",
        ":framework",
        ":framework_internal",
        ":lib",
        ":lib_internal",
        ":ops",
        ":protos_all_cc",
        ":test",
        ":test_main",
        ":testlib",
        "//tensorflow/cc:cc_ops",
        "//tensorflow/core/kernels:example_parsing_ops",
        "//tensorflow/core/kernels:ops_util",
    ],
)

tf_cc_test_gpu(
    name = "gpu_tracer_test",
    size = "small",
    srcs = ["common_runtime/gpu/gpu_tracer_test.cc"],
    args = ["--heap_check=local"],
    linkstatic = tf_kernel_tests_linkstatic(),
    tags = tf_cuda_tests_tags() + ["nomac"],
    deps = [
        ":all_kernels",
        ":core_cpu",
        ":core_cpu_internal",
        ":direct_session",
        ":direct_session_internal",
        ":framework",
        ":framework_internal",
        ":gpu_runtime",
        ":gpu_tracer",
        ":lib",
        ":lib_internal",
        ":protos_all_cc",
        ":test",
        ":test_main",
        ":testlib",
        "//tensorflow/cc:cc_ops",
        "//tensorflow/core/kernels:ops_util",
    ],
)

# Test data
filegroup(
    name = "image_testdata",
    srcs = [
        # PNG data
        "lib/png/testdata/lena_gray.png",
        "lib/png/testdata/lena_rgba.png",
        # JPEG data
        "lib/jpeg/testdata/jpeg_merge_test1.jpg",
        "lib/jpeg/testdata/jpeg_merge_test1_cmyk.jpg",
        # Corrupted JPEG files for tests
        "lib/jpeg/testdata/bad_huffman.jpg",
        "lib/jpeg/testdata/corrupt.jpg",
        # -- hand-edited variant: stops at line 0
        "lib/jpeg/testdata/corrupt34_2.jpg",
        # -- hand-edited variant: stops at line 4
        "lib/jpeg/testdata/corrupt34_3.jpg",
        # -- hand-edited variant: stops after a restart marker
        "lib/jpeg/testdata/corrupt34_4.jpg",
        # GIF data
        "lib/gif/testdata/scan.gif",
        # GIF data with optimization
        "lib/gif/testdata/optimized.gif",
    ],
    visibility = ["//visibility:public"],
)

filegroup(
    name = "example_parser_configuration_testdata",
    srcs = [
        "example/testdata/parse_example_graph_def.pbtxt",
    ],
)

cc_library(
    name = "cuda_libdevice_path",
    srcs = ["platform/cuda_libdevice_path.cc"] + tf_additional_libdevice_srcs(),
    hdrs = ["platform/cuda_libdevice_path.h"],
    copts = tf_copts(),
    data = tf_additional_libdevice_data(),
    visibility = ["//visibility:public"],
    deps = [
        ":lib",
    ] + tf_additional_libdevice_deps(),
)

# -----------------------------------------------------------------------------
# Google-internal targets go here (must be at the end).

filegroup(
    name = "all_files",
    srcs = glob(
        ["**/*"],
        exclude = [
            "**/METADATA",
            "**/OWNERS",
        ],
    ),
    visibility = ["//tensorflow:__subpackages__"],
)<|MERGE_RESOLUTION|>--- conflicted
+++ resolved
@@ -711,12 +711,9 @@
         "//tensorflow/core/kernels:quantized_ops",
     ]) + if_mkl([
         "//tensorflow/core/kernels:mkl_conv_op",
-<<<<<<< HEAD
         "//tensorflow/core/kernels:mkl_conv_grad_filter_ops",
         "//tensorflow/core/kernels:mkl_conv_grad_input_ops",
         "//tensorflow/core/kernels:mkl_conv_grad_bias_ops",
-=======
->>>>>>> 98c7f888
         "//tensorflow/core/kernels:mkl_matmul_op",
         "//tensorflow/core/kernels:mkl_tfconv_op",
     ]),
@@ -783,13 +780,8 @@
         "//tensorflow/core/kernels:constant_op",
         "//tensorflow/core/kernels:ops_testutil",
         "//tensorflow/core/kernels:ops_util",
-<<<<<<< HEAD
         "//tensorflow/core/platform/default/build_config:gtest",
     ] + if_sycl([":sycl_runtime"]),
-=======
-        "//tensorflow/core/platform/default/build_config:gtest",  # + if_sycl([":sycl_runtime"])
-    ],
->>>>>>> 98c7f888
 )
 
 # This is a link-only library to provide a DirectSession
@@ -2054,7 +2046,6 @@
     ],
 )
 
-<<<<<<< HEAD
 if_mkl(
     tf_cc_test_mkl(
         name = "mkl_related_tests",
@@ -2089,40 +2080,6 @@
             "//third_party/eigen3",
         ],
     ),
-=======
-tf_cc_test_mkl(
-    name = "mkl_related_tests",
-    size = "small",
-    srcs = [
-        "graph/mkl_layout_pass_test.cc",
-        "graph/mkl_optimizer_merge_test.cc",
-        "graph/mkl_tfconversion_pass_test.cc",
-    ],
-    linkstatic = tf_kernel_tests_linkstatic(),
-    deps = [
-        ":core",
-        ":core_cpu",
-        ":core_cpu_internal",
-        ":direct_session_internal",
-        ":framework",
-        ":framework_internal",
-        ":lib",
-        ":lib_internal",
-        ":ops",
-        ":protos_all_cc",
-        ":test",
-        ":test_main",
-        ":testlib",
-        "//tensorflow/cc:cc_ops",
-        "//tensorflow/cc:scope",
-        "//tensorflow/cc:sendrecv_ops",
-        "//tensorflow/core/kernels:mkl_conv_op",
-        "//tensorflow/core/kernels:mkl_matmul_op",
-        "//tensorflow/core/kernels:mkl_tfconv_op",
-        "//tensorflow/core/kernels:ops_util",
-        "//third_party/eigen3",
-    ],
->>>>>>> 98c7f888
 )
 
 tf_cc_tests_gpu(
