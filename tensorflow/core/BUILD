# Description:
# TensorFlow is a computational framework, primarily for use in machine
# learning applications.
#
# Public targets:
#
# ":protos_all_cc" - exports all core TensorFlow protos
#     ":protos_all_py" - py_proto_library version (Google-internal)
# ":lib" - exports the public non-test headers for:
#     platform/: Platform-specific code and external dependencies
#     lib/: Low-level libraries that are not TensorFlow-specific
# ":test" - test equivalent of ":lib".
#     This is currently public, but may be made internal in the
#     future.  Try to avoid depending on it.
# ":framework" - exports the public non-test headers for:
#     util/: General low-level TensorFlow-specific libraries
#     framework/: Support for adding new ops & kernels
#     example/: Wrappers to simplify access to Example proto
# ":ops" - defines TensorFlow ops, but no implementations / kernels
#     ops/: Standard ops
#     user_ops/: User-supplied ops
#     This aggregates a number of smaller op libraries (":*_op_lib")
# ":core_cpu" - exports the public non-test headers for:
#     graph/: Support for graphs made up of ops
#     common_runtime/: Common code for execution of graphs
#     public/: Public APIs for running graphs
# ":core" - The code for ":core_cpu" plus a GPU runtime
# ":all_kernels" - The cpu-specific kernels, plus gpu kernels if
#     built with Cuda
# ":tensorflow_opensource" - The complete open-source package, including
#      ":all_kernels", ":core", and a Session implementation.
# ":tensorflow" - "tensorflow_opensource" plus some Google-internal libraries.
# ":testlib" - TensorFlow-specific test support, e.g. utilities for testing
#      kernels.
# ":direct_session" - An implementation of the Session interface that
#      directly runs Graphs via the internal TensorFlow executor.
#  "framework_lite" - Intended to be used by operator implementations
#      (kernels) that can also be run outside the tensorflow runtime. This
#      contains a small set of headers and utilities that can be used for core
#      kernels, without bringing in libraries that can bloat code size (e.g.,
#      logging is not included because using it will bring in a large amount of
#      ostream code).
#
# ":example_parser_configuration" -- A library for extracting the
#      tensorflow.Example proto configuration from a Graph.
#
# Public Android targets:
#
# filegroup ":android_proto_srcs" - Protos
# filegroup ":android_srcs" - Core sources
# cc_library ":android_tensorflow_lib" - Native library
# cc_library ":android_tensorflow_lib_lite" - Native library, without ops,
#   supporting SELECTIVE_REGISTRATION feature.
# portable_proto_library ":android_proto_lib" (Google-internal)
#
# Note that :framework and :lib have incomplete transitive dependencies (they
# declare but do not define some symbols) if framework_shared_object=True
# (meaning there is an explicit framework shared object). Missing symbols are
# included in //tensorflow:libtensorflow_framework.so. This split supports
# custom op registration; see comments on
# //tensorflow:libtensorflow_framework.so. It does mean that TensorFlow cc_test
# and cc_binary rules will not build. Using tf_cc_test and tf_cc_binary (from
# //tensorflow/tensorflow.bzl) will include the necessary symbols in binary
# build targets.

package_group(
    name = "dependency_whitelist",
    packages = [
        "//learning/freud/topic_models/tensorflow/...",
    ],
)

package(default_visibility = [
    ":dependency_whitelist",
    "//tensorflow:internal",
    "//tensorflow_models:__subpackages__",
])

licenses(["notice"])  # Apache 2.0

# Export the BUILD file so automated tooling can check licenses
exports_files(["BUILD"])

load(
    "//tensorflow:tensorflow.bzl",
    "cc_header_only_library",
    "if_android",
    "if_emscripten",
    "if_ios",
    "if_linux_x86_64",
    "if_mobile",
    "if_not_windows",
    "if_windows",
    "tf_cc_test",
    "tf_cc_tests",
    "tf_copts",
    "tf_cuda_library",
    "tf_features_nomodules_if_android",
    "tf_features_nomodules_if_emscripten",
    "tf_gen_op_libs",
    "tf_generate_proto_text_sources",
    "tf_genrule_cmd_append_to_srcs",
    "tf_opts_nortti_if_android",
    "tf_opts_nortti_if_emscripten",
    "transitive_hdrs",
)
load("//tensorflow:tensorflow.bzl", "tf_cc_test_mkl")
load("//tensorflow:tensorflow.bzl", "tf_cc_test_gpu")
load("//tensorflow:tensorflow.bzl", "tf_cc_tests_gpu")
load("//tensorflow:tensorflow.bzl", "tf_cuda_cc_test")
load("//tensorflow:tensorflow.bzl", "tf_version_info_genrule")
load("//tensorflow:tensorflow.bzl", "if_nccl")
load("//tensorflow:tensorflow.bzl", "tensorflow_opensource_extra_deps")
load("//tensorflow:tensorflow.bzl", "tf_cuda_only_cc_test")

# For platform specific build config
load(
    "//tensorflow/core:platform/default/build_config.bzl",
    "tf_additional_all_protos",
    "tf_additional_cloud_kernel_deps",
    "tf_additional_cloud_op_deps",
    "tf_additional_core_deps",
    "tf_additional_cupti_wrapper_deps",
    "tf_additional_device_tracer_cuda_deps",
    "tf_additional_device_tracer_deps",
    "tf_additional_device_tracer_srcs",
    "tf_additional_device_tracer_test_flags",
    "tf_additional_gdr_lib_defines",
    "tf_additional_human_readable_json_deps",
    "tf_additional_lib_defines",
    "tf_additional_lib_deps",
    "tf_additional_lib_hdrs",
    "tf_additional_lib_srcs",
    "tf_additional_libdevice_data",
    "tf_additional_libdevice_deps",
    "tf_additional_libdevice_srcs",
    "tf_additional_rocdl_data",
    "tf_additional_rocdl_deps",
    "tf_additional_rocdl_srcs",
    "tf_additional_minimal_lib_srcs",
    "tf_additional_mpi_lib_defines",
    "tf_additional_numa_deps",
    "tf_additional_numa_lib_defines",
    "tf_additional_numa_copts",
    "tf_additional_proto_hdrs",
    "tf_additional_proto_srcs",
    "tf_additional_test_deps",
    "tf_additional_test_srcs",
    "tf_additional_verbs_lib_defines",
    "tf_jspb_proto_library",
    "tf_kernel_tests_linkstatic",
    "tf_lib_proto_compiler_deps",
    "tf_lib_proto_parsing_deps",
    "tf_platform_hdrs",
    "tf_platform_srcs",
    "tf_proto_library",
    "tf_proto_library_cc",
    "tf_protos_all",
    "tf_protos_all_impl",
    "tf_protos_grappler",
    "tf_protos_grappler_impl",
    "tf_pyclif_proto_library",
    "tf_grpc_service_all",
)
load(
    "//tensorflow/core:platform/default/build_config_root.bzl",
    "if_dynamic_kernels",
    "if_static",
    "tf_cuda_tests_tags",
)
load("@local_config_cuda//cuda:build_defs.bzl", "if_cuda")
load("@local_config_cuda//cuda:build_defs.bzl", "if_cuda_is_configured")
load("@local_config_rocm//rocm:build_defs.bzl", "if_rocm")
load("@local_config_rocm//rocm:build_defs.bzl", "if_rocm_is_configured")
load("@io_bazel_rules_closure//closure:defs.bzl", "closure_proto_library")
load(
    "//third_party/mkl:build_defs.bzl",
    "if_mkl",
    "mkl_deps",
)

exports_files(["ops/ops.pbtxt"])

# -----------------------------------------------------------------------------
# Public targets

# Protos which are needed for core tensorflow, including on mobile builds.
#
# Note that some protos are in neither additional_core_proto_srcs nor this
# filegroup; e.g.  ones with individual proto_library targets.
# LINT.IfChange
COMMON_PROTO_SRCS = [
    "example/example.proto",
    "example/feature.proto",
    "framework/allocation_description.proto",
    "framework/api_def.proto",
    "framework/attr_value.proto",
    "framework/cost_graph.proto",
    "framework/device_attributes.proto",
    "framework/function.proto",
    "framework/graph.proto",
    "framework/graph_transfer_info.proto",
    "framework/kernel_def.proto",
    "framework/log_memory.proto",
    "framework/node_def.proto",
    "framework/op_def.proto",
    "framework/reader_base.proto",
    "framework/remote_fused_graph_execute_info.proto",
    "framework/resource_handle.proto",
    "framework/step_stats.proto",
    "framework/summary.proto",
    "framework/tensor.proto",
    "framework/tensor_description.proto",
    "framework/tensor_shape.proto",
    "framework/tensor_slice.proto",
    "framework/types.proto",
    "framework/variable.proto",
    "framework/versions.proto",
    "protobuf/config.proto",
    "protobuf/cluster.proto",
    "protobuf/debug.proto",
    "protobuf/device_properties.proto",
    "protobuf/graph_debug_info.proto",
    "protobuf/queue_runner.proto",
    "protobuf/rewriter_config.proto",
    "protobuf/tensor_bundle.proto",
    "protobuf/saver.proto",
    "protobuf/verifier_config.proto",
    "util/event.proto",
    "util/memmapped_file_system.proto",
    "util/saved_tensor_slice.proto",
]

ERROR_CODES_PROTO_SRCS = [
    "lib/core/error_codes.proto",
]
# LINT.ThenChange(//tensorflow/core/android_proto_config.asciipb)

CORE_PROTO_SRCS = COMMON_PROTO_SRCS + ERROR_CODES_PROTO_SRCS

# Protos which are not needed on mobile builds, but should be included in
# protos_all.
#
# Note that some protos are in neither core_proto_srcs nor this filegroup; e.g.
# ones with individual proto_library targets.
ADDITIONAL_CORE_PROTO_SRCS = [
    "example/example_parser_configuration.proto",
    "protobuf/trackable_object_graph.proto",
    "protobuf/control_flow.proto",
    # TODO(ebrevdo): Re-enable once CriticalSection is in core.
    # "protobuf/critical_section.proto",
    "protobuf/meta_graph.proto",
    "protobuf/named_tensor.proto",
    "protobuf/saved_model.proto",
    "protobuf/saved_object_graph.proto",
    "protobuf/struct.proto",
    "protobuf/tensorflow_server.proto",
    "protobuf/transport_options.proto",
    "util/test_log.proto",
]

tf_proto_library(
    name = "protos_all",
    srcs = [],
    cc_api_version = 2,
    default_header = True,
    protodeps = [
        ":protos_all_proto",
        ":error_codes_proto",
    ],
    visibility = ["//visibility:public"],
)

tf_jspb_proto_library(
    name = "protos_all_jspb_proto",
    visibility = ["//visibility:public"],
    deps = [":protos_all_cc"],
)

proto_library(
    name = "example_protos",
    srcs = [
        "example/example.proto",
        "example/feature.proto",
    ],
    visibility = ["//visibility:public"],
)

java_proto_library(
    name = "example_java_proto",
    visibility = ["//visibility:public"],
    deps = [":example_protos"],
)

closure_proto_library(
    name = "example_protos_closure",
    visibility = ["//visibility:public"],
    deps = [":example_protos"],
)

exports_files([
    "framework/types.proto",
])

tf_proto_library(
    name = "protos_test",
    srcs = ["util/example_proto_fast_parsing_test.proto"],
    cc_api_version = 2,
    protodeps = tf_additional_all_protos(),
    visibility = ["//visibility:public"],
)

# Minimal lib to detect platform
cc_library(
    name = "lib_platform",
    hdrs = [
        "platform/platform.h",
    ],
)

filegroup(
    name = "platform_base_hdrs",
    srcs = [
        "platform/byte_order.h",
        "platform/cord.h",
        "platform/env_time.h",
        "platform/logging.h",
        "platform/macros.h",
        "platform/platform_strings.h",
        "platform/types.h",
    ],
    visibility = ["//visibility:private"],
)

cc_library(
    name = "platform_base",
    srcs = tf_platform_hdrs([
        "integral_types.h",
        "logging.h",
    ]) + tf_platform_srcs([
        "logging.cc",
        "env_time.cc",
    ]) + [
        "platform/env_time.cc",
    ],
    hdrs = [":platform_base_hdrs"],
    copts = tf_copts(),
    tags = ["avoid_dep"],
    visibility = ["//tensorflow/core:__subpackages__"],
    deps = [
        ":lib_platform",
        "//tensorflow/core/platform/default/build_config:base",
    ],
)

cc_library(
    name = "framework_bounds_check",
    hdrs = ["framework/bounds_check.h"],
    visibility = ["//tensorflow/core/kernels:friends"],
    deps = [
        "//tensorflow/core:platform_base",
        "//third_party/eigen3",
    ],
)

filegroup(
    name = "platform_port_hdrs",
    srcs = [
        "platform/cpu_info.h",
        "platform/dynamic_annotations.h",
        "platform/init_main.h",
        "platform/mem.h",
        "platform/mutex.h",
        "platform/numa.h",
        "platform/thread_annotations.h",
    ],
    visibility = ["//visibility:private"],
)

# Headers that are not exported as part of ":lib".
filegroup(
    name = "platform_port_internal_hdrs",
    srcs = [
        "platform/demangle.h",
        "platform/host_info.h",
        "platform/snappy.h",
    ],
    visibility = ["//visibility:private"],
)

cc_library(
    name = "platform_port",
    srcs = tf_platform_hdrs([
        "cpu_info.h",
        "dynamic_annotations.h",
        "thread_annotations.h",
        "mutex.h",
    ]) + tf_platform_srcs([
        "port.cc",
    ]) + [
        "platform/cpu_info.cc",
    ],
    hdrs = [
        ":platform_port_hdrs",
        ":platform_port_internal_hdrs",
    ],
    copts = tf_copts() + tf_additional_numa_copts(),
    visibility = ["//tensorflow/core:__subpackages__"],
    deps = [
        ":lib_platform",
        ":platform_base",
        "@com_google_absl//absl/base",
        "//tensorflow/core/platform/default/build_config:port",
        "@snappy",
    ] + tf_additional_numa_deps(),
)

filegroup(
    name = "platform_protobuf_hdrs",
    srcs = [
        "platform/protobuf.h",
    ],
    visibility = ["//visibility:private"],
)

# Headers that are not exported as part of ":lib".
filegroup(
    name = "platform_protobuf_internal_hdrs",
    srcs = [
        "platform/protobuf_internal.h",
    ],
    visibility = ["//visibility:private"],
)

cc_library(
    name = "platform_protobuf",
    srcs = tf_platform_hdrs([
        "protobuf.h",
    ]) + [
        "platform/protobuf.cc",
        "platform/protobuf_util.cc",
        "lib/core/status.h",
    ],
    hdrs = [
        ":platform_protobuf_hdrs",
        ":platform_protobuf_internal_hdrs",
    ],
    copts = tf_copts(),
    visibility = ["//tensorflow/core:__subpackages__"],
    deps = [
        ":lib_platform",
        ":platform_base",
        ":platform_port",
        "//tensorflow/core/platform/default/build_config:protobuf",
        "@protobuf_archive//:protobuf",
    ],
)

cc_library(
    name = "grpc_services",
    srcs = [],
    hdrs = [
        "platform/grpc_services.h",
    ],
    copts = tf_copts(),
    visibility = ["//visibility:public"],
    deps = tf_grpc_service_all(),
)

cc_library(
    name = "human_readable_json",
    srcs = tf_platform_srcs(["human_readable_json.cc"]),
    hdrs = ["platform/human_readable_json.h"],
    copts = tf_copts(),
    visibility = ["//visibility:public"],
    deps = [
        ":lib",
        ":lib_internal",
    ] + tf_additional_human_readable_json_deps(),
)

cc_library(
    name = "logger",
    srcs = ["platform/logger.cc"],
    hdrs = ["platform/logger.h"],
    copts = tf_copts(),
    visibility = ["//visibility:public"],
    deps = [":lib_proto_parsing"],
)

filegroup(
    name = "platform_env_hdrs",
    srcs = [
        "platform/env.h",
        "platform/file_statistics.h",
        "platform/file_system.h",
    ],
    visibility = ["//visibility:private"],
)

# Headers that are not exported as part of ":lib".
filegroup(
    name = "platform_env_internal_hdrs",
    srcs = [
        "platform/load_library.h",
    ],
    visibility = ["//visibility:private"],
)

cc_library(
    name = "platform_env",
    srcs = tf_platform_srcs([
        "env.cc",
        "load_library.cc",
    ]) + tf_platform_hdrs([
        "wide_char.h",
    ]) + [
        "platform/env.cc",
        "platform/file_system.cc",
    ],
    hdrs = [
        ":platform_env_hdrs",
        ":platform_env_internal_hdrs",
    ],
    copts = tf_copts(),
    visibility = [
        "//tensorflow/c:__subpackages__",
        "//tensorflow/core:__subpackages__",
    ],
    deps = [
        ":error_codes_proto_cc",
        ":lib",
        ":lib_internal",
        ":lib_platform",
        ":platform_base",
        ":platform_port",
        ":platform_protobuf",
        "//tensorflow/core/platform/default/build_config:env",
        "//tensorflow/core/platform/default/build_config:port",
    ],
)

filegroup(
    name = "platform_file_system_hdrs",
    srcs = [
        "platform/file_system_helper.h",
        "platform/null_file_system.h",
    ],
    visibility = ["//visibility:private"],
)

cc_library(
    name = "platform_file_system",
    srcs = tf_platform_srcs([
    ]) + tf_platform_hdrs([
        "windows_file_system.h",
    ]) + [
        "platform/file_system_helper.cc",
    ],
    hdrs = [
        ":platform_file_system_hdrs",
    ],
    copts = tf_copts(),
    visibility = ["//tensorflow/core:__subpackages__"],
    deps = [
        ":lib",
        ":lib_platform",
        ":platform_env",
    ],
)

cc_library(
    name = "platform_strings",
    srcs = tf_platform_srcs([
        "platform/platform_strings.cc",
        "platform/platform_strings_computed.h",
    ]),
    hdrs = [
        "platform/platform_strings.h",
    ],
    visibility = ["//tensorflow/core:__subpackages__"],
    deps = [":lib"],
)

filegroup(
    name = "platform_other_hdrs",
    srcs = [
        "platform/abi.h",
        "platform/context.h",
        "platform/cpu_feature_guard.h",
        "platform/error.h",
        "platform/fingerprint.h",
        "platform/net.h",
        "platform/notification.h",
        "platform/prefetch.h",
        "platform/profile_utils/android_armv7a_cpu_utils_helper.h",
        "platform/profile_utils/clock_cycle_profiler.h",
        "platform/profile_utils/cpu_utils.h",
        "platform/profile_utils/i_cpu_utils_helper.h",
        "platform/stacktrace.h",
        "platform/stacktrace_handler.h",
        "platform/strong_hash.h",
        "platform/subprocess.h",
    ],
    visibility = ["//visibility:private"],
)

# Headers that are not exported as part of ":lib".
filegroup(
    name = "platform_other_internal_hdrs",
    srcs = [
        "platform/denormal.h",
        "platform/setround.h",
        "platform/tracing.h",
    ],
    visibility = ["//visibility:private"],
)

cc_library(
    name = "platform_other",
    srcs = tf_platform_srcs([
        "subprocess.cc",
        "net.cc",
        "tracing.cc",
    ]) + tf_platform_hdrs([
        "tracing.h",
        "error.h",
        "context.h",
        "fingerprint.h",
        "notification.h",
        "stacktrace.h",
        "strong_hash.h",
        "subprocess.h",
        "tracing_impl.h",
    ]) + [
        "platform/cpu_feature_guard.cc",
        "platform/setround.cc",
        "platform/tracing.cc",
        "platform/denormal.cc",
        "platform/profile_utils/android_armv7a_cpu_utils_helper.cc",
        "platform/profile_utils/clock_cycle_profiler.cc",
        "platform/profile_utils/cpu_utils.cc",
    ],
    hdrs = [
        ":platform_other_hdrs",
        ":platform_other_internal_hdrs",
    ],
    copts = tf_copts(),
    visibility = ["//tensorflow/core:__subpackages__"],
    deps = [
        ":lib",
        ":lib_platform",
        ":platform_base",
        ":platform_env",
        ":platform_port",
        ":platform_protobuf",
        "//tensorflow/core/platform/default/build_config:other",
        "//tensorflow/core/platform/default/build_config:platformlib",
        "//tensorflow/core/platform/default/build_config:port",
    ],
)

# Minimal lib so that tools used for mobile compilation
# don't have to depend on lib/platformlib.
cc_library(
    name = "lib_proto_parsing",
    srcs = glob(tf_additional_proto_srcs()),
    hdrs = [
        "lib/core/errors.h",
        "lib/core/status.h",
        "lib/core/stringpiece.h",
        "lib/strings/numbers.h",
        "lib/strings/strcat.h",
        "platform/init_main.h",
        "platform/logging.h",
        "platform/macros.h",
        "platform/platform.h",
        "platform/protobuf.h",
        "platform/types.h",
        "platform/windows/cpu_info.h",
        "lib/bfloat16/bfloat16.h",
    ] + tf_additional_proto_hdrs(),
    copts = tf_copts(),
    deps = tf_lib_proto_parsing_deps() + [
        ":platform_base",
        "@com_google_absl//absl/strings",
        "@double_conversion//:double-conversion",
    ],
)

cc_library(
    name = "lib_proto_compiler",
    hdrs = [
        "platform/protobuf_compiler.h",
    ],
    copts = tf_copts(),
    deps = tf_lib_proto_compiler_deps() + [
        ":lib_proto_parsing",
    ],
)

# This build rule (along with :lib_internal, :framework, and
# :framework_internal) purposefully omits the definitions of many declared
# symbols, which are included in //tensorflow:libtensorflow_framework.so. Using
# tf_cc_test and tf_cc_binary will include the necessary symbols.
cc_library(
    name = "lib",
    hdrs = [
        "lib/bfloat16/bfloat16.h",
        "lib/core/arena.h",
        "lib/core/bitmap.h",
        "lib/core/bits.h",
        "lib/core/coding.h",
        "lib/core/errors.h",
        "lib/core/notification.h",
        "lib/core/raw_coding.h",
        "lib/core/status.h",
        "lib/core/stringpiece.h",
        "lib/core/threadpool.h",
        "lib/gtl/array_slice.h",
        "lib/gtl/cleanup.h",
        "lib/gtl/compactptrset.h",
        "lib/gtl/flatmap.h",
        "lib/gtl/flatset.h",
        "lib/gtl/inlined_vector.h",
        "lib/gtl/optional.h",
        "lib/gtl/priority_queue_util.h",
        "lib/hash/crc32c.h",
        "lib/hash/hash.h",
        "lib/histogram/histogram.h",
        "lib/io/buffered_inputstream.h",
        "lib/io/compression.h",
        "lib/io/inputstream_interface.h",
        "lib/io/path.h",
        "lib/io/proto_encode_helper.h",
        "lib/io/random_inputstream.h",
        "lib/io/record_reader.h",
        "lib/io/record_writer.h",
        "lib/io/table.h",
        "lib/io/table_builder.h",
        "lib/io/table_options.h",
        "lib/math/math_util.h",
        "lib/monitoring/collected_metrics.h",
        "lib/monitoring/collection_registry.h",
        "lib/monitoring/counter.h",
        "lib/monitoring/gauge.h",
        "lib/monitoring/metric_def.h",
        "lib/monitoring/sampler.h",
        "lib/random/distribution_sampler.h",
        "lib/random/philox_random.h",
        "lib/random/random_distributions.h",
        "lib/random/simple_philox.h",
        "lib/strings/numbers.h",
        "lib/strings/proto_serialization.h",
        "lib/strings/str_util.h",
        "lib/strings/strcat.h",
        "lib/strings/stringprintf.h",
        ":platform_base_hdrs",
        ":platform_env_hdrs",
        ":platform_file_system_hdrs",
        ":platform_other_hdrs",
        ":platform_port_hdrs",
        ":platform_protobuf_hdrs",
    ],
    visibility = ["//visibility:public"],
    deps = [
        ":lib_internal",
        "@com_google_absl//absl/container:inlined_vector",
        "@com_google_absl//absl/strings",
        "@com_google_absl//absl/types:optional",
    ],
)

cc_library(
    name = "feature_util",
    srcs = ["example/feature_util.cc"],
    hdrs = ["example/feature_util.h"],
    visibility = ["//visibility:public"],
    deps = [
        ":core_stringpiece",
        ":lib_proto_parsing",
        ":protos_all_cc",
    ],
)

cc_library(
    name = "abi",
    srcs = ["platform/abi.cc"],
    hdrs = ["platform/abi.h"],
    deps = [":platform_base"],
)

cc_library(
    name = "stacktrace",
    srcs = glob(["platform/*/stacktrace.h"]),
    hdrs = ["platform/stacktrace.h"],
    deps = [
        ":abi",
        ":lib_platform",
        "//tensorflow/core/platform/default/build_config:stacktrace",
    ],
)

cc_library(
    name = "stacktrace_handler",
    srcs = ["platform/stacktrace_handler.cc"],
    hdrs = ["platform/stacktrace_handler.h"],
    deps = [
        ":abi",
        ":lib_platform",
        ":stacktrace",
    ],
)

# Libraries that will eventually be moved into lib/core
# Note that stringpiece_test can't be place here yet, because we are
# required to use tf_cc_test, and that rule will change / into _
cc_library(
    name = "core_stringpiece",
    hdrs = ["lib/core/stringpiece.h"],
    copts = tf_copts(),
    deps = [
        ":platform_base",
        "@com_google_absl//absl/strings",
    ],
)

# Test support library needed for all tests
# This is currently public, but may be made internal in the
# future.  Try to avoid depending on it.
cc_library(
    name = "test",
    testonly = 1,
    srcs = [
        "platform/test.cc",
        "util/reporter.cc",
    ] + tf_additional_test_srcs(),
    hdrs = [
        "lib/core/status_test_util.h",
        "platform/test.h",
        "platform/test_benchmark.h",
        "util/reporter.h",
    ],
    copts = tf_copts(),
    linkopts = select({
        "//tensorflow:windows": [],
        "//conditions:default": ["-lm"],
    }),
    visibility = ["//visibility:public"],
    deps = [
        ":function_ops_op_lib",
        ":functional_ops_op_lib",
        ":lib",
        ":lib_internal",
        ":protos_all_cc",
        "//tensorflow/core/platform/default/build_config:gtest",
        "//tensorflow/core/kernels:required",
    ] + tf_additional_test_deps(),
)

# Testing libraries - lite versions that don't depend on all of "lib" or
# "lib_internal". Instead, they only need a much smaller set of support
# libraries such as ":platform_base" and ":core_stringpiece".
cc_library(
    name = "test_lite",
    testonly = 1,
    srcs = [
        "platform/test.cc",
    ],
    hdrs = [
        "platform/test.h",
        "platform/test_benchmark.h",
    ],
    copts = tf_copts(),
    deps = [
        ":lib_platform",
        ":platform_base",
        "//tensorflow/core/platform/default/build_config:gtest",
    ],
)

# This build rule (along with :framework_internal, :lib, and :lib_internal)
# purposefully omits the definitions of many declared symbols, which are
# included in //tensorflow:libtensorflow_framework.so. Using tf_cc_test and tf_cc_binary
# will include the necessary symbols.
tf_cuda_library(
    name = "framework",
    hdrs = [
        "example/feature_util.h",
        "framework/allocator.h",
        "framework/bounds_check.h",
        "framework/variant.h",
        "framework/variant_encode_decode.h",
        "framework/variant_op_registry.h",
        "framework/variant_tensor_data.h",
        "framework/allocator_registry.h",
        "framework/attr_value_util.h",
        "framework/bfloat16.h",
        "framework/cancellation.h",
        "framework/collective.h",
        "framework/common_shape_fns.h",
        "framework/control_flow.h",  # TODO(josh11b): Make internal?
        "framework/dataset.h",
        "framework/dataset_stateful_op_whitelist.h",
        "framework/device_base.h",
        "framework/function.h",
        "framework/function_handle_cache.h",
        "framework/graph_def_util.h",
        "framework/graph_to_functiondef.h",
        "framework/kernel_def_builder.h",
        "framework/kernel_def_util.h",
        "framework/log_memory.h",
        "framework/lookup_interface.h",
        "framework/memory_types.h",
        "framework/node_def_builder.h",
        "framework/node_def_util.h",
        "framework/numeric_op.h",
        "framework/numeric_types.h",
        "framework/op.h",
        "framework/op_def_builder.h",
        "framework/op_def_util.h",
        "framework/op_kernel.h",
        "framework/ops_util.h",
        "framework/partial_tensor_shape.h",
        "framework/queue_interface.h",
        "framework/reader_interface.h",
        "framework/reader_op_kernel.h",
        "framework/register_types.h",
        "framework/register_types_traits.h",
        "framework/resource_mgr.h",
        "framework/resource_op_kernel.h",
        "framework/selective_registration.h",
        "framework/session_state.h",
        "framework/shape_inference.h",
        "framework/stats_aggregator.h",
        "framework/tensor.h",
        "framework/tensor_shape.h",
        "framework/tensor_slice.h",
        "framework/tensor_types.h",
        "framework/tensor_util.h",
        "framework/thread_factory.h",
        "framework/tracking_allocator.h",
        "framework/type_index.h",
        "framework/type_traits.h",
        "framework/types.h",
        "public/version.h",
        "util/activation_mode.h",
        "util/batch_util.h",
        "util/bcast.h",
        "util/gpu_kernel_helper.h",
        "util/device_name_utils.h",
        "util/dump_graph.h",
        "util/events_writer.h",
        "util/example_proto_fast_parsing.h",
        "util/example_proto_helper.h",
        "util/guarded_philox_random.h",
        "util/mirror_pad_mode.h",
        "util/padding.h",
        "util/port.h",
        "util/ptr_util.h",
        "util/reffed_status_callback.h",
        "util/saved_tensor_slice_util.h",
        "util/sparse/group_iterator.h",
        "util/sparse/sparse_tensor.h",
        "util/stat_summarizer.h",
        "util/stat_summarizer_options.h",
        "util/stream_executor_util.h",
        "util/strided_slice_op.h",
        "util/tensor_format.h",
        "util/tensor_ops_util.h",
        "util/tensor_slice_reader.h",
        "util/tensor_slice_reader_cache.h",
        "util/tensor_slice_writer.h",
        "util/use_cudnn.h",
        "util/matmul_autotune.h",
        "util/util.h",
        "util/work_sharder.h",
    ] + select({
        "//tensorflow:windows": [],
        "//conditions:default": [
            "util/memmapped_file_system.h",
            "util/memmapped_file_system_writer.h",
        ],
    }) + if_mkl([
        "util/mkl_util.h",
    ]),
    visibility = ["//visibility:public"],
    deps = [
        ":framework_internal",
        "@com_google_absl//absl/base",
    ],
)

cc_library(
    name = "stats_calculator_portable",
    srcs = [
        "util/stat_summarizer_options.h",
        "util/stats_calculator.cc",
    ],
    hdrs = [
        "util/stats_calculator.h",
    ],
    copts = tf_copts(),
)

tf_cc_test(
    name = "stats_calculator_test",
    srcs = ["util/stats_calculator_test.cc"],
    deps = [
        ":stats_calculator_portable",
        ":test",
        ":test_main",
    ],
)

cc_library(
    name = "overflow",
    hdrs = ["util/overflow.h"],
    deps = [
        ":framework_lite",
        ":lib",
    ],
)

cc_library(
    name = "exec_on_stall",
    hdrs = ["util/exec_on_stall.h"],
    deps = [":framework_lite"],
)

cc_library(
    name = "ptr_util",
    hdrs = ["util/ptr_util.h"],
)

cc_library(
    name = "reader_base",
    srcs = ["framework/reader_base.cc"],
    hdrs = ["framework/reader_base.h"],
    visibility = ["//visibility:public"],
    deps = [
        ":framework",
        ":lib",
        ":protos_all_cc",
    ],
)

cc_library(
    name = "op_gen_lib",
    srcs = ["framework/op_gen_lib.cc"],
    hdrs = ["framework/op_gen_lib.h"],
    visibility = ["//visibility:public"],
    deps = [
        ":lib",
        ":lib_internal",
        ":protos_all_cc",
        "//tensorflow/core/util/proto:proto_utils",
    ],
)

cc_library(
    name = "session_options",
    hdrs = ["public/session_options.h"],
    visibility = ["//visibility:public"],
    deps = [
        ":lib",
        ":protos_all_cc",
    ],
)

cc_library(
    name = "framework_lite",
    srcs = tf_additional_minimal_lib_srcs(),
    hdrs = [
        "framework/numeric_types.h",
        "framework/tensor_types.h",
        "framework/type_traits.h",
        "lib/bfloat16/bfloat16.h",
        "platform/byte_order.h",
        "platform/default/dynamic_annotations.h",
        "platform/default/integral_types.h",
        "platform/default/logging.h",
        "platform/default/mutex.h",
        "platform/default/thread_annotations.h",
        "platform/dynamic_annotations.h",
        "platform/macros.h",
        "platform/mutex.h",
        "platform/platform.h",
        "platform/prefetch.h",
        "platform/protobuf.h",
        "platform/thread_annotations.h",
        "platform/types.h",
        "platform/cpu_info.h",
    ] + if_windows(["platform/windows/integral_types.h"]),
    visibility = ["//visibility:public"],
    deps =
        [
            "@nsync//:nsync_cpp",
        ] + [
            "//third_party/eigen3",
            "//tensorflow/core/platform/default/build_config:minimal",
        ],
)

# Generates library per group of ops.
tf_gen_op_libs(
    is_external = False,
    op_lib_names = [
        "batch_ops",
        "bitwise_ops",
        "boosted_trees_ops",
        "tensor_forest_ops",
        "candidate_sampling_ops",
        "checkpoint_ops",
        "clustering_ops",
        "collective_ops",
        "control_flow_ops",
        "ctc_ops",
        "data_flow_ops",
        "dataset_ops",
        "decode_proto_ops",
        "encode_proto_ops",
        "experimental_dataset_ops",
        "function_ops",
        "functional_ops",
        "image_ops",
        "io_ops",
        "linalg_ops",
        "list_ops",
        "lookup_ops",
        "logging_ops",
        "manip_ops",
        "math_ops",
        "mkl_nn_ops",
        "nccl_ops",
        "nn_ops",
        "no_op",
        "parsing_ops",
        "random_grad",
        "random_ops",
        "stateful_random_ops",
        "remote_fused_graph_ops",
        "rpc_ops",
        "scoped_allocator_ops",
        "sdca_ops",
        "set_ops",
        "script_ops",
        "sendrecv_ops",
        "sparse_ops",
        "spectral_ops",
        "state_ops",
        "stateless_random_ops",
        "summary_ops",
        "training_ops",
    ],
)

tf_gen_op_libs(
    op_lib_names = [
        "string_ops",
    ],
    deps = [
        ":lib_internal",
        ":lib_proto_parsing",
        "@com_google_absl//absl/strings",
    ],
)

tf_gen_op_libs(
    op_lib_names = [
        "array_ops",
    ],
    deps = [":protos_all_cc"],
)

tf_gen_op_libs(
    op_lib_names = [
        "mkl_array_ops",
    ],
    deps = [":protos_all_cc"],
)

tf_gen_op_libs(
    op_lib_names = [
        "audio_ops",
    ],
    deps = [":lib"],
)

tf_gen_op_libs(
    op_lib_names = ["debug_ops"],
    deps = ["//tensorflow/core/kernels:debug_ops"],
)

tf_gen_op_libs(
    is_external = False,
    op_lib_names = [
        "resource_variable_ops",
    ],
    deps = [":lib"],
)

tf_gen_op_libs(
    op_lib_names = [
        "tpu_configuration_ops",
        "tpu_cross_replica_ops",
        "tpu_embedding_ops",
        "tpu_functional_ops",
        "tpu_heartbeat_ops",
        "tpu_host_compute_ops",
        "tpu_infeed_ops",
        "tpu_outfeed_ops",
        "tpu_ordinal_selector_ops",
        "tpu_replication_ops",
    ],
    deps = [
        ":lib",
        ":lib_proto_parsing",
        ":protos_all_cc",
        "//tensorflow/core/protobuf/tpu:tpu_embedding_configuration_proto_cc",
        "//tensorflow/core/tpu:tpu_embedding_optimization_parameters_utils",
        "//tensorflow/core/tpu:tpu_embedding_output_layout_utils",
    ],
)

# And one for all user ops
cc_library(
    name = "user_ops_op_lib",
    srcs = glob(["user_ops/**/*.cc"]),
    copts = tf_copts(),
    linkstatic = 1,
    visibility = ["//visibility:public"],
    deps = [":framework"],
    alwayslink = 1,
)

cc_library(
    name = "word2vec_ops",
    srcs = ["ops/word2vec_ops.cc"],
    linkstatic = 1,
    visibility = ["//tensorflow:internal"],
    deps = ["//tensorflow/core:framework"],
    alwayslink = 1,
)

cc_library(
    name = "cudnn_rnn_ops",
    srcs = [
        "ops/cudnn_rnn_ops.cc",
    ],
    linkstatic = 1,
    visibility = ["//tensorflow:internal"],
    deps = [
        "//tensorflow/core:framework",
        "//tensorflow/core:lib",
        "//tensorflow/core:lib_internal",
        "//tensorflow/core:stream_executor",
        "//tensorflow/core/kernels:bounds_check_lib",
    ],
    alwayslink = 1,
)

tf_gen_op_libs(
    op_lib_names = [
        "cudnn_rnn_ops",
    ],
    deps = [
        ":lib",
    ],
)

cc_library(
    name = "ragged_ops",
    deps = [
        ":ragged_array_ops_op_lib",
        ":ragged_conversion_ops_op_lib",
        ":ragged_math_ops_op_lib",
    ],
)

tf_gen_op_libs(
    op_lib_names = [
        "ragged_array_ops",
        "ragged_conversion_ops",
        "ragged_math_ops",
    ],
)

cc_library(
    name = "ops",
    visibility = ["//visibility:public"],
    deps = [
        ":array_ops_op_lib",
        ":audio_ops_op_lib",
        ":batch_ops_op_lib",
        ":bitwise_ops_op_lib",
        ":boosted_trees_ops_op_lib",
        ":tensor_forest_ops_op_lib",
        ":candidate_sampling_ops_op_lib",
        ":checkpoint_ops_op_lib",
        ":clustering_ops_op_lib",
        ":collective_ops_op_lib",
        ":control_flow_ops_op_lib",
        ":ctc_ops_op_lib",
        ":cudnn_rnn_ops_op_lib",
        ":data_flow_ops_op_lib",
        ":dataset_ops_op_lib",
        ":decode_proto_ops_op_lib",
        ":encode_proto_ops_op_lib",
        ":experimental_dataset_ops_op_lib",
        ":function_ops_op_lib",
        ":functional_ops_op_lib",
        ":image_ops_op_lib",
        ":io_ops_op_lib",
        ":linalg_ops_op_lib",
        ":list_ops_op_lib",
        ":logging_ops_op_lib",
        ":lookup_ops_op_lib",
        ":manip_ops_op_lib",
        ":math_ops_op_lib",
        ":nccl_ops_op_lib",
        ":nn_ops_op_lib",
        ":no_op_op_lib",
        ":parsing_ops_op_lib",
        ":ragged_ops",
        ":random_ops_op_lib",
        ":stateful_random_ops_op_lib",
        ":remote_fused_graph_ops_op_lib",
        ":resource_variable_ops_op_lib",
        ":rpc_ops_op_lib",
        ":scoped_allocator_ops_op_lib",
        ":script_ops_op_lib",
        ":sdca_ops_op_lib",
        ":sendrecv_ops_op_lib",
        ":set_ops_op_lib",
        ":sparse_ops_op_lib",
        ":summary_ops_op_lib",
        ":spectral_ops_op_lib",
        ":state_ops_op_lib",
        ":stateless_random_ops_op_lib",
        ":string_ops_op_lib",
        ":tpu_configuration_ops_op_lib",
        ":tpu_cross_replica_ops_op_lib",
        ":tpu_embedding_ops_op_lib",
        ":tpu_functional_ops_op_lib",
        ":tpu_heartbeat_ops_op_lib",
        ":tpu_host_compute_ops_op_lib",
        ":tpu_infeed_ops_op_lib",
        ":tpu_outfeed_ops_op_lib",
        ":tpu_ordinal_selector_ops_op_lib",
        ":tpu_replication_ops_op_lib",
        ":training_ops_op_lib",
        ":user_ops_op_lib",
        ":word2vec_ops",
    ] + if_mkl([
        ":mkl_array_ops_op_lib",
        ":mkl_nn_ops_op_lib",
    ]) + tf_additional_cloud_op_deps(),
    alwayslink = 1,
)

cc_library(
    name = "array_grad",
    srcs = ["ops/array_grad.cc"],
    linkstatic = 1,  # Needed since alwayslink is broken in bazel b/27630669
    visibility = ["//visibility:public"],
    deps = [
        ":array_ops_op_lib",
        ":framework",
        ":lib",
    ],
    alwayslink = 1,
)

cc_library(
    name = "functional_grad",
    srcs = ["ops/functional_grad.cc"],
    linkstatic = 1,  # Needed since alwayslink is broken in bazel b/27630669
    visibility = ["//visibility:public"],
    deps = [
        ":framework",
        ":functional_ops_op_lib",
        ":lib",
    ],
    alwayslink = 1,
)

cc_library(
    name = "math_grad",
    srcs = [
        "ops/math_grad.cc",
        "ops/random_grad.cc",
        "ops/stateless_random_grad.cc",
    ],
    linkstatic = 1,  # Needed since alwayslink is broken in bazel b/27630669
    visibility = ["//visibility:public"],
    deps = [
        ":framework",
        ":lib",
        ":math_ops_op_lib",
    ],
    alwayslink = 1,
)

cc_library(
    name = "nn_grad",
    srcs = ["ops/nn_grad.cc"],
    linkstatic = 1,  # Needed since alwayslink is broken in bazel b/27630669
    visibility = ["//visibility:public"],
    deps = [
        ":framework",
        ":lib",
        ":nn_ops_op_lib",
    ] + if_mkl([
        ":mkl_nn_ops_op_lib",
    ]),
    alwayslink = 1,
)

tf_cuda_library(
    name = "core_cpu",
    hdrs = [
        "common_runtime/device.h",
        "common_runtime/device_factory.h",
        "common_runtime/function.h",
        "common_runtime/optimization_registry.h",
        "common_runtime/shape_refiner.h",
        "graph/algorithm.h",
        "graph/default_device.h",
        "graph/gradients.h",
        "graph/graph.h",
        "graph/graph_constructor.h",
        "graph/graph_def_builder.h",
        "graph/graph_def_builder_util.h",
        "graph/node_builder.h",
        "graph/validate.h",
        "graph/while_context.h",
        "public/session.h",
        "public/session_options.h",
    ],
    visibility = ["//visibility:public"],
    deps = [
        ":core_cpu_internal",
    ],
)

cc_library(
    name = "core",
    visibility = ["//visibility:public"],
    deps = [
        ":core_cpu",
        ":gpu_runtime",
        ":sycl_runtime",
    ],
)

# This includes implementations of all kernels built into TensorFlow.
cc_library(
    name = "all_kernels_impl",
    visibility = ["//tensorflow/core:__subpackages__"],
    deps = [
        "//tensorflow/c/kernels:bitcast_op",
        "//tensorflow/core/kernels:array",
        "//tensorflow/core/kernels:audio",
        "//tensorflow/core/kernels:batch_kernels",
        "//tensorflow/core/kernels:bincount_op",
        "//tensorflow/core/kernels:boosted_trees_ops",
        "//tensorflow/core/kernels:tensor_forest_ops",
        "//tensorflow/core/kernels:candidate_sampler_ops",
        "//tensorflow/core/kernels:checkpoint_ops",
        "//tensorflow/core/kernels:clustering_ops",
        "//tensorflow/core/kernels:collective_ops",
        "//tensorflow/core/kernels:control_flow_ops",
        "//tensorflow/core/kernels:ctc_ops",
        "//tensorflow/core/kernels:cudnn_rnn_kernels",
        "//tensorflow/core/kernels:data_flow",
        "//tensorflow/core/kernels:decode_proto_op",
        "//tensorflow/core/kernels:encode_proto_op",
        "//tensorflow/core/kernels:fake_quant_ops",
        "//tensorflow/core/kernels:function_ops",
        "//tensorflow/core/kernels:functional_ops",
        "//tensorflow/core/kernels:grappler",
        "//tensorflow/core/kernels:histogram_op",
        "//tensorflow/core/kernels:image",
        "//tensorflow/core/kernels:io",
        "//tensorflow/core/kernels:linalg",
        "//tensorflow/core/kernels:lookup",
        "//tensorflow/core/kernels:logging",
        "//tensorflow/core/kernels:manip",
        "//tensorflow/core/kernels:math",
        "//tensorflow/core/kernels:multinomial_op",
        "//tensorflow/core/kernels:mutex_ops",
        "//tensorflow/core/kernels:nn",
        "//tensorflow/core/kernels:parameterized_truncated_normal_op",
        "//tensorflow/core/kernels:parsing",
        "//tensorflow/core/kernels:partitioned_function_ops",
        "//tensorflow/core/kernels:pooling_ops",
        "//tensorflow/core/kernels:ragged_ops",
        "//tensorflow/core/kernels:random_ops",
        "//tensorflow/core/kernels:stateful_random_ops",
        "//tensorflow/core/kernels:random_poisson_op",
        "//tensorflow/core/kernels:remote_fused_graph_ops",
        "//tensorflow/core/kernels:required",
        "//tensorflow/core/kernels:resource_variable_ops",
        "//tensorflow/core/kernels:rpc_op",
        "//tensorflow/core/kernels:scoped_allocator_ops",
        "//tensorflow/core/kernels:sdca_ops",
        "//tensorflow/core/kernels:searchsorted_op",
        "//tensorflow/core/kernels:set_kernels",
        "//tensorflow/core/kernels:sparse",
        "//tensorflow/core/kernels:state",
        "//tensorflow/core/kernels:stateless_random_ops",
        "//tensorflow/core/kernels:string",
        "//tensorflow/core/kernels:summary_kernels",
        "//tensorflow/core/kernels:training_ops",
        "//tensorflow/core/kernels:word2vec_kernels",
    ] + tf_additional_cloud_kernel_deps() + if_not_windows([
        "//tensorflow/core/kernels:fact_op",
        "//tensorflow/core/kernels:array_not_windows",
        "//tensorflow/core/kernels:math_not_windows",
        "//tensorflow/core/kernels:quantized_ops",
        "//tensorflow/core/kernels/neon:neon_depthwise_conv_op",
    ]) + if_mkl([
        "//tensorflow/core/kernels:mkl_concat_op",
        "//tensorflow/core/kernels:mkl_conv_op",
        "//tensorflow/core/kernels:mkl_cwise_ops_common",
        "//tensorflow/core/kernels:mkl_fused_batch_norm_op",
        "//tensorflow/core/kernels:mkl_identity_op",
        "//tensorflow/core/kernels:mkl_input_conversion_op",
        "//tensorflow/core/kernels:mkl_lrn_op",
        "//tensorflow/core/kernels:mkl_requantize_ops",
        "//tensorflow/core/kernels:mkl_pooling_ops",
        "//tensorflow/core/kernels:mkl_relu_op",
        "//tensorflow/core/kernels:mkl_reshape_op",
        "//tensorflow/core/kernels:mkl_slice_op",
        "//tensorflow/core/kernels:mkl_softmax_op",
        "//tensorflow/core/kernels:mkl_transpose_op",
        "//tensorflow/core/kernels:mkl_tfconv_op",
        "//tensorflow/core/kernels:mkl_aggregate_ops",
    ]) + if_cuda([
        "//tensorflow/core/grappler/optimizers:gpu_swapping_kernels",
        "//tensorflow/core/grappler/optimizers:gpu_swapping_ops",
    ]) + if_rocm([
        "//tensorflow/core/kernels:gpu_fusion_ops",
    ]) + if_nccl([
        "//tensorflow/core/kernels:nccl_kernels",
    ]),
)

cc_library(
    name = "all_kernels",
    visibility = ["//visibility:public"],
    deps = if_dynamic_kernels(
        [],
        otherwise = [":all_kernels_impl"],
    ) + [
        # TODO(gunan): Work on the API between these and rest of TF and make
        # these also dynamically loading.
        "//tensorflow/core/kernels:dataset_ops",  # Depends on grappler
        "//tensorflow/core/kernels:list_kernels",  # Depends on variant_op_registry.h
    ],
)

tf_cuda_library(
    name = "tensorflow_opensource",
    copts = tf_copts(),
    visibility = ["//visibility:public"],
    deps = [
        ":all_kernels",
        ":core",
        ":direct_session",
        ":example_parser_configuration",
        ":gpu_runtime",
        ":lib",
        ":ops",
    ] + tensorflow_opensource_extra_deps(),
)

cc_library(
    name = "tensorflow",
    visibility = ["//visibility:public"],
    deps = [
        ":tensorflow_opensource",
        "//tensorflow/core/platform/default/build_config:tensorflow_platform_specific",
    ],
)

# Test support library needed for higher-level (TensorFlow-specific) tests
cc_library(
    name = "testlib",
    testonly = 1,
    srcs = [
        "common_runtime/function_testlib.cc",
        "common_runtime/kernel_benchmark_testlib.cc",
        "framework/fake_input.cc",
        "framework/function_testlib.cc",
        "graph/testlib.cc",
    ],
    hdrs = [
        "common_runtime/function_testlib.h",
        "common_runtime/kernel_benchmark_testlib.h",
        "common_runtime/test_collective_executor_mgr.h",
        "framework/fake_input.h",
        "framework/function_testlib.h",
        "framework/shape_inference_testutil.h",
        "framework/tensor_testutil.h",
        "graph/benchmark_testlib.h",
        "graph/testlib.h",
        # TODO(josh11b): Drop this once users are depending on
        # kernels:ops_testutil instead.
        "//tensorflow/core/kernels:ops_testutil.h",
    ],
    copts = tf_copts(),
    visibility = ["//visibility:public"],
    deps = [
        ":core_cpu",
        ":core_cpu_internal",
        ":core_cpu_lib",
        ":framework",
        ":framework_internal",
        ":lib",
        ":lib_internal",
        ":ops",
        ":protos_all_cc",
        ":shape_inference_testutil",
        ":tensor_testutil",
        ":test",
        ":testlib_ops",
        "//tensorflow/cc:scope",
        "//tensorflow/core/kernels:ops_testutil",
        "//tensorflow/core/kernels:ops_util",
    ] + if_dynamic_kernels(
        [],
        otherwise = [
            "//tensorflow/core/kernels:cast_op",
            "//tensorflow/core/kernels:constant_op",
            "//tensorflow/core/kernels:random_ops",
        ],
    ),
)

cc_library(
    name = "testlib_ops",
    testonly = 1,
    srcs = ["common_runtime/testlib_ops.cc"],
    linkstatic = 1,  # Seems to be needed since alwayslink is broken in bazel
    deps = [
        ":framework",
        ":lib",
    ],
    alwayslink = 1,
)

# This is a link-only library to provide a DirectSession
# implementation of the Session interface.
tf_cuda_library(
    name = "direct_session",
    copts = tf_copts(),
    linkstatic = 1,
    visibility = ["//visibility:public"],
    deps = [
        ":direct_session_internal",
    ],
    alwayslink = 1,
)

# -----------------------------------------------------------------------------
# Public Android targets

# Android-specific BUILD targets
load(
    "//tensorflow:tensorflow.bzl",
    "tf_android_core_proto_headers",
    "tf_android_core_proto_sources",
)

# List of protos we want on android
filegroup(
    name = "android_proto_srcs",
    srcs = tf_android_core_proto_sources(CORE_PROTO_SRCS),
    visibility = ["//visibility:public"],
)

# Core sources for Android builds.
filegroup(
    name = "mobile_srcs_no_runtime",
    srcs = [
        ":protos_all_proto_text_srcs",
        ":error_codes_proto_text_srcs",
        "//tensorflow/core/platform/default/build_config:android_srcs",
    ] + glob(
        [
            "client/**/*.cc",
            "framework/**/*.h",
            "framework/**/*.cc",
            "lib/**/*.h",
            "lib/**/*.cc",
            "platform/**/*.h",
            "platform/**/*.cc",
            "public/**/*.h",
            "util/**/*.h",
            "util/**/*.cc",
        ],
        exclude = [
            "**/*test.*",
            "**/*testutil*",
            "**/*testlib*",
            "**/*main.cc",
            "debug/**/*",
            "framework/op_gen_*",
            "framework/node_def_util.*",
            "framework/op_kernel.*",
            "framework/dataset.*",
            "lib/jpeg/**/*",
            "lib/png/**/*",
            "lib/gif/**/*",
            "util/events_writer.*",
            "util/stats_calculator.*",
            "util/reporter.*",
            "platform/**/cuda_libdevice_path.*",
            "platform/**/rocm_rocdl_path.*",
            "platform/**/logger.cc",
            "platform/default/test_benchmark.*",
            "platform/cuda.h",
            "platform/rocm.h",
            "platform/google/**/*",
            "platform/hadoop/**/*",
            "platform/gif.h",
            "platform/jpeg.h",
            "platform/png.h",
            "platform/stream_executor.*",
            "platform/windows/**/*",
            "user_ops/**/*.cu.cc",
            "util/ctc/*.h",
            "util/ctc/*.cc",
            "util/tensor_bundle/*.h",
            "util/tensor_bundle/*.cc",
            "common_runtime/gpu/**/*",
            "common_runtime/eager/*",
            "common_runtime/gpu_device_factory.*",
        ],
    ),
    visibility = ["//visibility:public"],
)

filegroup(
    name = "mobile_srcs_only_runtime",
    srcs = [
        "//tensorflow/core/kernels:android_srcs",
        "//tensorflow/core/util/ctc:android_srcs",
        "//tensorflow/core/util/tensor_bundle:android_srcs",
        "//tensorflow/c:srcs",
    ] + glob(
        [
            "common_runtime/**/*.h",
            "common_runtime/**/*.cc",
            "graph/**/*.h",
            "graph/**/*.cc",
            "framework/node_def_util.*",
            "framework/op_kernel.*",
            "framework/dataset.*",
        ],
        exclude = [
            "**/*test.*",
            "**/*testutil*",
            "**/*testlib*",
            "**/*main.cc",
            "common_runtime/gpu/**/*",
            "common_runtime/eager/*",
            "common_runtime/gpu_device_factory.*",
            "graph/dot.*",
        ],
    ),
    visibility = ["//visibility:public"],
)

filegroup(
    name = "mobile_srcs",
    srcs = [
        ":mobile_srcs_no_runtime",
        ":mobile_srcs_only_runtime",
    ],
    visibility = ["//visibility:public"],
)

# Native library support for Android applications.  Does not contain
# operators, use :android_tensorflow_lib if you want full operator
# support.
#
# If you just need TensorFlow types, e.g. Tensors, use
# :android_tensorflow_lib_lite_no_runtime.
#
# Compiles to a trivial library on non-Android to prevent irrelevant
# build errors. If not building this as part of an android_binary,
# a command such as the following must be used:
# bazel build -c opt tensorflow/core:android_tensorflow_lib \
# --crosstool_top=//external:android/crosstool \
# --cpu=armeabi-v7a \
# --host_crosstool_top=@bazel_tools//tools/cpp:toolchain
cc_library(
    name = "android_tensorflow_lib_lite",
    srcs = if_android(["//tensorflow/core:android_srcs"]),
    copts = tf_copts(android_optimization_level_override = None) + [
        "-DSUPPORT_SELECTIVE_REGISTRATION",
    ],
    linkopts = ["-lz"],
    tags = [
        "manual",
        "notap",
    ],
    visibility = ["//visibility:public"],
    deps = [
        ":mobile_additional_lib_deps",
        ":protos_all_cc_impl",
        ":stats_calculator_portable",
        "//third_party/eigen3",
        "@double_conversion//:double-conversion",
        "@nsync//:nsync_cpp",
        "@protobuf_archive//:protobuf",
    ],
    alwayslink = 1,
)

cc_library(
    name = "android_tensorflow_lib_lite_nortti",
    srcs = if_android(["//tensorflow/core:android_srcs"]),
    copts = tf_copts(android_optimization_level_override = None) + [
        "-DSUPPORT_SELECTIVE_REGISTRATION",
    ] + tf_opts_nortti_if_android(),
    linkopts = ["-lz"],
    tags = [
        "manual",
        "notap",
    ],
    visibility = ["//visibility:public"],
    deps = [
        ":mobile_additional_lib_deps",
        ":protos_all_cc_impl",
        ":stats_calculator_portable",
        "//third_party/eigen3",
        "@double_conversion//:double-conversion",
        "@nsync//:nsync_cpp",
        "@protobuf_archive//:protobuf",
    ],
    alwayslink = 1,
)

cc_library(
    name = "mobile_additional_lib_deps",
    deps = tf_additional_lib_deps() + [
        "@com_google_absl//absl/container:flat_hash_map",
        "@com_google_absl//absl/container:flat_hash_set",
        "@com_google_absl//absl/strings",
    ],
)

cc_library(
    name = "emscripten_tensorflow_lib_lite_nortti_lite_protos_no_runtime",
    srcs = if_emscripten(["//tensorflow/core:mobile_srcs_no_runtime"]),
    copts = ["-DSUPPORT_SELECTIVE_REGISTRATION"] + tf_opts_nortti_if_emscripten(),
    defines = ["TENSORFLOW_LITE_PROTOS"],
    linkopts = ["-lz"],
    tags = [
        "manual",
        "notap",
    ],
    visibility = ["//visibility:public"],
    deps = [
        ":emscripten_proto_lib_no_rtti_lite_runtime",
        ":mobile_additional_lib_deps",
        ":stats_calculator_portable",
        "//third_party/eigen3",
        "@double_conversion//:double-conversion",
        "@nsync//:nsync_cpp",
        "@zlib_archive//:zlib",
    ],
    alwayslink = 1,
)

# Native library support for iOS applications.
#
# bazel  build --config=ios_x86_64 \
# //third_party/tensorflow/core:ios_tensorflow_lib
cc_library(
    name = "ios_tensorflow_lib",
    srcs = if_ios([
        ":android_op_registrations_and_gradients",
        "//tensorflow/core/kernels:android_core_ops",
        "//tensorflow/core/kernels:android_extended_ops",
    ]),
    copts = tf_copts() + ["-Os"] + ["-std=c++11"],
    visibility = ["//visibility:public"],
    deps = [
        ":ios_tensorflow_lib_lite",
        ":protos_all_cc_impl",
        "//third_party/eigen3",
        "//third_party/fft2d:fft2d_headers",
        "@fft2d",
        "@gemmlowp",
        "@protobuf_archive//:protobuf",
    ],
    alwayslink = 1,
)

cc_library(
    name = "ios_tensorflow_lib_lite",
    srcs = if_ios(["//tensorflow/core:android_srcs"]),
    copts = tf_copts() + ["-Os"] + ["-std=c++11"],
    visibility = ["//visibility:public"],
    deps = [
        ":mobile_additional_lib_deps",
        ":protos_all_cc_impl",
        ":stats_calculator_portable",
        "//third_party/eigen3",
        "@double_conversion//:double-conversion",
        "@nsync//:nsync_cpp",
        "@protobuf_archive//:protobuf",
    ],
    alwayslink = 1,
)

cc_library(
    name = "ios_tensorflow_test_lib",
    testonly = 1,
    srcs = if_ios([":android_test_srcs"]),
    copts = tf_copts() + ["-Os"],
    tags = [
        "manual",
        "notap",
    ],
    visibility = ["//visibility:public"],
    deps = [
        ":android_test_proto_lib",
        ":ios_tensorflow_lib",
        "//tensorflow/core/platform/default/build_config:gtest",
        "//third_party/eigen3",
    ],
)

# Full TensorFlow library with operator support. Use this unless reducing
# binary size (by packaging a reduced operator set) is a concern.
cc_library(
    name = "android_tensorflow_lib",
    srcs = if_android([":android_op_registrations_and_gradients"]),
    copts = tf_copts(),
    tags = [
        "manual",
        "notap",
    ],
    visibility = ["//visibility:public"],
    deps = [
        ":android_tensorflow_lib_lite",
        ":protos_all_cc_impl",
        "//tensorflow/core/kernels:android_tensorflow_kernels",
        "//third_party/eigen3",
        "@protobuf_archive//:protobuf",
    ],
    alwayslink = 1,
)

filegroup(
    name = "android_op_registrations_and_gradients",
    srcs = glob(
        [
            "ops/**/*.cc",
            "ops/**/*.h",
        ],
        exclude = [
            "**/*test.cc",
            "**/*testutil*",
            "**/*testlib*",
            "**/*main.cc",
            "**/tpu_*",
        ],
    ),
    visibility = ["//visibility:public"],
)

filegroup(
    name = "android_test_srcs",
    # TODO(andrewharp/nhua):
    # make more test-related sources portable e.g. "platform/test.cc",
    srcs = [
        ":framework/fake_input.cc",
        ":framework/fake_input.h",
        ":framework/shape_inference_testutil.cc",
        ":framework/shape_inference_testutil.h",
        ":framework/tensor_testutil.cc",
        ":framework/tensor_testutil.h",
        ":platform/test.cc",
        ":platform/test.h",
        ":util/reporter.cc",
        ":util/reporter.h",
    ],
    visibility = ["//visibility:public"],
)

# This is like android_test_srcs, minus the things that are already in android_srcs.
filegroup(
    name = "android_test_srcs_no_core",
    srcs = [
        ":framework/shape_inference_testutil.cc",
        ":framework/shape_inference_testutil.h",
        ":framework/tensor_testutil.cc",
        ":framework/tensor_testutil.h",
        ":platform/test.h",
        ":util/reporter.cc",
        ":util/reporter.h",
    ],
    visibility = ["//visibility:public"],
)

# Portable library providing testing functionality for TensorFlow.
cc_library(
    name = "android_tensorflow_test_lib",
    testonly = 1,
    srcs = if_android([":android_test_srcs"]),
    hdrs = [
        "framework/fake_input.h",
        "framework/shape_inference_testutil.h",
        "framework/tensor_testutil.h",
        "util/reporter.h",
    ],
    copts = tf_copts(android_optimization_level_override = None),
    tags = [
        "manual",
        "notap",
    ],
    visibility = ["//visibility:public"],
    deps = [
        ":android_tensorflow_lib",
        ":protos_cc",
        "//tensorflow/core/platform/default/build_config:gtest",
        "//third_party/eigen3",
    ],
)

# -----------------------------------------------------------------------------
# Libraries with GPU facilities that are useful for writing kernels.
cc_library(
    name = "gpu_lib",
    srcs = [
        "common_runtime/gpu/gpu_event_mgr.cc",
    ],
    hdrs = [
        "common_runtime/gpu/gpu_event_mgr.h",
    ],
    copts = tf_copts(),
    visibility = ["//visibility:public"],
    deps = [
        ":framework",
        ":framework_internal",
        ":lib",
        ":lib_internal",
        ":protos_all_cc",
        ":stream_executor",
    ],
)

cc_library(
    name = "gpu_headers_lib",
    hdrs = [
        "common_runtime/gpu/gpu_event_mgr.h",
    ],
    visibility = ["//visibility:public"],
)

cc_library(
    name = "cuda",
    visibility = ["//visibility:public"],
    deps = [
        "//tensorflow/core/platform/default/build_config:cuda",
    ],
)

cc_library(
    name = "rocm",
    visibility = ["//visibility:public"],
    deps = [
        "//tensorflow/core/platform/default/build_config:rocm",
    ],
)

# -----------------------------------------------------------------------------
# Clif-related proto libraries.

tf_pyclif_proto_library(
    name = "example/example_pyclif",
    proto_lib = ":protos_all_cc",
    proto_srcfile = "example/example.proto",
    visibility = ["//visibility:public"],
)

tf_pyclif_proto_library(
    name = "example/feature_pyclif",
    proto_lib = ":protos_all_cc",
    proto_srcfile = "example/feature.proto",
    visibility = ["//visibility:public"],
)

tf_pyclif_proto_library(
    name = "framework/cost_graph_pyclif",
    proto_lib = ":protos_all_cc",
    proto_srcfile = "framework/cost_graph.proto",
    visibility = ["//visibility:public"],
)

tf_pyclif_proto_library(
    name = "framework/tensor_pyclif",
    proto_lib = ":protos_all_cc",
    proto_srcfile = "framework/tensor.proto",
    visibility = ["//visibility:public"],
)

tf_pyclif_proto_library(
    name = "framework/kernel_def_pyclif",
    proto_lib = ":protos_all_cc",
    proto_srcfile = "framework/kernel_def.proto",
    visibility = ["//visibility:public"],
)

tf_pyclif_proto_library(
    name = "framework/node_def_pyclif",
    proto_lib = ":protos_all_cc",
    proto_srcfile = "framework/node_def.proto",
    visibility = ["//visibility:public"],
)

tf_pyclif_proto_library(
    name = "framework/function_pyclif",
    proto_lib = ":protos_all_cc",
    proto_srcfile = "framework/function.proto",
    visibility = ["//visibility:public"],
)

tf_pyclif_proto_library(
    name = "framework/graph_pyclif",
    proto_lib = ":protos_all_cc",
    proto_srcfile = "framework/graph.proto",
    visibility = ["//visibility:public"],
)

tf_pyclif_proto_library(
    name = "framework/step_stats_pyclif",
    proto_lib = ":protos_all_cc",
    proto_srcfile = "framework/step_stats.proto",
    visibility = ["//visibility:public"],
)

tf_pyclif_proto_library(
    name = "framework/types_pyclif",
    proto_lib = ":protos_all_cc",
    proto_srcfile = "framework/types.proto",
    visibility = ["//visibility:public"],
)

tf_pyclif_proto_library(
    name = "protobuf/config_pyclif",
    proto_lib = ":protos_all_cc",
    proto_srcfile = "protobuf/config.proto",
    visibility = ["//visibility:public"],
)

tf_pyclif_proto_library(
    name = "protobuf/device_properties_pyclif",
    proto_lib = ":protos_all_cc",
    proto_srcfile = "protobuf/device_properties.proto",
    visibility = ["//visibility:public"],
)

tf_pyclif_proto_library(
    name = "protobuf/meta_graph_pyclif",
    proto_lib = ":protos_all_cc",
    proto_srcfile = "protobuf/meta_graph.proto",
    visibility = ["//visibility:public"],
)

tf_pyclif_proto_library(
    name = "protobuf/saved_model_pyclif",
    proto_lib = ":protos_all_cc",
    proto_srcfile = "protobuf/saved_model.proto",
    visibility = ["//visibility:public"],
)

# -----------------------------------------------------------------------------
# Internal targets

tf_proto_library(
    name = "autotuning_proto",
    srcs = ["protobuf/autotuning.proto"],
    cc_api_version = 2,
    default_header = True,
    provide_cc_alias = True,
    visibility = [
        "//tensorflow:internal",
    ],
)

tf_proto_library(
    name = "conv_autotuning_proto",
    srcs = ["protobuf/conv_autotuning.proto"],
    cc_api_version = 2,
    default_header = True,
    protodeps = tf_additional_all_protos(),
    provide_cc_alias = True,
    visibility = [
        "//tensorflow:internal",
    ],
)

tf_proto_library_cc(
    name = "worker_proto",
    srcs = ["protobuf/worker.proto"],
    cc_api_version = 2,
    protodeps = tf_additional_all_protos() + [],
    visibility = [
        "//tensorflow:internal",
    ],
)

tf_proto_library_cc(
    name = "worker_service_proto",
    srcs = ["protobuf/worker_service.proto"],
    has_services = 1,
    cc_api_version = 2,
    cc_stubby_versions = ["2"],
    protodeps = [":worker_proto"],
    visibility = [
        "//tensorflow:internal",
    ],
)

tf_proto_library_cc(
    name = "master_proto",
    srcs = ["protobuf/master.proto"],
    cc_api_version = 2,
    protodeps = tf_additional_all_protos(),
    visibility = ["//tensorflow:internal"],
)

tf_proto_library_cc(
    name = "master_service_proto",
    srcs = ["protobuf/master_service.proto"],
    has_services = 1,
    cc_api_version = 2,
    cc_stubby_versions = ["2"],
    protodeps = [":master_proto"],
    visibility = [
        "//tensorflow:internal",
    ],
)

tf_proto_library_cc(
    name = "eager_service_proto",
    srcs = ["protobuf/eager_service.proto"],
    has_services = 1,
    cc_api_version = 2,
    cc_stubby_versions = ["2"],
    protodeps = tf_additional_all_protos(),
    visibility = [
        "//tensorflow:internal",
    ],
)

LIB_INTERNAL_PRIVATE_HEADERS = ["framework/resource_handle.h"] + glob(
    [
        "lib/**/*.h",
        "platform/*.h",
        "platform/profile_utils/**/*.h",
    ],
    exclude = [
        "**/*test*",
        "lib/gif/**/*",
        "lib/jpeg/**/*",
        "lib/png/**/*",
        "platform/gif.h",
        "platform/jpeg.h",
        "platform/png.h",
        "platform/**/cuda.h",
        "platform/**/rocm.h",
        "platform/**/stream_executor.h",
    ],
)

LIB_INTERNAL_PUBLIC_HEADERS = tf_additional_lib_hdrs() + [
    "lib/core/blocking_counter.h",
    "lib/core/refcount.h",
    "lib/gtl/edit_distance.h",
    "lib/gtl/int_type.h",
    "lib/gtl/iterator_range.h",
    "lib/gtl/manual_constructor.h",
    "lib/gtl/map_util.h",
    "lib/gtl/stl_util.h",
    "lib/gtl/top_n.h",
    "lib/hash/hash.h",
    "lib/io/inputbuffer.h",
    "lib/io/iterator.h",
    "lib/io/snappy/snappy_inputbuffer.h",
    "lib/io/snappy/snappy_outputbuffer.h",
    "lib/io/zlib_compression_options.h",
    "lib/io/zlib_inputstream.h",
    "lib/io/zlib_outputbuffer.h",
    "lib/monitoring/mobile_counter.h",
    "lib/monitoring/mobile_gauge.h",
    "lib/monitoring/mobile_sampler.h",
    "lib/png/png_io.h",
    "lib/random/random.h",
    "lib/random/random_distributions.h",
    "lib/random/weighted_picker.h",
    "lib/strings/base64.h",
    "lib/strings/ordered_code.h",
    "lib/strings/proto_text_util.h",
    "lib/strings/proto_serialization.h",
    "lib/strings/scanner.h",
    "lib/wav/wav_io.h",
    "platform/demangle.h",
    "platform/denormal.h",
    "platform/host_info.h",
    "platform/platform.h",
    "platform/protobuf_internal.h",
    "platform/setround.h",
    "platform/snappy.h",
    "platform/tensor_coding.h",
    "platform/tracing.h",
    "util/env_var.h",
]

# Replicated for lib_internal and lib_internal_impl.
LIB_INTERNAL_DEFINES = (
    tf_additional_lib_defines() + [
        "TF_USE_SNAPPY",
    ] + tf_additional_verbs_lib_defines() +
    tf_additional_mpi_lib_defines() +
    tf_additional_gdr_lib_defines() +
    tf_additional_numa_lib_defines()
)

cc_library(
    name = "lib_internal",
    srcs = LIB_INTERNAL_PRIVATE_HEADERS,
    hdrs = LIB_INTERNAL_PUBLIC_HEADERS,
    copts = tf_copts(),
    defines = LIB_INTERNAL_DEFINES,
    linkopts = select({
        "//tensorflow:freebsd": [],
        "//tensorflow:windows": [],
        "//tensorflow:android": [],
        "//conditions:default": [
            "-ldl",
            "-lpthread",
        ],
    }),
    deps = tf_additional_lib_deps() + [
        "@com_google_absl//absl/meta:type_traits",
        "@com_google_absl//absl/strings",
        "//third_party/eigen3",
        "@com_google_absl//absl/base:core_headers",
        "//tensorflow/core/platform/default/build_config:platformlib",
    ] + if_static([":lib_internal_impl"]),
)

cc_library(
    name = "lib_internal_impl",
    srcs = LIB_INTERNAL_PRIVATE_HEADERS + glob(
        [
            "lib/**/*.cc",
            "platform/*.cc",
            "platform/profile_utils/**/*.cc",
            "framework/resource_handle.cc",
            "util/env_var.cc",
        ],
        exclude = [
            "**/*test*",
            "framework/variant.cc",
            "lib/hash/crc32c_accelerate.cc",
            "lib/gif/**/*",
            "lib/jpeg/**/*",
            "lib/png/**/*",
            "platform/**/env_time.cc",
            "platform/**/cuda_libdevice_path.cc",
            "platform/**/rocm_rocdl_path.cc",
            "platform/**/device_tracer.cc",
            "platform/**/logger.cc",
            "platform/**/logging.cc",
            "platform/**/human_readable_json.cc",
            "platform/abi.cc",
            "platform/protobuf.cc",
        ],
    ) + tf_additional_lib_srcs(
        exclude = [
            "**/*test*",
            "platform/**/cuda.h",
            "platform/**/cuda_libdevice_path.cc",
            "platform/**/rocm.h",
<<<<<<< HEAD
            "platform/**/rocm_rocdl_path.cc",
=======
>>>>>>> ebc91eda
            "platform/**/stream_executor.h",
            "platform/**/env_time.cc",
            "platform/**/device_tracer.cc",
            "platform/**/logger.cc",
            "platform/**/logging.cc",
            "platform/**/human_readable_json.cc",
            "platform/abi.cc",
        ] +
        # Protobuf deps already included through the ":lib_proto_parsing"
        # dependency.
        tf_additional_proto_srcs(),
    ),
    hdrs = LIB_INTERNAL_PUBLIC_HEADERS,
    copts = tf_copts(),
    defines = LIB_INTERNAL_DEFINES,
    deps = tf_additional_lib_deps() + [
               ":lib_hash_crc32c_accelerate_internal",
               ":lib_proto_parsing",
               ":abi",
               ":core_stringpiece",
               "@com_google_absl//absl/memory",
               "@com_google_absl//absl/strings",
               "//third_party/eigen3",
               "//tensorflow/core/platform/default/build_config:platformlib",
               "@snappy",
               "@zlib_archive//:zlib",
               "@double_conversion//:double-conversion",
               "@protobuf_archive//:protobuf",
           ] + tf_protos_all_impl() + tf_protos_grappler_impl() +
           tf_additional_numa_deps(),
)

# File compiled with extra flags to get cpu-specific acceleration.
cc_library(
    name = "lib_hash_crc32c_accelerate_internal",
    srcs = ["lib/hash/crc32c_accelerate.cc"],
    # -msse4.2 enables the use of crc32c compiler builtins.
    copts = tf_copts() + if_linux_x86_64(["-msse4.2"]),
)

cc_library(
    name = "gif_internal",
    srcs = [
        "lib/gif/gif_io.cc",
        "platform/gif.h",
    ],
    hdrs = ["lib/gif/gif_io.h"],
    copts = tf_copts(),
    linkopts = select({
        "//tensorflow:freebsd": [],
        "//tensorflow:windows": [],
        "//conditions:default": ["-ldl"],
    }),
    deps = [
        ":lib",
        ":lib_internal",
        "//tensorflow/core/platform/default/build_config:gif",
    ],
)

cc_library(
    name = "jpeg_internal",
    srcs = [
        "lib/jpeg/jpeg_handle.cc",
        "lib/jpeg/jpeg_mem.cc",
        "platform/jpeg.h",
    ],
    hdrs = [
        "lib/jpeg/jpeg_handle.h",
        "lib/jpeg/jpeg_mem.h",
    ],
    copts = tf_copts(),
    linkopts = select({
        "//tensorflow:freebsd": [],
        "//tensorflow:windows": [],
        "//conditions:default": ["-ldl"],
    }),
    deps = [
        ":lib",
        ":lib_internal",
        "//tensorflow/core/platform/default/build_config:jpeg",
    ],
)

cc_library(
    name = "png_internal",
    srcs = ["lib/png/png_io.cc"],
    hdrs = [
        "lib/bfloat16/bfloat16.h",
        "lib/core/stringpiece.h",
        "lib/png/png_io.h",
        "platform/byte_order.h",
        "platform/cpu_info.h",
        "platform/default/integral_types.h",
        "platform/default/logging.h",
        "platform/logging.h",
        "platform/macros.h",
        "platform/platform.h",
        "platform/png.h",
        "platform/types.h",
    ],
    copts = tf_copts(),
    linkopts = select({
        "//tensorflow:freebsd": [],
        "//tensorflow:windows": [],
        "//conditions:default": ["-ldl"],
    }),
    deps = [
        ":lib",
        ":lib_internal",
        "//tensorflow/core/platform/default/build_config:png",
        "@com_google_absl//absl/base",
        "@com_google_absl//absl/strings",
        "@zlib_archive//:zlib",
    ],
)

cc_library(
    name = "tflite_portable_logging",
    hdrs = [
        "lib/bfloat16/bfloat16.h",
        "platform/default/integral_types.h",
        "platform/default/logging.h",
        "platform/logging.h",
        "platform/macros.h",
        "platform/platform.h",
        "platform/types.h",
    ],
    copts = tf_copts(),
    linkopts = ["-ldl"],
    deps = [
        ":platform_base",
        "//tensorflow/core/platform/default/build_config:logging",
    ],
)

cc_library(
    name = "android_jpeg_internal",
    srcs = if_android([
        "lib/jpeg/jpeg_handle.cc",
        "lib/jpeg/jpeg_mem.cc",
        "platform/jpeg.h",
    ]),
    hdrs = [
        "lib/bfloat16/bfloat16.h",
        "lib/core/stringpiece.h",
        "lib/jpeg/jpeg_handle.h",
        "lib/jpeg/jpeg_mem.h",
        "platform/default/dynamic_annotations.h",
        "platform/default/integral_types.h",
        "platform/default/logging.h",
        "platform/dynamic_annotations.h",
        "platform/logging.h",
        "platform/macros.h",
        "platform/mem.h",
        "platform/platform.h",
        "platform/types.h",
    ],
    copts = tf_copts(),
    linkopts = ["-ldl"],
    deps = [
        "//tensorflow/core/platform/default/build_config:jpeg",
        "//tensorflow/core/platform/default/build_config:logging",
        "@com_google_absl//absl/base:core_headers",
        "@com_google_absl//absl/strings",
    ],
)

cc_library(
    name = "android_gif_internal",
    srcs = if_android([
        "lib/gif/gif_io.cc",
        "platform/gif.h",
        "lib/strings/strcat.h",
        "lib/strings/numbers.h",
    ]),
    hdrs = [
        "lib/bfloat16/bfloat16.h",
        "lib/core/stringpiece.h",
        "lib/gif/gif_io.h",
        "lib/gtl/cleanup.h",
        "platform/default/dynamic_annotations.h",
        "platform/default/integral_types.h",
        "platform/default/logging.h",
        "platform/dynamic_annotations.h",
        "platform/logging.h",
        "platform/macros.h",
        "platform/mem.h",
        "platform/platform.h",
        "platform/types.h",
    ],
    copts = tf_copts(),
    linkopts = ["-ldl"],
    deps = [
        "//tensorflow/core/platform/default/build_config:gif",
        "//tensorflow/core/platform/default/build_config:logging",
        "@com_google_absl//absl/base:core_headers",
        "@com_google_absl//absl/strings",
    ],
)

cc_library(
    name = "android_png_internal",
    srcs = if_android([
        "lib/png/png_io.cc",
        "platform/png.h",
    ]),
    hdrs = [
        "lib/bfloat16/bfloat16.h",
        "lib/core/stringpiece.h",
        "lib/png/png_io.h",
        "platform/byte_order.h",
        "platform/cpu_info.h",
        "platform/default/integral_types.h",
        "platform/default/logging.h",
        "platform/logging.h",
        "platform/macros.h",
        "platform/platform.h",
        "platform/types.h",
    ],
    copts = tf_copts(),
    linkopts = ["-ldl"],
    deps = [
        "//tensorflow/core/platform/default/build_config:logging",
        "@com_google_absl//absl/strings",
        "@png_archive//:png",
    ],
)

tf_proto_library(
    name = "error_codes_proto",
    srcs = ERROR_CODES_PROTO_SRCS,
    cc_api_version = 2,
    default_header = True,
    provide_cc_alias = True,
)

tf_generate_proto_text_sources(
    name = "error_codes_proto_text",
    srcs = ERROR_CODES_PROTO_SRCS,
    protodeps = [],
    srcs_relative_dir = "tensorflow/core/",
    deps = [
        ":error_codes_proto_cc",
        ":lib_internal",
    ],
)

tf_proto_library(
    name = "protos_all_proto",
    srcs = COMMON_PROTO_SRCS + ADDITIONAL_CORE_PROTO_SRCS,
    cc_api_version = 2,
    default_header = True,
    protodeps = [
        ":error_codes_proto",
    ],
)

tf_generate_proto_text_sources(
    name = "protos_all_proto_text",
    srcs = COMMON_PROTO_SRCS,
    protodeps = ERROR_CODES_PROTO_SRCS,
    srcs_relative_dir = "tensorflow/core/",
    visibility = ["//visibility:public"],
    deps = [
        ":error_codes_proto_text",
        ":lib_internal",
        ":protos_all_proto_cc",
    ],
)

cc_library(
    name = "proto_text",
    hdrs = [
        ":error_codes_proto_text_hdrs",
        ":protos_all_proto_text_hdrs",
    ],
    deps = [
        ":lib",
        ":lib_internal",
        ":protos_all_cc",
    ],
)

tf_version_info_genrule()

cc_library(
    name = "version_lib",
    srcs = ["util/version_info.cc"],
    hdrs = ["public/version.h"],
    copts = tf_copts(),
)

FRAMEWORK_INTERNAL_PRIVATE_HEADERS = [
    "graph/edgeset.h",
    "graph/graph.h",
    "graph/graph_def_builder.h",
    "graph/node_builder.h",
    "graph/tensor_id.h",
] + glob(
    [
        "example/**/*.h",
        "framework/**/*.h",
        "util/**/*.h",
    ],
    exclude = [
        "**/*test*",
        "**/*main.cc",
        "example/example_parser_configuration.*",
        "util/reporter.h",
        "util/reporter.cc",
        "framework/fake_input.*",
        "framework/op_gen_lib.*",
        "framework/reader_base.*",
        "util/memmapped_file_system.*",
        "util/memmapped_file_system_writer.*",
        "util/session_message.*",
        "util/version_info.cc",
    ],
) + select({
    "//tensorflow:windows": [],
    "//conditions:default": [
        "util/memmapped_file_system.h",
        "util/memmapped_file_system_writer.h",
    ],
})

FRAMEWORK_INTERNAL_PUBLIC_HEADERS = [
    "framework/model.h",  # only needed for tests
    "framework/op_segment.h",
    "framework/rendezvous.h",  # only needed for tests
    "framework/resource_var.h",
    "framework/run_handler.h",
    "framework/run_handler_util.h",
    "framework/tensor_reference.h",
    "framework/tracking_allocator.h",  # only needed for tests
    "framework/unique_tensor_references.h",
    "framework/variant.h",
    "util/command_line_flags.h",
    "util/equal_graph_def.h",
    "util/presized_cuckoo_map.h",
    "util/tensor_slice_set.h",
    "util/tensor_slice_util.h",
]

tf_cuda_library(
    name = "framework_internal",
    srcs = FRAMEWORK_INTERNAL_PRIVATE_HEADERS,
    hdrs = FRAMEWORK_INTERNAL_PUBLIC_HEADERS,
    deps = [
        ":framework_internal_headers_lib",
        "//third_party/eigen3",
        ":lib",
    ] + if_static(
        extra_deps = [
            ":framework_internal_impl",
            "@protobuf_archive//:protobuf",
        ],
        otherwise = [
            "@protobuf_archive//:protobuf_headers",
        ],
    ),
    alwayslink = 1,
)

cc_header_only_library(
    name = "framework_internal_headers_lib",
    # Fully depend on external repositories, because identifying the headers
    # is fragile.
    extra_deps = [
        "@com_google_absl//absl/strings",
        "@com_google_absl//absl/types:span",
    ],
    deps = [
        ":lib",
        ":lib_internal",
        ":version_lib",
        "//tensorflow/core/kernels:bounds_check",
        "//tensorflow/core/platform/default/build_config:platformlib",
    ],
)

cc_header_only_library(
    name = "core_cpu_headers_lib",
    visibility = ["//visibility:public"],
    deps = [
        ":core_cpu_lib",
    ],
)

tf_cuda_library(
    name = "framework_internal_impl",
    srcs = FRAMEWORK_INTERNAL_PRIVATE_HEADERS + glob(
        [
            "example/**/*.cc",
            "framework/**/*.cc",
            "util/**/*.cc",
            "graph/edgeset.cc",
            "graph/graph.cc",
            "graph/graph_def_builder.cc",
            "graph/node_builder.cc",
            "graph/tensor_id.cc",
            "graph/while_context.h",
            "graph/while_context.cc",
        ],
        exclude = [
            "**/*test*",
            "**/*main.cc",
            "example/example_parser_configuration.*",
            "example/feature_util.cc",
            "util/reporter.cc",
            "framework/fake_input.*",
            "framework/op_gen_lib.*",
            "framework/reader_base.*",
            "framework/resource_handle.cc",
            "util/memmapped_file_system.*",
            "util/memmapped_file_system_writer.*",
            "util/stats_calculator.*",
            "util/version_info.cc",
            "util/env_var.cc",
        ],
    ) + select({
        "//tensorflow:windows": [],
        "//conditions:default": [
            "util/memmapped_file_system.cc",
            "util/memmapped_file_system_writer.cc",
        ],
    }),
    hdrs = FRAMEWORK_INTERNAL_PUBLIC_HEADERS,
    copts = tf_copts(),
    linkopts = select({
        "//tensorflow:freebsd": ["-lm"],
        "//tensorflow:windows": [],
        "//conditions:default": [
            "-ldl",
            "-lm",
        ],
    }),
    deps = [
        ":feature_util",
        ":lib",
        ":lib_internal",
        ":protos_all_proto_text",
        ":error_codes_proto_text",
        ":protos_all_cc",
        ":stats_calculator_portable",
        ":version_lib",
        "@com_google_absl//absl/base",
        "@com_google_absl//absl/container:flat_hash_map",
        "@com_google_absl//absl/container:flat_hash_set",
        "@com_google_absl//absl/strings",
        "//tensorflow/core/platform/default/build_config:platformlib",
        "//tensorflow/core/kernels:bounds_check",
        "//third_party/eigen3",
    ] + if_static(
        extra_deps = ["@protobuf_archive//:protobuf"],
        otherwise = ["@protobuf_archive//:protobuf_headers"],
    ) + mkl_deps(),
    alwayslink = 1,
)

cc_header_only_library(
    name = "framework_headers_lib",
    # Fully depend on external repositories, because identifying the headers
    # is fragile.
    extra_deps = [
        "@com_google_absl//absl/strings",
        "@com_google_absl//absl/types:span",
    ],
    visibility = ["//visibility:public"],
    deps = [
        ":framework",
        ":reader_base",
    ],
)

cc_header_only_library(
    name = "stream_executor_headers_lib",
    # Fully depend on external repositories, because identifying the headers
    # is fragile.
    extra_deps = [
        "@com_google_absl//absl/strings",
        "@com_google_absl//absl/types:span",
    ],
    visibility = ["//visibility:public"],
    deps = [
        ":stream_executor",
    ],
)

tf_cuda_library(
    name = "stream_executor",
    srcs = ["platform/stream_executor.h"],
    hdrs = [
        "platform/cuda.h",
        "platform/rocm.h",
        "platform/stream_executor.h",
    ],
    deps = [
        "//tensorflow/core/platform/default/build_config:stream_executor",
    ],
)

# Like stream_executor library, but compiles without --config=cuda
# and does not include any cuda dependencies.
cc_library(
    name = "stream_executor_no_cuda",
    srcs = ["platform/stream_executor.h"],
    hdrs = [
        "platform/stream_executor_no_cuda.h",
    ],
    visibility = ["//visibility:public"],
    deps = [
        "//tensorflow/core/platform/default/build_config:stream_executor_no_cuda",
    ],
)

tf_cuda_library(
    name = "cuda_device_functions",
    hdrs = ["util/cuda_device_functions.h"],
    visibility = ["//visibility:public"],
    deps = [":framework_lite"],
)

# TODO(josh11b): Is this needed, or can we just use ":protos_all_cc"?
cc_library(
    name = "protos_cc",
    visibility = ["//visibility:public"],
    deps = ["//tensorflow/core/platform/default/build_config:protos_cc"],
)

# Library containing all of the graph construction code that is
# independent of the runtime.
#
# TODO(mrry): Refactor graph_constructor.cc so that it does not depend on code
# in "common_runtime/", and then the entire "graph/" directory can be included
# in this library.
GRAPH_HDRS = [
    "graph/algorithm.h",
    "graph/collective_order.h",
    "graph/colors.h",
    "graph/control_flow.h",
    "graph/costmodel.h",
    "graph/default_device.h",
    "graph/edgeset.h",
    "graph/graph.h",
    "graph/graph_constructor.h",  # NOTE(mrry): Don't include the .cc since it depends on common_runtime.
    "graph/graph_def_builder.h",
    "graph/graph_def_builder_util.h",
    "graph/graph_partition.h",
    "graph/mkl_layout_pass.h",
    "graph/mkl_tfconversion_pass.h",
    "graph/node_builder.h",
    "graph/optimizer_cse.h",
    "graph/subgraph.h",
    "graph/tensor_id.h",
    "graph/testlib.h",
    "graph/types.h",
    "graph/validate.h",
    "graph/while_context.h",
    "graph/gpu_fusion_pass.h",
]

tf_cuda_library(
    name = "graph",
    srcs = [
        "graph/algorithm.cc",
        "graph/collective_order.cc",
        "graph/colors.cc",
        "graph/control_flow.cc",
        "graph/costmodel.cc",
        "graph/graph_partition.cc",
        "graph/optimizer_cse.cc",
        "graph/subgraph.cc",
        "graph/validate.cc",
    ],
    hdrs = GRAPH_HDRS,
    deps = [
        ":framework",
        ":framework_internal",
        ":lib",
        ":lib_internal",
        ":proto_text",
        ":protos_all_cc",
        "//third_party/eigen3",
        "@com_google_absl//absl/container:flat_hash_map",
        "@com_google_absl//absl/container:flat_hash_set",
        "@com_google_absl//absl/strings",
    ],
)

CORE_CPU_BASE_HDRS = GRAPH_HDRS + [
    "common_runtime/device.h",
    "common_runtime/device_factory.h",
    "common_runtime/device_mgr.h",
    "common_runtime/device_set.h",
    "common_runtime/eval_const_tensor.h",
    "common_runtime/graph_runner.h",
    "common_runtime/shape_refiner.h",
    "framework/versions.h",
    "common_runtime/process_function_library_runtime.h",
    "common_runtime/function.h",
    "common_runtime/scoped_allocator.h",
    "common_runtime/scoped_allocator_mgr.h",
]

tf_cuda_library(
    name = "core_cpu_base",
    srcs = [
        "common_runtime/eval_const_tensor.cc",
        "common_runtime/scoped_allocator.cc",
        "common_runtime/scoped_allocator_mgr.cc",
        "common_runtime/shape_refiner.cc",
        "common_runtime/shape_refiner.h",
        "framework/versions.h",
        "graph/graph_constructor.cc",  # Depends on common_runtime.
        "graph/graph_def_builder_util.cc",  # Depends on common_runtime.
        "public/session.h",
        "public/session_options.h",
        "public/version.h",
    ],
    hdrs = CORE_CPU_BASE_HDRS,
    copts = tf_copts(),
    deps = [
        ":graph",
        ":framework",
        ":framework_internal",
        ":lib",
        ":lib_internal",
        ":proto_text",
        ":protos_all_cc",
        "//third_party/eigen3",
    ] + if_static([
        ":function_ops_op_lib",
        ":functional_grad",
        ":functional_ops_op_lib",
        "//tensorflow/core/kernels:bounds_check",
        "//tensorflow/core/kernels:required",
    ]),
    alwayslink = 1,
)

CORE_CPU_LIB_HEADERS = CORE_CPU_BASE_HDRS + [
    "common_runtime/allocator_retry.h",
    "common_runtime/shared_counter.h",
    "common_runtime/base_collective_executor.h",
    "common_runtime/bfc_allocator.h",
    "common_runtime/hierarchical_tree_broadcaster.h",
    "common_runtime/buf_rendezvous.h",
    "common_runtime/build_graph_options.h",
    "common_runtime/collective_executor_mgr.h",
    "common_runtime/collective_param_resolver_local.h",
    "common_runtime/collective_rma_local.h",
    "common_runtime/collective_util.h",
    "common_runtime/constant_folding.h",
    "common_runtime/copy_tensor.h",
    "common_runtime/costmodel_manager.h",
    "common_runtime/debugger_state_interface.h",
    "common_runtime/device_resolver_local.h",
    "common_runtime/dma_helper.h",
    "common_runtime/eigen_thread_pool.h",
    "common_runtime/executor.h",
    "common_runtime/executor_factory.h",
    "common_runtime/graph_optimizer.h",
    "common_runtime/local_device.h",
    "common_runtime/lower_if_op.h",
    "common_runtime/lower_if_while.h",
    "common_runtime/lower_while_op.h",
    "common_runtime/memory_types.h",
    "common_runtime/metrics.h",
    "common_runtime/mkl_cpu_allocator.h",
    "common_runtime/optimization_registry.h",
    "common_runtime/pending_counts.h",
    "common_runtime/partitioning_utils.h",
    "common_runtime/placer.h",
    "common_runtime/process_util.h",
    "common_runtime/profile_handler.h",
    "common_runtime/renamed_device.h",
    "common_runtime/rendezvous_mgr.h",
    "common_runtime/rendezvous_util.h",
    "common_runtime/ring_reducer.h",
    "common_runtime/ring_alg.h",
    "common_runtime/ring_gatherer.h",
    "common_runtime/session_factory.h",
    "common_runtime/single_threaded_cpu_device.h",
    "common_runtime/stats_publisher_interface.h",
    "common_runtime/step_stats_collector.h",
    "common_runtime/threadpool_device.h",
    "common_runtime/process_state.h",
    "common_runtime/pool_allocator.h",
    "graph/gradients.h",
    "graph/quantize_training.h",
] + if_mkl(["graph/mkl_graph_util.h"])

tf_cuda_library(
    name = "core_cpu_impl",
    srcs = [
        "common_runtime/accumulate_n_optimizer.cc",
        "common_runtime/allocator_retry.cc",
        "common_runtime/base_collective_executor.cc",
        "common_runtime/bfc_allocator.cc",
        "common_runtime/buf_rendezvous.cc",
        "common_runtime/build_graph_options.cc",
        "common_runtime/collective_executor_mgr.cc",
        "common_runtime/collective_param_resolver_local.cc",
        "common_runtime/collective_rma_local.cc",
        "common_runtime/collective_util.cc",
        "common_runtime/colocation_graph.cc",
        "common_runtime/colocation_graph.h",
        "common_runtime/constant_folding.cc",
        "common_runtime/copy_tensor.cc",
        "common_runtime/costmodel_manager.cc",
        "common_runtime/debugger_state_interface.cc",
        "common_runtime/device.cc",
        "common_runtime/device_factory.cc",
        "common_runtime/device_mgr.cc",
        "common_runtime/device_resolver_local.cc",
        "common_runtime/device_set.cc",
        "common_runtime/executor.cc",
        "common_runtime/executor_factory.cc",
        "common_runtime/function.cc",
        "common_runtime/graph_optimizer.cc",
        "common_runtime/graph_runner.cc",
        "common_runtime/hierarchical_tree_broadcaster.cc",
        "common_runtime/local_device.cc",
        "common_runtime/lower_if_op.cc",
        "common_runtime/lower_if_while.cc",
        "common_runtime/lower_while_op.cc",
        "common_runtime/memory_types.cc",
        "common_runtime/metrics.cc",
        "common_runtime/mkl_cpu_allocator.cc",
        "common_runtime/optimization_registry.cc",
        "common_runtime/parallel_concat_optimizer.cc",
        "common_runtime/partitioning_utils.cc",
        "common_runtime/placer.cc",
        "common_runtime/pool_allocator.cc",
        "common_runtime/process_function_library_runtime.cc",
        "common_runtime/process_state.cc",
        "common_runtime/process_util.cc",
        "common_runtime/renamed_device.cc",
        "common_runtime/rendezvous_mgr.cc",
        "common_runtime/rendezvous_util.cc",
        "common_runtime/ring_alg.cc",
        "common_runtime/ring_gatherer.cc",
        "common_runtime/ring_reducer.cc",
        "common_runtime/session.cc",
        "common_runtime/session_factory.cc",
        "common_runtime/session_options.cc",
        "common_runtime/session_state.cc",
        "common_runtime/single_threaded_cpu_device.cc",
        "common_runtime/stats_publisher_interface.cc",
        "common_runtime/step_stats_collector.cc",
        "common_runtime/threadpool_device.cc",
        "common_runtime/threadpool_device_factory.cc",
        "graph/gradients.cc",
        "graph/mkl_layout_pass.cc",
        "graph/mkl_tfconversion_pass.cc",
        "graph/quantize_training.cc",
        "graph/gpu_fusion_pass.cc",
        "public/session.h",
        "public/session_options.h",
        "public/version.h",
    ],
    hdrs = CORE_CPU_LIB_HEADERS,
    copts = tf_copts(),
    deps = [
        ":graph",
        ":framework",
        ":framework_internal",
        ":lib",
        ":lib_internal",
        ":proto_text",
        ":protos_all_cc",
        "@com_google_absl//absl/algorithm:container",
        "@com_google_absl//absl/memory",
        "@com_google_absl//absl/strings",
        "//third_party/eigen3",
        "//tensorflow/core/grappler/utils:functions",
    ] + mkl_deps(),
    alwayslink = 1,
)

tf_cuda_library(
    name = "core_cpu_lib",
    hdrs = CORE_CPU_LIB_HEADERS,
    deps = [
        ":core_cpu_base",
        ":proto_text",
        "//tensorflow/core/grappler:grappler_item",
    ] + if_static([":core_cpu_impl"]) + tf_protos_all() + tf_protos_grappler(),
)

tf_cuda_library(
    name = "core_cpu_internal",
    srcs = [
        "common_runtime/graph_execution_state.cc",
    ],
    hdrs = [
        "common_runtime/graph_execution_state.h",
    ] + CORE_CPU_LIB_HEADERS,
    copts = tf_copts(),
    deps = [
        ":framework",
        ":graph",
        ":lib",
        ":proto_text",
        ":protos_all_cc",
        "//tensorflow/core/grappler:grappler_item",
        "//tensorflow/core/grappler/clusters:utils",
        "//tensorflow/core/grappler/clusters:virtual_cluster",
        "//tensorflow/core/grappler/optimizers:meta_optimizer",
        "//third_party/eigen3",
    ] + mkl_deps() + tf_additional_core_deps() + if_static([
        ":core_cpu_impl",
        ":function_ops_op_lib",
        ":functional_grad",
        ":functional_ops_op_lib",
        "//tensorflow/core/kernels:required",
    ]),
    alwayslink = 1,
)

cc_library(
    name = "regexp_internal",
    hdrs = [
        "platform/regexp.h",
    ],
    visibility = [
        "//tensorflow/compiler:__subpackages__",
        "//tensorflow/core/kernels:__subpackages__",
        "//tensorflow/core/profiler:__subpackages__",
    ],
    deps = [":lib_internal"],
)

tf_cuda_library(
    name = "direct_session_internal",
    srcs = ["common_runtime/direct_session.cc"],
    hdrs = [
        "common_runtime/direct_session.h",
        "util/env_var.h",
    ],
    copts = tf_copts(),
    deps = [
        ":core_cpu_internal",
        ":device_tracer",
        ":framework",
        ":framework_internal",
        ":graph",
        ":lib",
        ":lib_internal",
        ":proto_text",
        ":protos_all_cc",
        "//tensorflow/core/debug:debug_graph_utils",
        "//tensorflow/core/kernels:function_ops",
    ],
    alwayslink = 1,
)

cc_library(
    name = "example_parser_configuration",
    srcs = ["example/example_parser_configuration.cc"],
    hdrs = ["example/example_parser_configuration.h"],
    copts = tf_copts(),
    linkstatic = 1,
    visibility = ["//visibility:public"],
    deps = [
        ":core_cpu",
        ":core_cpu_internal",
        ":framework",
        ":lib",
        ":lib_internal",
        ":proto_text",
        ":protos_all_cc",
    ],
    alwayslink = 1,
)

tf_cuda_library(
    name = "device_tracer",
    srcs = tf_additional_device_tracer_srcs(),
    hdrs = [
        "platform/device_tracer.h",
    ],
    copts = tf_copts(),
    cuda_deps = if_cuda_is_configured(tf_additional_cupti_wrapper_deps() + tf_additional_device_tracer_cuda_deps()),
    visibility = [
        "//tensorflow:internal",
    ],
    deps = [
        ":core_cpu_internal",
        ":lib",
        ":protos_all_cc",
    ] + tf_additional_device_tracer_deps(),
)

tf_proto_library_cc(
    name = "replay_log_proto",
    srcs = ["protobuf/replay_log.proto"],
    cc_api_version = 2,
    protodeps = [
        ":master_proto",
    ] + tf_additional_all_protos(),
    visibility = [
        "//tensorflow:internal",
    ],
)

cc_library(
    name = "gpu_id",
    hdrs = [
        "common_runtime/gpu/gpu_id.h",
        "common_runtime/gpu/gpu_id_manager.h",
    ],
    deps = [
        ":lib",
    ] + if_static([
        ":gpu_id_impl",
    ]),
)

cc_library(
    name = "gpu_id_impl",
    srcs = ["common_runtime/gpu/gpu_id_manager.cc"],
    hdrs = [
        "common_runtime/gpu/gpu_id.h",
        "common_runtime/gpu/gpu_id_manager.h",
    ],
    deps = [
        ":lib",
    ],
)

GPU_RUNTIME_HEADERS = [
    "common_runtime/gpu/gpu_host_allocator.h",
    "common_runtime/gpu/gpu_bfc_allocator.h",
    "common_runtime/gpu/gpu_cudamalloc_allocator.h",
    "common_runtime/gpu/gpu_debug_allocator.h",
    "common_runtime/gpu/gpu_device.h",
    "common_runtime/gpu/gpu_id.h",
    "common_runtime/gpu/gpu_id_manager.h",
    "common_runtime/gpu/gpu_id_utils.h",
    "common_runtime/gpu/gpu_init.h",
    "common_runtime/gpu/gpu_managed_allocator.h",
    "common_runtime/gpu/gpu_process_state.h",
    "common_runtime/gpu/gpu_stream_util.h",
    "common_runtime/gpu/gpu_util.h",
    "common_runtime/gpu_device_context.h",
]

tf_cuda_library(
    name = "gpu_runtime_impl",
    srcs = [
        "common_runtime/gpu/gpu_bfc_allocator.cc",
        "common_runtime/gpu/gpu_cudamalloc_allocator.cc",
        "common_runtime/gpu/gpu_debug_allocator.cc",
        "common_runtime/gpu/gpu_device.cc",
        "common_runtime/gpu/gpu_device_factory.cc",
        "common_runtime/gpu/gpu_managed_allocator.cc",
        "common_runtime/gpu/gpu_process_state.cc",
        "common_runtime/gpu/gpu_stream_util.cc",
        "common_runtime/gpu/gpu_util.cc",
        "common_runtime/gpu/gpu_util_platform_specific.cc",
    ],
    hdrs = GPU_RUNTIME_HEADERS,
    copts = tf_copts(),
    deps = [
        ":core_cpu_impl",
        ":core_cpu_lib",
        ":framework",
        ":framework_internal",
        ":gpu_id_impl",
        ":gpu_init_impl",
        ":gpu_lib",
        ":graph",
        ":lib",
        ":lib_internal",
        ":protos_all_cc",
        ":stream_executor",
        "//third_party/eigen3",
    ],
    alwayslink = 1,
)

tf_cuda_library(
    name = "gpu_runtime",
    hdrs = GPU_RUNTIME_HEADERS,
    linkstatic = 1,
    deps = [
        ":core_cpu_lib",
        ":framework",
        ":framework_internal",
        ":lib",
        ":lib_internal",
        ":protos_all_cc",
        ":stream_executor",
        "//third_party/eigen3",
    ] + if_static([":gpu_runtime_impl"]),
)

tf_cuda_library(
    name = "gpu_init",
    hdrs = [
        "common_runtime/gpu/gpu_init.h",
    ],
    deps = [
        ":framework",
        ":framework_internal",
        ":lib",
        ":lib_internal",
        ":stream_executor",
    ] + if_static(
        [":gpu_init_impl"],
    ),
)

tf_cuda_library(
    name = "gpu_init_impl",
    srcs = [
        "common_runtime/gpu/gpu_init.cc",
    ],
    hdrs = [
        "common_runtime/gpu/gpu_init.h",
    ],
    copts = tf_copts(),
    linkstatic = 1,
    deps = [
        ":framework",
        ":framework_internal",
        ":lib",
        ":lib_internal",
        ":stream_executor",
    ],
    alwayslink = 1,
)

cc_library(
    name = "sycl_runtime",
    srcs = if_not_windows([
        "common_runtime/sycl/sycl_allocator.cc",
        "common_runtime/sycl/sycl_device.cc",
        "common_runtime/sycl/sycl_device_context.cc",
        "common_runtime/sycl/sycl_device_factory.cc",
    ]),
    hdrs = if_not_windows([
        "common_runtime/sycl/sycl_allocator.h",
        "common_runtime/sycl/sycl_device.h",
        "common_runtime/sycl/sycl_util.h",
        "common_runtime/sycl/sycl_device_context.h",
    ]),
    copts = tf_copts(),
    linkstatic = 0,
    deps = [
        ":core_cpu",
        ":core_cpu_internal",
        ":framework",
        ":framework_internal",
        ":lib",
        ":lib_internal",
        ":proto_text",
        "//third_party/eigen3",
        "@local_config_sycl//sycl",
    ],
    alwayslink = 0,
)

# -----------------------------------------------------------------------------
# Tests

cc_library(
    name = "lib_test_internal",
    testonly = 1,
    hdrs = [
        "lib/gtl/manual_constructor.h",
        "lib/io/block.h",
        "lib/io/block_builder.h",
        "lib/io/format.h",
        "lib/random/philox_random_test_utils.h",
    ],
    deps = [
        ":lib",
        ":lib_internal",
    ],
)

cc_library(
    name = "tensor_testutil",
    testonly = 1,
    srcs = ["framework/tensor_testutil.cc"],
    hdrs = ["framework/tensor_testutil.h"],
    copts = tf_copts(),
    deps = [
        ":framework",
        ":lib",
        ":test",
    ],
)

cc_library(
    name = "shape_inference_testutil",
    testonly = 1,
    srcs = ["framework/shape_inference_testutil.cc"],
    hdrs = ["framework/shape_inference_testutil.h"],
    copts = tf_copts(),
    deps = [
        ":framework",
        ":lib",
        ":lib_internal",
        ":protos_all_cc",
    ],
)

# Main program for tests
cc_library(
    name = "test_main",
    testonly = 1,
    srcs = ["platform/test_main.cc"],
    copts = tf_copts(),
    linkopts = select({
        "//tensorflow:windows": [],
        "//conditions:default": ["-lm"],
    }),
    visibility = ["//tensorflow:internal"],
    deps = [
        ":lib",
        ":lib_internal",
        ":test",  # buildcleaner: keep
        "//tensorflow/core/platform/default/build_config:test_main",
    ],
    alwayslink = 1,
)

# This is the lite version of a main() for tests. It does not include any
# support for reporting benchmark results when running on TPUs.
cc_library(
    name = "test_lite_main",
    testonly = 1,
    srcs = ["platform/test_main.cc"],
    copts = tf_copts(),
    deps = [
        # TODO(ahentz): we don't want to depend on "lib" here. It used to be
        # that "core_stringpiece" was enough but that recently changed and
        # we now need at least "str_util".
        ":lib",
        ":lib_platform",
        ":stacktrace_handler",
        ":test_lite",
        "//tensorflow/core/platform/default/build_config:test_lite_main",
    ],
    alwayslink = 1,
)

tf_cc_tests(
    name = "low_level_library_tests",
    size = "small",
    srcs = [
        "lib/core/arena_test.cc",
        "lib/core/bitmap_test.cc",
        "lib/core/blocking_counter_test.cc",
        "lib/core/coding_test.cc",
        "lib/core/notification_test.cc",
        "lib/core/refcount_test.cc",
        "lib/core/status_test.cc",
        "lib/core/stringpiece_test.cc",
        "lib/core/threadpool_test.cc",
        "lib/gtl/cleanup_test.cc",
        "lib/gtl/compactptrset_test.cc",
        "lib/gtl/edit_distance_test.cc",
        "lib/gtl/flatmap_test.cc",
        "lib/gtl/flatset_test.cc",
        "lib/gtl/int_type_test.cc",
        "lib/gtl/iterator_range_test.cc",
        "lib/gtl/manual_constructor_test.cc",
        "lib/gtl/map_util_test.cc",
        "lib/gtl/top_n_test.cc",
        "lib/hash/crc32c_test.cc",
        "lib/hash/hash_test.cc",
        "lib/histogram/histogram_test.cc",
        "lib/io/buffered_inputstream_test.cc",
        "lib/io/inputbuffer_test.cc",
        "lib/io/inputstream_interface_test.cc",
        "lib/io/path_test.cc",
        "lib/io/random_inputstream_test.cc",
        "lib/io/record_reader_writer_test.cc",
        "lib/io/recordio_test.cc",
        "lib/io/snappy/snappy_buffers_test.cc",
        "lib/io/table_test.cc",
        "lib/io/zlib_buffers_test.cc",
        "lib/math/math_util_test.cc",
        "lib/monitoring/collection_registry_test.cc",
        "lib/monitoring/counter_test.cc",
        "lib/monitoring/gauge_test.cc",
        "lib/monitoring/metric_def_test.cc",
        "lib/monitoring/sampler_test.cc",
        "lib/random/distribution_sampler_test.cc",
        "lib/random/philox_random_test.cc",
        "lib/random/random_test.cc",
        "lib/random/simple_philox_test.cc",
        "lib/strings/base64_test.cc",
        "lib/strings/numbers_test.cc",
        "lib/strings/scanner_test.cc",
        "lib/strings/str_util_test.cc",
        "lib/strings/strcat_test.cc",
        "lib/strings/stringprintf_test.cc",
        "lib/wav/wav_io_test.cc",
        "platform/fingerprint_test.cc",
        "platform/integral_types_test.cc",
        "platform/logging_test.cc",
        "platform/mutex_test.cc",
        "platform/net_test.cc",
        "platform/port_test.cc",
        "platform/profile_utils/cpu_utils_test.cc",
        "platform/stacktrace_handler_test.cc",
        "platform/subprocess_test.cc",
        "platform/vmodule_benchmark_test.cc",
    ],
    deps = [
        ":core_cpu_internal",
        ":lib",
        ":lib_internal",
        ":lib_test_internal",
        ":protos_all_cc",
        ":test",
        ":test_main",
        "//third_party/eigen3",
        "@zlib_archive//:zlib",
    ],
)

tf_cc_test(
    name = "vmodule_test",
    srcs = ["platform/vmodule_test.cc"],
    tags = ["optonly"],
    deps = [
        ":lib",
        ":lib_internal",
        ":lib_test_internal",
        ":protos_all_cc",
        ":test",
        "//third_party/eigen3",
    ],
)

tf_cc_test(
    name = "lib_random_random_distributions_test",
    srcs = ["lib/random/random_distributions_test.cc"],
    tags = ["optonly"],
    deps = [
        ":lib",
        ":lib_internal",
        ":lib_test_internal",
        ":protos_all_cc",
        ":test",
        ":test_main",
        "//third_party/eigen3",
    ],
)

tf_cc_test(
    name = "platform_strings_test",
    size = "small",
    srcs = ["platform/platform_strings_test.cc"],
    features = ["-dynamic_link_test_srcs"],  # see go/dynamic_link_test_srcs
    deps = [
        ":lib",
        ":platform_strings",
    ],
)

tf_cc_test(
    name = "platform_env_test",
    size = "small",
    srcs = ["platform/env_test.cc"],
    deps = [
        ":lib",
        ":lib_internal",
        ":lib_test_internal",
        ":protos_all_cc",
        ":test",
        ":test_main",
        "//third_party/eigen3",
    ],
)

tf_cc_test(
    name = "platform_fake_python_env_test",
    size = "small",
    srcs = ["platform/fake_python_env_test.cc"],
    args = [
        "/some/path/to/pythontest.runfiles/org_tensorflow/stuff/to/run.py",
    ],
    tags = [
        "local",
        "no_windows",
        "nogpu",
        "nomac",
        "notap",
    ],
    deps = [
        ":lib",
        ":lib_internal",
        ":lib_test_internal",
        ":test",
        ":test_main",
    ],
)

tf_cc_test(
    name = "platform_abi_test",
    size = "small",
    srcs = ["platform/abi_test.cc"],
    deps = [
        ":framework",
        ":lib",
        ":lib_internal",
        ":lib_test_internal",
        ":protos_all_cc",
        ":test",
        ":test_main",
        "//third_party/eigen3",
    ],
)

tf_cc_test(
    name = "platform_numa_test",
    size = "small",
    srcs = ["platform/numa_test.cc"],
    tags = [
        # This test will not pass unless it has access to all NUMA nodes
        # on the executing machine.
        "manual",
        "notap",
    ],
    deps = [
        ":framework",
        ":lib",
        ":lib_internal",
        ":lib_test_internal",
        ":protos_all_cc",
        ":test",
        ":test_main",
        "//third_party/eigen3",
    ],
)

tf_cc_test(
    name = "platform_setround_test",
    size = "small",
    srcs = ["platform/setround_test.cc"],
    tags = [
        "noasan",
        "noclang",
        "nomsan",
        "notsan",
    ],
    deps = [
        ":lib",
        ":lib_internal",
        ":lib_test_internal",
        ":test",
        ":test_main",
    ],
)

tf_cc_test(
    name = "platform_file_system_test",
    size = "small",
    srcs = ["platform/file_system_test.cc"],
    deps = [
        ":lib",
        ":lib_internal",
        ":lib_test_internal",
        ":protos_all_cc",
        ":test",
        ":test_main",
    ],
)

tf_cc_test(
    name = "util_overflow_test",
    size = "small",
    srcs = ["util/overflow_test.cc"],
    deps = [
        ":framework_lite",
        ":overflow",
        ":test",
        ":test_main",
    ],
)

tf_cc_test(
    name = "exec_on_stall_test",
    size = "small",
    srcs = ["util/exec_on_stall_test.cc"],
    deps = [
        ":exec_on_stall",
        ":framework_lite",
        ":test",
        ":test_main",
    ],
)

tf_cc_test(
    name = "lib_jpeg_jpeg_mem_unittest",
    srcs = ["lib/jpeg/jpeg_mem_unittest.cc"],
    data = glob(["lib/jpeg/testdata/*.jpg"]),
    deps = [
        ":jpeg_internal",
        ":lib",
        ":lib_internal",
        ":test",
        ":test_main",
        "@com_google_absl//absl/base",
    ],
)

tf_cc_test(
    name = "lib_strings_ordered_code_test",
    srcs = ["lib/strings/ordered_code_test.cc"],
    extra_copts = ["$(STACK_FRAME_UNLIMITED)"],  # Tests initialize large vectors
    deps = [
        ":lib",
        ":lib_internal",
        ":test",
        ":test_main",
    ],
)

tf_cc_test(
    name = "lib_strings_proto_serialization_test",
    srcs = ["lib/strings/proto_serialization_test.cc"],
    deps = [
        ":lib",
        ":lib_internal",
        ":lib_test_internal",
        ":protos_all_cc",
        ":test",
        ":test_main",
        "@com_google_absl//absl/memory",
    ],
)

tf_cc_test(
    name = "lib_random_weighted_picker_test",
    size = "medium",
    srcs = ["lib/random/weighted_picker_test.cc"],
    deps = [
        ":lib",
        ":lib_internal",
        ":test",
        ":test_main",
    ],
)

tf_cc_test(
    name = "framework_op_gen_lib_test",
    size = "small",
    srcs = ["framework/op_gen_lib_test.cc"],
    deps = [
        ":op_gen_lib",
        ":protos_all_cc",
        ":test",
        ":test_main",
    ],
)

tf_cc_test(
    name = "quantize_training_test",
    srcs = ["graph/quantize_training_test.cc"],
    deps = [
        ":all_kernels",
        ":core",
        ":core_cpu",
        ":core_cpu_internal",
        ":direct_session_internal",
        ":framework",
        ":framework_internal",
        ":lib",
        ":lib_internal",
        ":ops",
        ":protos_all_cc",
        ":protos_test_cc",
        ":test",
        ":test_main",
        ":testlib",
    ],
)

tf_cc_tests(
    name = "higher_level_tests",
    size = "small",
    srcs = [
        "common_runtime/buf_rendezvous_test.cc",
        "common_runtime/collective_executor_mgr_test.cc",
        "common_runtime/collective_rma_local_test.cc",
        "common_runtime/device_resolver_local_test.cc",
        "common_runtime/device_set_test.cc",
        "common_runtime/optimization_registry_test.cc",
        "common_runtime/pending_counts_test.cc",
        "common_runtime/placer_test.cc",
        "common_runtime/session_test.cc",
        "example/feature_util_test.cc",
        "framework/allocator_test.cc",
        "framework/attr_value_util_test.cc",
        "framework/bfloat16_test.cc",
        "framework/cancellation_test.cc",
        "framework/common_shape_fns_test.cc",
        "framework/device_base_test.cc",
        "framework/function_test.cc",
        "framework/graph_def_util_test.cc",
        "framework/graph_to_functiondef_test.cc",
        "framework/kernel_def_builder_test.cc",
        "framework/kernel_def_util_test.cc",
        "framework/memory_types_test.cc",
        "framework/model_test.cc",
        "framework/node_def_builder_test.cc",
        "framework/node_def_util_test.cc",
        "framework/op_compatibility_test.cc",
        "framework/op_def_builder_test.cc",
        "framework/op_def_util_test.cc",
        "framework/op_kernel_test.cc",
        "framework/op_registration_test.cc",
        "framework/partial_tensor_shape_test.cc",
        "framework/rendezvous_test.cc",
        "framework/resource_mgr_test.cc",
        "framework/resource_op_kernel_test.cc",
        "framework/shape_inference_test.cc",
        "framework/shape_inference_testutil_test.cc",
        "framework/tensor_shape_test.cc",
        "framework/tensor_slice_test.cc",
        "framework/tensor_test.cc",
        "framework/tensor_testutil_test.cc",
        "framework/tensor_util_test.cc",
        "framework/tracking_allocator_test.cc",
        "framework/types_test.cc",
        "framework/unique_tensor_references_test.cc",
        "framework/variant_op_registry_test.cc",
        "framework/variant_test.cc",
        "graph/algorithm_test.cc",
        "graph/control_flow_test.cc",
        "graph/edgeset_test.cc",
        "graph/graph_def_builder_test.cc",
        "graph/graph_partition_test.cc",
        "graph/graph_test.cc",
        "graph/node_builder_test.cc",
        "graph/optimizer_cse_test.cc",
        "graph/subgraph_test.cc",
        "graph/tensor_id_test.cc",
        "graph/validate_test.cc",
        "util/bcast_test.cc",
        "util/command_line_flags_test.cc",
        "util/device_name_utils_test.cc",
        "util/dump_graph_test.cc",
        "util/equal_graph_def_test.cc",
        "util/events_writer_test.cc",
        "util/example_proto_fast_parsing_test.cc",
        "util/example_proto_helper_test.cc",
        "util/memmapped_file_system_test.cc",
        "util/presized_cuckoo_map_test.cc",
        "util/reffed_status_callback_test.cc",
        "util/reporter_test.cc",
        "util/saved_tensor_slice_util_test.cc",
        "util/semver_test.cc",
        "util/sparse/sparse_tensor_test.cc",
        "util/stat_summarizer_test.cc",
        "util/tensor_format_test.cc",
        "util/tensor_slice_reader_test.cc",
        "util/tensor_slice_set_test.cc",
        "util/tensor_slice_util_test.cc",
        "util/tensor_slice_writer_test.cc",
        "util/work_sharder_test.cc",
    ],
    linkopts = select({
        "//tensorflow:macos": ["-headerpad_max_install_names"],
        "//conditions:default": [],
    }),
    linkstatic = tf_kernel_tests_linkstatic(),
    deps = [
        ":core",
        ":core_cpu",
        ":core_cpu_internal",
        ":direct_session_internal",
        ":framework",
        ":framework_internal",
        ":lib",
        ":lib_internal",
        ":ops",
        ":protos_all_cc",
        ":protos_test_cc",
        ":test",
        ":test_main",
        ":testlib",
        "//tensorflow/cc:cc_ops",
        "//tensorflow/cc:cc_ops_internal",
        "//tensorflow/cc:function_ops",
        "//tensorflow/cc:ops",
        "//tensorflow/cc:scope",
        "//tensorflow/cc:sendrecv_ops",
        "//tensorflow/cc:while_loop",
        "//tensorflow/core/kernels:ops_util",
        "//third_party/eigen3",
        "@com_google_absl//absl/base",
    ],
)

tf_cc_tests(
    name = "higher_level_tests_needing_kernels",
    size = "small",
    srcs = [
        "common_runtime/collective_param_resolver_local_test.cc",
        "graph/graph_constructor_test.cc",
    ],
    linkopts = select({
        "//tensorflow:macos": ["-headerpad_max_install_names"],
        "//conditions:default": [],
    }),
    linkstatic = tf_kernel_tests_linkstatic(),
    deps = [
        ":all_kernels",
        ":core",
        ":core_cpu",
        ":core_cpu_internal",
        ":direct_session_internal",
        ":framework",
        ":framework_internal",
        ":lib",
        ":lib_internal",
        ":ops",
        ":protos_all_cc",
        ":protos_test_cc",
        ":test",
        ":test_main",
        ":testlib",
        "//tensorflow/cc:cc_ops",
        "//tensorflow/cc:cc_ops_internal",
        "//tensorflow/cc:scope",
        "//tensorflow/cc:sendrecv_ops",
        "//tensorflow/core/kernels:ops_util",
        "//third_party/eigen3",
    ],
)

tf_cc_test(
    name = "cudnn_rnn_ops_test_cc",
    size = "small",
    srcs = [
        "ops/cudnn_rnn_ops_test.cc",
    ],
    deps = [
        "//tensorflow/core",
        "//tensorflow/core:framework",
        "//tensorflow/core:lib",
        "//tensorflow/core:test",
        "//tensorflow/core:test_main",
        "//tensorflow/core:testlib",
    ],
)

tf_cc_tests(
    name = "collective_order_test",
    size = "small",
    srcs = [
        "graph/collective_order_test.cc",
    ],
    deps = [
        ":core",
        ":core_cpu",
        ":core_cpu_internal",
        ":framework",
        ":framework_internal",
        ":lib",
        ":lib_internal",
        ":ops",
        ":protos_all_cc",
        ":test",
        "@com_google_googletest//:gtest_main",
    ],
)

tf_cc_tests_gpu(
    name = "ring_reducer_test",
    size = "medium",
    srcs = [
        "common_runtime/ring_reducer_test.cc",
    ],
    linkstatic = tf_kernel_tests_linkstatic(),
    tags = tf_cuda_tests_tags(),
    deps = [
        ":all_kernels",
        ":core",
        ":core_cpu",
        ":core_cpu_internal",
        ":direct_session_internal",
        ":framework",
        ":framework_internal",
        ":gpu_runtime",
        ":lib",
        ":lib_internal",
        ":ops",
        ":protos_all_cc",
        ":protos_test_cc",
        ":test",
        ":test_main",
        ":testlib",
        "@com_google_absl//absl/memory",
    ],
)

tf_cc_tests_gpu(
    name = "ring_gatherer_test",
    size = "medium",
    srcs = [
        "common_runtime/ring_gatherer_test.cc",
    ],
    linkstatic = tf_kernel_tests_linkstatic(),
    tags = tf_cuda_tests_tags(),
    deps = [
        ":all_kernels",
        ":core",
        ":core_cpu",
        ":core_cpu_internal",
        ":direct_session_internal",
        ":framework",
        ":framework_internal",
        ":gpu_runtime",
        ":lib",
        ":lib_internal",
        ":ops",
        ":protos_all_cc",
        ":protos_test_cc",
        ":test",
        ":test_main",
        ":testlib",
        "@com_google_absl//absl/memory",
    ],
)

tf_cc_tests_gpu(
    name = "hierarchical_tree_broadcaster_test",
    size = "medium",
    srcs = [
        "common_runtime/hierarchical_tree_broadcaster_test.cc",
    ],
    linkstatic = tf_kernel_tests_linkstatic(),
    tags = tf_cuda_tests_tags(),
    deps = [
        ":all_kernels",
        ":core",
        ":core_cpu",
        ":core_cpu_internal",
        ":direct_session_internal",
        ":framework",
        ":framework_internal",
        ":gpu_runtime",
        ":lib",
        ":lib_internal",
        ":ops",
        ":protos_all_cc",
        ":protos_test_cc",
        ":test",
        ":test_main",
        ":testlib",
        "@com_google_absl//absl/memory",
    ],
)

tf_cc_test_mkl(
    name = "mkl_runtime_tests",
    size = "small",
    srcs = [
        "common_runtime/mkl_cpu_allocator_test.cc",
        "common_runtime/mkl_threadpool_device_test.cc",
    ],
    linkstatic = 1,
    deps = [
        ":core",
        ":core_cpu",
        ":core_cpu_internal",
        ":framework",
        ":framework_internal",
        ":lib",
        ":test",
        ":test_main",
        ":testlib",
    ],
)

tf_cc_test_mkl(
    name = "mkl_related_tests",
    size = "small",
    srcs = [
        "graph/mkl_layout_pass_test.cc",
        "graph/mkl_tfconversion_pass_test.cc",
        "util/mkl_util_test.cc",
    ],
    linkstatic = 1,
    deps = [
        ":core",
        ":core_cpu",
        ":core_cpu_internal",
        ":direct_session_internal",
        ":framework",
        ":framework_internal",
        ":lib",
        ":lib_internal",
        ":ops",
        ":protos_all_cc",
        ":test",
        ":test_main",
        ":testlib",
        "//tensorflow/cc:cc_ops",
        "//tensorflow/cc:scope",
        "//tensorflow/cc:sendrecv_ops",
        "//tensorflow/core/kernels:ops_util",
        "//third_party/eigen3",
    ] + if_mkl([
        "//tensorflow/core/kernels:mkl_aggregate_ops",
        "//tensorflow/core/kernels:mkl_concat_op",
        "//tensorflow/core/kernels:mkl_conv_op",
        "//tensorflow/core/kernels:mkl_cwise_ops_common",
        "//tensorflow/core/kernels:mkl_fused_batch_norm_op",
        "//tensorflow/core/kernels:mkl_identity_op",
        "//tensorflow/core/kernels:mkl_input_conversion_op",
        "//tensorflow/core/kernels:mkl_lrn_op",
        "//tensorflow/core/kernels:mkl_pooling_ops",
        "//tensorflow/core/kernels:mkl_relu_op",
        "//tensorflow/core/kernels:mkl_reshape_op",
        "//tensorflow/core/kernels:mkl_slice_op",
        "//tensorflow/core/kernels:mkl_softmax_op",
        "//tensorflow/core/kernels:mkl_tfconv_op",
    ]),
)

tf_cc_tests_gpu(
    name = "gpu_device_on_non_gpu_machine_test",
    size = "small",
    srcs = ["common_runtime/gpu/gpu_device_on_non_gpu_machine_test.cc"],
    linkstatic = tf_kernel_tests_linkstatic(),
    deps = [
        ":gpu_headers_lib",
        ":gpu_id",
        ":gpu_runtime",
        ":test",
    ],
)

tf_cc_tests_gpu(
    name = "gpu_related_tests",
    size = "small",
    srcs = glob(["user_ops/**/*_test.cc"]) + [
        "common_runtime/gpu/gpu_bfc_allocator_test.cc",
        "common_runtime/gpu/gpu_device_test.cc",
        "common_runtime/gpu/gpu_id_manager_test.cc",
        "common_runtime/gpu/pool_allocator_test.cc",
    ],
    linkstatic = tf_kernel_tests_linkstatic(),
    tags = tf_cuda_tests_tags(),
    deps = [
        ":core_cpu",
        ":core_cpu_internal",
        ":direct_session",
        ":framework",
        ":framework_internal",
        ":gpu_id",
        ":gpu_runtime",
        ":lib",
        ":lib_internal",
        ":protos_all_cc",
        ":test",
        ":test_main",
        ":testlib",
        "//tensorflow/cc:cc_ops",
        "//tensorflow/core/kernels:ops_util",
    ],
)

tf_cc_test_gpu(
    name = "gpu_event_mgr_test",
    srcs = ["common_runtime/gpu/gpu_event_mgr_test.cc"],
    linkstatic = tf_kernel_tests_linkstatic(),
    tags = tf_cuda_tests_tags(),
    deps = [
        ":framework",
        ":framework_internal",
        ":lib",
        ":lib_internal",
        ":protos_all_cc",
        ":test",
        ":test_main",
        ":testlib",
    ],
)

tf_cuda_cc_test(
    name = "gpu_device_unified_memory_test",
    size = "small",
    srcs = [
        "common_runtime/gpu/gpu_device_test.cc",
    ],
    linkstatic = tf_kernel_tests_linkstatic(),
    # Runs test on a Guitar cluster that uses P100s to test unified memory
    # allocations.
    tags = tf_cuda_tests_tags() + [
        "guitar",
        "multi_gpu",
    ],
    deps = [
        ":core_cpu",
        ":core_cpu_internal",
        ":direct_session",
        ":framework",
        ":framework_internal",
        ":gpu_id",
        ":lib",
        ":lib_internal",
        ":protos_all_cc",
        ":test",
        ":test_main",
        ":testlib",
        "//tensorflow/cc:cc_ops",
        "//tensorflow/core/kernels:ops_util",
    ],
)

tf_cc_test_gpu(
    name = "rocm_rocdl_path_test",
    size = "small",
    srcs = ["platform/rocm_rocdl_path_test.cc"],
    linkstatic = tf_kernel_tests_linkstatic(),
    tags = tf_cuda_tests_tags(),
    deps = [
        ":rocm_rocdl_path",
        ":lib",
        ":test",
        ":test_main",
    ],
)

tf_cuda_only_cc_test(
    name = "util_gpu_kernel_helper_test",
    srcs = [
        "util/gpu_kernel_helper_test.cu.cc",
    ],
    deps = [
        ":test",
        ":test_main",
        "//third_party/eigen3",
    ] + mkl_deps(),
)

tf_cc_test_gpu(
    name = "memory_types_test",
    size = "small",
    srcs = ["common_runtime/memory_types_test.cc"],
    linkstatic = tf_kernel_tests_linkstatic(),
    tags = tf_cuda_tests_tags(),
    deps = [
        ":core",
        ":core_cpu",
        ":core_cpu_internal",
        ":framework",
        ":framework_internal",
        ":gpu_runtime",
        ":lib",
        ":lib_internal",
        ":ops",
        ":protos_all_cc",
        ":test",
        ":test_main",
        ":testlib",
        "//tensorflow/cc:cc_ops",
        "//tensorflow/core/kernels:cast_op",
        "//third_party/eigen3",
    ],
)

tf_cc_test_gpu(
    name = "variant_op_copy_test",
    size = "small",
    srcs = ["framework/variant_op_copy_test.cc"],
    linkstatic = tf_kernel_tests_linkstatic(),
    tags = tf_cuda_tests_tags(),
    deps = [
        ":core",
        ":core_cpu",
        ":core_cpu_internal",
        ":direct_session",
        ":framework",
        ":framework_internal",
        ":gpu_runtime",
        ":lib",
        ":lib_internal",
        ":protos_all_cc",
        ":test",
        ":test_main",
        ":testlib",
        "//tensorflow/cc:cc_ops",
        "//tensorflow/cc:client_session",
        "//tensorflow/cc:ops",
        "//tensorflow/cc:scope",
        "//tensorflow/core/kernels:array",
        "//third_party/eigen3",
    ],
)

tf_cc_test(
    name = "common_runtime_constant_folding_test",
    size = "small",
    srcs = ["common_runtime/constant_folding_test.cc"],
    linkstatic = tf_kernel_tests_linkstatic(),
    tags = tf_cuda_tests_tags(),
    deps = [
        ":core",
        ":core_cpu",
        ":core_cpu_internal",
        ":direct_session_internal",
        ":framework",
        ":framework_internal",
        ":gpu_runtime",
        ":lib",
        ":lib_internal",
        ":ops",
        ":protos_all_cc",
        ":test",
        ":test_main",
        ":testlib",
        "//tensorflow/cc:cc_ops",
        "//tensorflow/cc:cc_ops_internal",
        "//tensorflow/cc:sendrecv_ops",
        "//tensorflow/core/kernels:bcast_ops",
        "//tensorflow/core/kernels:cast_op",
        "//tensorflow/core/kernels:concat_op",
        "//tensorflow/core/kernels:cwise_op",
        "//tensorflow/core/kernels:identity_op",
        "//tensorflow/core/kernels:immutable_constant_op",
        "//tensorflow/core/kernels:matmul_op",
        "//tensorflow/core/kernels:topk_op",
        "//third_party/eigen3",
    ],
)

tf_cc_test(
    name = "common_runtime_shape_refiner_test",
    size = "small",
    srcs = [
        "common_runtime/shape_refiner_test.cc",
    ],
    linkstatic = tf_kernel_tests_linkstatic(),
    deps = [
        ":core",
        ":core_cpu",
        ":core_cpu_internal",
        ":framework",
        ":framework_internal",
        ":lib",
        ":lib_internal",
        ":ops",
        ":protos_all_cc",
        ":test",
        ":test_main",
        ":testlib",
        "//tensorflow/cc:cc_ops",
        "//tensorflow/cc:resource_variable_ops",
        "//tensorflow/cc:scope",
        "//tensorflow/core/kernels:array",
        "//tensorflow/core/kernels:math",
        "//tensorflow/core/kernels:resource_variable_ops",
        "//third_party/eigen3",
    ],
)

tf_cuda_cc_test(
    name = "common_runtime_process_function_library_runtime_test",
    size = "small",
    srcs = ["common_runtime/process_function_library_runtime_test.cc"],
    linkstatic = tf_kernel_tests_linkstatic(),
    deps = [
        ":core_cpu",
        ":core_cpu_internal",
        ":framework",
        ":framework_internal",
        ":lib",
        ":test",
        ":test_main",
        ":testlib",
        "//tensorflow/cc:function_ops",
        "//tensorflow/core/kernels:cast_op",
        "//tensorflow/core/kernels:cwise_op",
        "//tensorflow/core/kernels:function_ops",
        "//tensorflow/core/kernels:resource_variable_ops",
    ],
)

tf_cc_test(
    name = "common_runtime_process_util_test",
    size = "small",
    srcs = ["common_runtime/process_util_test.cc"],
    linkstatic = tf_kernel_tests_linkstatic(),
    deps = [
        ":core_cpu_internal",
        ":test",
        ":test_main",
    ],
)

tf_cc_test(
    name = "common_runtime_rendezvous_util_test",
    size = "small",
    srcs = ["common_runtime/rendezvous_util_test.cc"],
    linkstatic = tf_kernel_tests_linkstatic(),
    deps = [
        ":core_cpu_internal",
        ":lib",
        ":test",
        ":test_main",
    ],
)

tf_cc_test(
    name = "framework_run_handler_util_test",
    size = "small",
    srcs = ["framework/run_handler_util_test.cc"],
    linkstatic = tf_kernel_tests_linkstatic(),
    deps = [
        ":framework_internal",
        ":lib",
        ":test",
        ":test_main",
    ],
)

tf_cc_test(
    name = "common_runtime_partitioning_utils_test",
    size = "small",
    srcs = ["common_runtime/partitioning_utils_test.cc"],
    deps = [
        ":core_cpu",
        ":core_cpu_internal",
        ":framework",
        ":lib",
        ":ops",
        ":test",
        ":test_main",
        ":testlib",
        "//tensorflow/cc:cc_ops",
        "//tensorflow/cc:cc_ops_internal",
        "//tensorflow/cc:function_ops",
        "//tensorflow/core/kernels:function_ops",
        "//tensorflow/core/kernels:identity_op",
    ],
)

tf_cuda_cc_test(
    name = "common_runtime_direct_session_test",
    size = "small",
    srcs = ["common_runtime/direct_session_test.cc"],
    args = [] + if_cuda(["--heap_check=local"]),  # The GPU tracer leaks memory
    linkstatic = tf_kernel_tests_linkstatic(),
    deps = [
        ":core_cpu",
        ":core_cpu_internal",
        ":direct_session_internal",
        ":framework",
        ":framework_internal",
        ":lib",
        ":lib_internal",
        ":ops",
        ":protos_all_cc",
        ":test",
        ":test_main",
        ":testlib",
        "//third_party/eigen3",
        "//tensorflow/cc:cc_ops",
        "//tensorflow/core/kernels:collective_ops",
        "//tensorflow/core/kernels:control_flow_ops",
        "//tensorflow/core/kernels:cwise_op",
        "//tensorflow/core/kernels:dense_update_ops",
        "//tensorflow/core/kernels:fifo_queue_op",
        "//tensorflow/core/kernels:function_ops",
        "//tensorflow/core/kernels:identity_n_op",
        "//tensorflow/core/kernels:identity_op",
        "//tensorflow/core/kernels:matmul_op",
        "//tensorflow/core/kernels:ops_util",
        "//tensorflow/core/kernels:queue_ops",
        "//tensorflow/core/kernels:session_ops",
        "//tensorflow/core/kernels:variable_ops",
    ] + if_cuda([":cuda"]),
)

# This is identical to :common_runtime_direct_session_test with the addition of
# a dependency on alwayslink target //third_party/tensorflow/core/debug, which
# enables support for TensorFlow Debugger (tfdbg).
tf_cc_test(
    name = "common_runtime_direct_session_with_debug_test",
    size = "small",
    srcs = ["common_runtime/direct_session_test.cc"],
    linkstatic = tf_kernel_tests_linkstatic(),
    deps = [
        ":core",
        ":core_cpu",
        ":core_cpu_internal",
        ":direct_session_internal",
        ":framework",
        ":framework_internal",
        ":lib",
        ":lib_internal",
        ":ops",
        ":protos_all_cc",
        ":test",
        ":test_main",
        ":testlib",
        "//third_party/eigen3",
        "//tensorflow/cc:cc_ops",
        # Link with support for TensorFlow Debugger (tfdbg).
        "//tensorflow/core/debug",
        "//tensorflow/core/kernels:collective_ops",
        "//tensorflow/core/kernels:control_flow_ops",
        "//tensorflow/core/kernels:cwise_op",
        "//tensorflow/core/kernels:dense_update_ops",
        "//tensorflow/core/kernels:fifo_queue_op",
        "//tensorflow/core/kernels:function_ops",
        "//tensorflow/core/kernels:identity_op",
        "//tensorflow/core/kernels:identity_n_op",
        "//tensorflow/core/kernels:matmul_op",
        "//tensorflow/core/kernels:ops_util",
        "//tensorflow/core/kernels:queue_ops",
        "//tensorflow/core/kernels:session_ops",
        "//tensorflow/core/kernels:variable_ops",
    ],
)

tf_cc_test(
    name = "common_runtime_direct_session_with_tracking_alloc_test",
    size = "small",
    srcs = ["common_runtime/direct_session_with_tracking_alloc_test.cc"],
    args = ["--heap_check=local"],  # The GPU tracer leaks memory
    linkstatic = tf_kernel_tests_linkstatic(),
    tags = ["no_gpu"],
    deps = [
        ":core",
        ":core_cpu",
        ":core_cpu_internal",
        ":direct_session_internal",
        ":framework",
        ":framework_internal",
        ":lib",
        ":lib_internal",
        ":ops",
        ":protos_all_cc",
        ":test",
        ":test_main",
        ":testlib",
        "//tensorflow/cc:cc_ops",
        "//tensorflow/core/kernels:cwise_op",
        "//tensorflow/core/kernels:dense_update_ops",
        "//tensorflow/core/kernels:fifo_queue_op",
        "//tensorflow/core/kernels:identity_op",
        "//tensorflow/core/kernels:matmul_op",
        "//tensorflow/core/kernels:ops_util",
        "//tensorflow/core/kernels:queue_ops",
        "//tensorflow/core/kernels:variable_ops",
        "//third_party/eigen3",
    ],
)

tf_cc_test(
    name = "common_runtime_graph_runner_test",
    size = "small",
    srcs = ["common_runtime/graph_runner_test.cc"],
    linkstatic = tf_kernel_tests_linkstatic(),
    deps = [
        ":array_ops_op_lib",
        ":core",
        ":core_cpu",
        ":core_cpu_internal",
        ":direct_session_internal",
        ":framework",
        ":framework_internal",
        ":lib",
        ":lib_internal",
        ":ops",
        ":protos_all_cc",
        ":test",
        ":test_main",
        ":testlib",
        "//tensorflow/cc:cc_ops",
        "//tensorflow/cc:scope",
        "//tensorflow/core/kernels:cwise_op",
        "//third_party/eigen3",
    ] + if_mkl([":mkl_array_ops_op_lib"]),
)

tf_cc_test(
    name = "common_runtime_executor_test",
    size = "small",
    srcs = ["common_runtime/executor_test.cc"],
    linkstatic = tf_kernel_tests_linkstatic(),
    deps = [
        ":core",
        ":core_cpu",
        ":core_cpu_internal",
        ":framework",
        ":framework_internal",
        ":lib",
        ":lib_internal",
        ":protos_all_cc",
        ":test",
        ":test_main",
        ":testlib",
        "//tensorflow/core/kernels:array",
        "//tensorflow/core/kernels:control_flow_ops",
        "//tensorflow/core/kernels:math",
        "//tensorflow/core/kernels:random_ops",
        "//tensorflow/core/kernels:state",
    ],
)

tf_cc_test(
    name = "common_runtime_function_test",
    size = "small",
    srcs = ["common_runtime/function_test.cc"],
    linkstatic = tf_kernel_tests_linkstatic(),
    tags = [
        "manual",
        "no_oss",
    ],
    deps = [
        ":core",
        ":core_cpu",
        ":core_cpu_internal",
        ":direct_session_internal",
        ":framework",
        ":framework_internal",
        ":lib",
        ":lib_internal",
        ":ops",
        ":protos_all_cc",
        ":test",
        ":test_main",
        ":testlib",
        "//tensorflow/cc:cc_ops",
        "//tensorflow/cc:cc_ops_internal",
        "//tensorflow/cc:function_ops",
        "//tensorflow/cc:functional_ops",
        "//tensorflow/cc:sendrecv_ops",
        "//tensorflow/core/kernels:cast_op",
        "//tensorflow/core/kernels:cwise_op",
        "//tensorflow/core/kernels:function_ops",
        "//tensorflow/core/kernels:matmul_op",
        "//tensorflow/core/kernels:partitioned_function_ops",
        "//tensorflow/core/kernels:random_ops",
        "//tensorflow/core/kernels:shape_ops",
        "//third_party/eigen3",
        "@com_google_absl//absl/memory",
        "@com_google_absl//absl/strings",
    ],
)

tf_cc_test(
    name = "common_runtime_function_threadpool_test",
    size = "small",
    srcs = ["common_runtime/function_threadpool_test.cc"],
    linkstatic = tf_kernel_tests_linkstatic(),
    deps = [
        ":core",
        ":core_cpu",
        ":core_cpu_internal",
        ":direct_session_internal",
        ":framework",
        ":framework_internal",
        ":lib",
        ":lib_internal",
        ":ops",
        ":protos_all_cc",
        ":test",
        ":test_main",
        ":testlib",
        "//tensorflow/cc:cc_ops",
        "//tensorflow/cc:cc_ops_internal",
        "//tensorflow/cc:function_ops",
        "//tensorflow/cc:functional_ops",
        "//tensorflow/core/kernels:cast_op",
        "//tensorflow/core/kernels:cwise_op",
        "//tensorflow/core/kernels:function_ops",
        "//tensorflow/core/kernels:matmul_op",
        "//tensorflow/core/kernels:random_ops",
        "//tensorflow/core/kernels:shape_ops",
        "//third_party/eigen3",
    ],
)

tf_cc_test(
    name = "common_runtime_scoped_allocator_mgr_test",
    size = "small",
    srcs = ["common_runtime/scoped_allocator_mgr_test.cc"],
    linkstatic = tf_kernel_tests_linkstatic(),
    deps = [
        ":core_cpu",
        ":core_cpu_internal",
        ":framework",
        ":lib",
        ":test",
        ":test_main",
    ],
)

tf_cc_test_gpu(
    name = "gpu_allocator_retry_test",
    size = "medium",
    srcs = ["common_runtime/gpu/gpu_allocator_retry_test.cc"],
    linkstatic = tf_kernel_tests_linkstatic(),
    tags = tf_cuda_tests_tags(),
    deps = [
        ":core_cpu",
        ":core_cpu_internal",
        ":direct_session",
        ":framework",
        ":framework_internal",
        ":gpu_runtime",
        ":lib",
        ":lib_internal",
        ":protos_all_cc",
        ":test",
        ":test_main",
        ":testlib",
        "//tensorflow/cc:cc_ops",
    ],
)

tf_cc_test_gpu(
    name = "gpu_debug_allocator_test",
    size = "medium",
    srcs = ["common_runtime/gpu/gpu_debug_allocator_test.cc"],
    args = ["\"--gtest_death_test_style=threadsafe\""],
    linkstatic = tf_kernel_tests_linkstatic(),
    tags = tf_cuda_tests_tags(),
    deps = [
        ":core_cpu",
        ":core_cpu_internal",
        ":direct_session",
        ":framework",
        ":framework_internal",
        ":gpu_id",
        ":gpu_runtime",
        ":lib",
        ":lib_internal",
        ":protos_all_cc",
        ":test",
        ":test_main",
        ":testlib",
        "//tensorflow/cc:cc_ops",
        "//tensorflow/core/kernels:ops_util",
    ],
)

tf_cc_test_gpu(
    name = "gpu_stream_util_test",
    size = "small",
    srcs = ["common_runtime/gpu/gpu_stream_util_test.cc"],
    linkstatic = tf_kernel_tests_linkstatic(),
    tags = tf_cuda_tests_tags() + ["nomac"],
    deps = [
        ":core_cpu",
        ":core_cpu_internal",
        ":direct_session",
        ":framework",
        ":framework_internal",
        ":gpu_runtime",
        ":lib",
        ":lib_internal",
        ":protos_all_cc",
        ":test",
        ":test_main",
        ":testlib",
        "//tensorflow/cc:cc_ops",
        "//tensorflow/cc:sendrecv_ops",
        "//tensorflow/core/kernels:matmul_op",
        "//tensorflow/core/kernels:ops_util",
    ],
)

tf_cc_test(
    name = "framework_op_segment_test",
    size = "small",
    srcs = ["framework/op_segment_test.cc"],
    linkstatic = tf_kernel_tests_linkstatic(),
    deps = [
        ":core",
        ":core_cpu",
        ":core_cpu_internal",
        ":direct_session_internal",
        ":framework",
        ":framework_internal",
        ":lib",
        ":lib_internal",
        ":ops",
        ":protos_all_cc",
        ":test",
        ":test_main",
        ":testlib",
        "//tensorflow/cc:cc_ops",
        "//tensorflow/core/kernels:cwise_op",
        "//tensorflow/core/kernels:ops_util",
        "//third_party/eigen3",
    ],
)

tf_cc_test(
    name = "ops_array_grad_test",
    size = "small",
    srcs = ["ops/array_grad_test.cc"],
    linkstatic = tf_kernel_tests_linkstatic(),
    deps = [
        ":core",
        ":core_cpu",
        ":core_cpu_internal",
        ":direct_session_internal",
        ":framework",
        ":framework_internal",
        ":lib",
        ":lib_internal",
        ":ops",
        ":protos_all_cc",
        ":test",
        ":test_main",
        ":testlib",
        "//tensorflow/cc:cc_ops",
        "//tensorflow/core/kernels:array",
        "//tensorflow/core/kernels:cwise_op",
        "//tensorflow/core/kernels:function_ops",
        "//third_party/eigen3",
    ],
)

tf_cc_test(
    name = "ops_math_grad_test",
    size = "small",
    srcs = ["ops/math_grad_test.cc"],
    linkstatic = tf_kernel_tests_linkstatic(),
    tags = ["no_gpu"],
    deps = [
        ":core",
        ":core_cpu",
        ":core_cpu_internal",
        ":direct_session_internal",
        ":framework",
        ":framework_internal",
        ":lib",
        ":lib_internal",
        ":ops",
        ":protos_all_cc",
        ":test",
        ":test_main",
        ":testlib",
        "//tensorflow/cc:cc_ops",
        "//tensorflow/core/kernels:array",
        "//tensorflow/core/kernels:data_flow",
        "//tensorflow/core/kernels:function_ops",
        "//tensorflow/core/kernels:math",
        "//third_party/eigen3",
    ],
)

tf_cc_test(
    name = "ops_remote_fused_graph_ops_test",
    size = "small",
    srcs = ["ops/remote_fused_graph_ops_test.cc"],
    linkstatic = tf_kernel_tests_linkstatic(),
    deps = [
        ":core",
        ":core_cpu",
        ":core_cpu_internal",
        ":framework",
        ":framework_internal",
        ":lib",
        ":lib_internal",
        ":ops",
        ":protos_all_cc",
        ":test",
        ":test_main",
        ":testlib",
        "//tensorflow/core/kernels:remote_fused_graph_ops",
    ],
)

tf_cc_tests(
    name = "ops_tests",
    size = "small",
    srcs = [
        "ops/array_ops_test.cc",
        "ops/candidate_sampling_ops_test.cc",
        "ops/control_flow_ops_test.cc",
        "ops/ctc_ops_test.cc",
        "ops/data_flow_ops_test.cc",
        "ops/functional_ops_test.cc",
        "ops/image_ops_test.cc",
        "ops/io_ops_test.cc",
        "ops/linalg_ops_test.cc",
        "ops/math_ops_test.cc",
        "ops/nn_ops_test.cc",
        "ops/parsing_ops_test.cc",
        "ops/random_ops_test.cc",
        "ops/set_ops_test.cc",
        "ops/shape_function_test.cc",
        "ops/sparse_ops_test.cc",
        "ops/spectral_ops_test.cc",
        "ops/state_ops_test.cc",
        "ops/string_ops_test.cc",
        "ops/training_ops_test.cc",
    ],
    linkstatic = tf_kernel_tests_linkstatic(),
    deps = [
        ":core",
        ":core_cpu",
        ":core_cpu_internal",
        ":framework",
        ":framework_internal",
        ":lib",
        ":lib_internal",
        ":ops",
        ":protos_all_cc",
        ":test",
        ":test_main",
        ":testlib",
        "//tensorflow/cc:cc_ops",
        "//third_party/eigen3",
    ],
)

tf_cc_test(
    name = "example_example_parser_configuration_test",
    size = "small",
    srcs = ["example/example_parser_configuration_test.cc"],
    data = [":example_parser_configuration_testdata"],
    deps = [
        ":core_cpu",
        ":core_cpu_internal",
        ":direct_session_internal",
        ":example_parser_configuration",
        ":framework",
        ":framework_internal",
        ":lib",
        ":lib_internal",
        ":ops",
        ":protos_all_cc",
        ":test",
        ":test_main",
        ":testlib",
        "//tensorflow/cc:cc_ops",
        "//tensorflow/core/kernels:example_parsing_ops",
    ],
)

tf_cc_test_gpu(
    name = "device_tracer_test",
    size = "small",
    srcs = ["platform/device_tracer_test.cc"],
    args =
        ["--heap_check=local"] + tf_additional_device_tracer_test_flags(),
    linkstatic = tf_kernel_tests_linkstatic(),
    tags = tf_cuda_tests_tags() + ["nomac"],
    deps = [
        ":all_kernels",
        ":core_cpu",
        ":core_cpu_internal",
        ":device_tracer",
        ":direct_session",
        ":direct_session_internal",
        ":framework",
        ":framework_internal",
        ":gpu_runtime",
        ":lib",
        ":lib_internal",
        ":protos_all_cc",
        ":test",
        ":test_main",
        ":testlib",
        "//tensorflow/cc:cc_ops",
        "//tensorflow/core/kernels:ops_util",
    ],
)

tf_cc_tests(
    name = "common_runtime_lower_if_op_test",
    size = "small",
    srcs = ["common_runtime/lower_if_op_test.cc"],
    deps = [
        ":all_kernels",
        ":core_cpu",
        ":core_cpu_internal",
        ":direct_session",
        ":framework",
        ":framework_internal",
        ":lib",
        ":test",
        ":test_main",
        ":testlib",
        "//tensorflow/cc:cc_ops",
        "//tensorflow/cc:cc_ops_internal",
        "//tensorflow/cc:client_session",
        "//tensorflow/cc:function_ops",
        "//tensorflow/cc:ops",
        "//tensorflow/cc:resource_variable_ops",
    ],
)

tf_cc_tests(
    name = "common_runtime_lower_while_op_test",
    size = "small",
    srcs = ["common_runtime/lower_while_op_test.cc"],
    deps = [
        ":all_kernels",
        ":core_cpu",
        ":core_cpu_internal",
        ":direct_session",
        ":framework",
        ":framework_internal",
        ":lib",
        ":test",
        ":test_main",
        ":testlib",
        "//tensorflow/cc:cc_ops",
        "//tensorflow/cc:cc_ops_internal",
        "//tensorflow/cc:client_session",
        "//tensorflow/cc:function_ops",
        "//tensorflow/cc:ops",
        "@com_google_absl//absl/algorithm:container",
    ],
)

tf_cc_tests(
    name = "common_runtime_lower_if_while_test",
    size = "small",
    srcs = ["common_runtime/lower_if_while_test.cc"],
    deps = [
        ":all_kernels",
        ":core_cpu",
        ":core_cpu_internal",
        ":direct_session",
        ":framework",
        ":framework_internal",
        ":lib",
        ":test",
        ":test_main",
        ":testlib",
        "//tensorflow/cc:cc_ops",
        "//tensorflow/cc:cc_ops_internal",
        "//tensorflow/cc:client_session",
        "//tensorflow/cc:function_ops",
        "//tensorflow/cc:ops",
    ],
)

# Test data
filegroup(
    name = "image_testdata",
    srcs = [
        # PNG data
        "lib/png/testdata/lena_gray.png",
        "lib/png/testdata/lena_rgba.png",
        "lib/png/testdata/lena_palette.png",
        "lib/png/testdata/lena_palette_trns.png",
        # JPEG data
        "lib/jpeg/testdata/jpeg_merge_test1.jpg",
        "lib/jpeg/testdata/jpeg_merge_test1_cmyk.jpg",
        # JPEG data for jpeg benchmark.
        "lib/jpeg/testdata/small.jpg",
        "lib/jpeg/testdata/medium.jpg",
        # Corrupted JPEG files for tests
        "lib/jpeg/testdata/bad_huffman.jpg",
        "lib/jpeg/testdata/corrupt.jpg",
        # -- hand-edited variant: stops at line 0
        "lib/jpeg/testdata/corrupt34_2.jpg",
        # -- hand-edited variant: stops at line 4
        "lib/jpeg/testdata/corrupt34_3.jpg",
        # -- hand-edited variant: stops after a restart marker
        "lib/jpeg/testdata/corrupt34_4.jpg",
        # GIF data
        "lib/gif/testdata/lena.gif",
        "lib/gif/testdata/scan.gif",
        # GIF data with optimization
        "lib/gif/testdata/optimized.gif",
        # BMP data
        "lib/bmp/testdata/lena.bmp",
        # SSIM, PSNR data
        "lib/ssim/testdata/checkerboard1.png",
        "lib/ssim/testdata/checkerboard2.png",
        "lib/ssim/testdata/checkerboard3.png",
        "lib/psnr/testdata/cat_q20.jpg",
        "lib/psnr/testdata/cat_q72.jpg",
        "lib/psnr/testdata/cat_q95.jpg",
    ],
    visibility = ["//visibility:public"],
)

filegroup(
    name = "lmdb_testdata",
    testonly = 1,
    srcs = [
        # A simple key-value store:
        #   0 : 'a'
        #   1 : 'b'
        #    ...
        #   9 : 'j'
        "lib/lmdb/testdata/data.mdb",
    ],
    visibility = ["//visibility:public"],
)

filegroup(
    name = "example_parser_configuration_testdata",
    srcs = [
        "example/testdata/parse_example_graph_def.pbtxt",
    ],
)

cc_library(
    name = "cuda_libdevice_path",
    srcs = tf_additional_libdevice_srcs(),
    hdrs = ["platform/cuda_libdevice_path.h"],
    copts = tf_copts(),
    data = tf_additional_libdevice_data(),
    visibility = ["//visibility:public"],
    deps = [
        ":lib",
    ] + tf_additional_libdevice_deps(),
)

cc_library(
    name = "rocm_rocdl_path",
    srcs = ["platform/rocm_rocdl_path.cc"] + tf_additional_rocdl_srcs(),
    hdrs = ["platform/rocm_rocdl_path.h"],
    copts = tf_copts(),
    data = tf_additional_rocdl_data(),
    visibility = ["//visibility:public"],
    deps = [
        ":lib",
    ] + tf_additional_rocdl_deps(),
)

transitive_hdrs(
    name = "headers",
    visibility = ["//tensorflow:__subpackages__"],
    deps = [
        "//tensorflow/core:core_cpu",
        "//tensorflow/core:framework",
        "//tensorflow/core:lib",
        "//tensorflow/core:platform_strings",
        "//tensorflow/core:protos_all_cc",
        "//tensorflow/core:stream_executor",
    ],
)

# -----------------------------------------------------------------------------
# Google-internal targets go here (must be at the end).

load("//tensorflow:tensorflow.bzl", "tf_portable_proto_library")

genrule(
    name = "emscripten_proto_config_lite_runtime",
    outs = ["emscripten_proto_config_lite_runtime.asciipb"],
    cmd = tf_genrule_cmd_append_to_srcs("optimize_mode:LITE_RUNTIME"),
    visibility = ["//visibility:private"],
)

# We are keeping the "android" version of tf_android_core_proto_headers. All it does is
# normalize CORE_PROTO_SRCS to generate valid output file names.
tf_portable_proto_library(
    name = "emscripten_proto_lib_no_rtti_lite_runtime",
    config = ":emscripten_proto_config_lite_runtime",
    copts = tf_opts_nortti_if_emscripten(),
    features = tf_features_nomodules_if_emscripten(),
    header_outs = tf_android_core_proto_headers(CORE_PROTO_SRCS) + ["//google/protobuf/any.proto.h"],
    link_full_protobuf = False,
    prefix_dir = "emscripten_proto_no_rtti",
    proto_deps = [
        ":protos_all_cc",
        "@protobuf_archive//:protobuf",
    ],
    visibility = ["//visibility:public"],
)

# There is currently no need for a full proto version of emscripten tf lib lite.
alias(
    name = "emscripten_lib_lite_no_runtime",
    actual = "//tensorflow/core:emscripten_tensorflow_lib_lite_nortti_lite_protos_no_runtime",
    visibility = ["//visibility:public"],
)

alias(
    name = "android_srcs_no_runtime",
    actual = ":mobile_srcs_no_runtime",
    visibility = ["//visibility:public"],
)

alias(
    name = "android_srcs_only_runtime",
    actual = ":mobile_srcs_only_runtime",
    visibility = ["//visibility:public"],
)

alias(
    name = "android_srcs",
    actual = ":mobile_srcs",
    visibility = ["//visibility:public"],
)<|MERGE_RESOLUTION|>--- conflicted
+++ resolved
@@ -2392,10 +2392,7 @@
             "platform/**/cuda.h",
             "platform/**/cuda_libdevice_path.cc",
             "platform/**/rocm.h",
-<<<<<<< HEAD
             "platform/**/rocm_rocdl_path.cc",
-=======
->>>>>>> ebc91eda
             "platform/**/stream_executor.h",
             "platform/**/env_time.cc",
             "platform/**/device_tracer.cc",
