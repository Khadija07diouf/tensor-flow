# Description:
# TensorFlow is a computational framework, primarily for use in machine
# learning applications.
#
# Public targets:
#
# ":protos_all" - exports all core TensorFlow protos
#     ":protos_all_py" - py_proto_library version (Google-internal)
# ":lib" - exports the public non-test headers for:
#     //third_party/tensorflow/core/platform:: Platform-specific code and external dependencies
#     lib/: Low-level libraries that are not TensorFlow-specific
# ":test" - test equivalent of ":lib".
#     This is currently public, but may be made internal in the
#     future.  Try to avoid depending on it.
# ":framework" - exports the public non-test headers for:
#     util/: General low-level TensorFlow-specific libraries
#     framework/: Support for adding new ops & kernels
#     example/: Wrappers to simplify access to Example proto
# ":ops" - defines TensorFlow ops, but no implementations / kernels
#     ops/: Standard ops
#     user_ops/: User-supplied ops
#     This aggregates a number of smaller op libraries (":*_op_lib")
# ":core_cpu" - exports the public non-test headers for:
#     graph/: Support for graphs made up of ops
#     common_runtime/: Common code for execution of graphs
#     public/: Public APIs for running graphs
# ":core" - The code for ":core_cpu" plus a GPU runtime
# ":all_kernels" - The cpu-specific kernels, plus gpu kernels if
#     built with Cuda
# ":tensorflow_opensource" - The complete open-source package, including
#      ":all_kernels", ":core", and a Session implementation.
# ":tensorflow" - "tensorflow_opensource" plus some Google-internal libraries.
# ":testlib" - TensorFlow-specific test support, e.g. utilities for testing
#      kernels.
# ":direct_session" - An implementation of the Session interface that
#      directly runs Graphs via the internal TensorFlow executor.
#  "framework_lite" - Intended to be used by operator implementations
#      (kernels) that can also be run outside the tensorflow runtime. This
#      contains a small set of headers and utilities that can be used for core
#      kernels, without bringing in libraries that can bloat code size (e.g.,
#      logging is not included because using it will bring in a large amount of
#      ostream code).
#
# ":example_parser_configuration" -- A library for extracting the
#      tensorflow.Example proto configuration from a Graph.
#
# Public mobile targets, e.g. for Android:
#
# filegroup ":android_proto_srcs" - Protos
# filegroup ":android_srcs" - Core sources
# cc_library ":portable_tensorflow_lib" - Native library
# cc_library ":portable_tensorflow_lib_lite" - Native library, without ops,
#   supporting SELECTIVE_REGISTRATION feature.
# portable_proto_library ":portable_proto_lib" (Google-internal)
#
# Note that :framework and :lib have incomplete transitive dependencies (they
# declare but do not define some symbols) if framework_shared_object=True
# (meaning there is an explicit framework shared object). Missing symbols are
# included in //tensorflow:libtensorflow_framework.so. This split supports
# custom op registration; see comments on
# //tensorflow:libtensorflow_framework.so. It does mean that TensorFlow cc_test
# and cc_binary rules will not build. Using tf_cc_test and tf_cc_binary (from
# //tensorflow/tensorflow.bzl) will include the necessary symbols in binary
# build targets.

load(
    "//tensorflow:tensorflow.bzl",
    "cc_header_only_library",
    "if_android",
    "if_chromiumos",
    "if_ios",
    "if_mobile",
    "if_not_windows",
    "tf_android_core_proto_headers",
    "tf_cc_test",
    "tf_cc_test_mkl",
    "tf_cc_tests",
    "tf_copts",
    "tf_cuda_library",
    "tf_defines_nortti_if_lite_protos",
    "tf_features_nomodules_if_mobile",
    "tf_gen_op_libs",
    "tf_genrule_cmd_append_to_srcs",
    "tf_openmp_copts",
    "tf_opts_nortti_if_lite_protos",
    "tf_opts_nortti_if_mobile",
    "tf_portable_full_lite_protos",
    "transitive_hdrs",
)

# buildifier: disable=same-origin-load
load("//tensorflow:tensorflow.bzl", "if_nccl")

# buildifier: disable=same-origin-load
load("//tensorflow:tensorflow.bzl", "tensorflow_opensource_extra_deps")

# buildifier: disable=same-origin-load
load("//tensorflow:tensorflow.bzl", "tf_cc_test_gpu")

# buildifier: disable=same-origin-load
load("//tensorflow:tensorflow.bzl", "tf_cc_tests_gpu")

# buildifier: disable=same-origin-load
load("//tensorflow:tensorflow.bzl", "tf_cuda_cc_test")

# buildifier: disable=same-origin-load
# Placeholder: load("//tensorflow:tensorflow.bzl", "tf_portable_proto_lib")

# For platform specific build config
load(
    "//tensorflow/core/platform:build_config.bzl",
    "tf_additional_all_protos",
    "tf_additional_core_deps",
    "tf_additional_lib_deps",
    "tf_additional_test_deps",
    "tf_jspb_proto_library",
    "tf_kernel_tests_linkstatic",
    "tf_lib_proto_parsing_deps",
    "tf_portable_deps_no_runtime",
    "tf_proto_library",
    "tf_proto_library_cc",
    "tf_protos_all",
    "tf_protos_all_impl",
    "tf_protos_grappler",
    "tf_protos_grappler_impl",
    "tf_protos_profiler_impl",
    "tf_pyclif_proto_library",
)
load(
    "//tensorflow/core/platform:rules_cc.bzl",
    "cc_library",
)
load(
    "//tensorflow/core/platform:build_config_root.bzl",
    "if_dynamic_kernels",
    "if_static",
    "tf_cuda_tests_tags",
)
load("@local_config_cuda//cuda:build_defs.bzl", "if_cuda")
load("@local_config_tensorrt//:build_defs.bzl", "if_tensorrt")
load(
    "//third_party/mkl:build_defs.bzl",
    "if_mkl",
    "mkl_deps",
)
# Placeholder for Google-internal load statements.

package(
    default_visibility = [
        ":dependency_whitelist",
        "//tensorflow:internal",
        "//tensorflow_models:__subpackages__",
    ],
    licenses = ["notice"],  # Apache 2.0
)

package_group(
    name = "dependency_whitelist",
    packages = [
        "//learning/freud/topic_models/tensorflow/...",
        "//perftools/accelerators/xprof/api/...",
        "//quality/webanswers/brain/tokenization/custom_tf_ops/kernels/...",
    ],
)

# Export the BUILD file so automated tooling can check licenses
exports_files([
    "BUILD",
    "ops/ops.pbtxt",
])

package_group(name = "experimental_access")

# -----------------------------------------------------------------------------
# Public targets

# Protos which are needed for core tensorflow, including on mobile builds.
#
# Note that some protos are in neither additional_core_proto_srcs nor this
# filegroup; e.g.  ones with individual proto_library targets.
# LINT.IfChange
COMMON_PROTO_SRCS = [
    "protobuf/bfc_memory_map.proto",
    "protobuf/config.proto",
    "protobuf/cluster.proto",
    "protobuf/debug.proto",
    "protobuf/device_filters.proto",
    "protobuf/device_properties.proto",
    "protobuf/graph_debug_info.proto",
    "protobuf/queue_runner.proto",
    "protobuf/rewriter_config.proto",
    "protobuf/tensor_bundle.proto",
    "protobuf/saver.proto",
    "protobuf/verifier_config.proto",
    "protobuf/trace_events.proto",
]

EXAMPLE_PROTO_SRCS = [
    "//tensorflow/core/example:example.proto",
    "//tensorflow/core/example:feature.proto",
]

UTIL_PROTO_SRCS = [
    "//tensorflow/core/util:event.proto",
    "//tensorflow/core/util:memmapped_file_system.proto",
    "//tensorflow/core/util:saved_tensor_slice.proto",
]

FRAMEWORK_PROTO_SRCS = [
    "//tensorflow/core/framework:allocation_description.proto",
    "//tensorflow/core/framework:api_def.proto",
    "//tensorflow/core/framework:attr_value.proto",
    "//tensorflow/core/framework:cost_graph.proto",
    "//tensorflow/core/framework:device_attributes.proto",
    "//tensorflow/core/framework:function.proto",
    "//tensorflow/core/framework:graph.proto",
    "//tensorflow/core/framework:graph_transfer_info.proto",
    "//tensorflow/core/framework:kernel_def.proto",
    "//tensorflow/core/framework:log_memory.proto",
    "//tensorflow/core/framework:node_def.proto",
    "//tensorflow/core/framework:op_def.proto",
    "//tensorflow/core/framework:reader_base.proto",
    "//tensorflow/core/framework:remote_fused_graph_execute_info.proto",
    "//tensorflow/core/framework:resource_handle.proto",
    "//tensorflow/core/framework:step_stats.proto",
    "//tensorflow/core/framework:summary.proto",
    "//tensorflow/core/framework:tensor.proto",
    "//tensorflow/core/framework:tensor_description.proto",
    "//tensorflow/core/framework:tensor_shape.proto",
    "//tensorflow/core/framework:tensor_slice.proto",
    "//tensorflow/core/framework:types.proto",
    "//tensorflow/core/framework:variable.proto",
    "//tensorflow/core/framework:versions.proto",
]

PROFILER_PROTO_SRCS = [
    "//tensorflow/core/profiler/protobuf:xplane.proto",
]

ERROR_CODES_PROTO_SRCS = [
    "protobuf/error_codes.proto",
    "//tensorflow/core/lib/core:error_codes.proto",
]
# LINT.ThenChange(//tensorflow/core/portable_proto_config.asciipb)

CORE_PROTO_SRCS = COMMON_PROTO_SRCS + EXAMPLE_PROTO_SRCS + FRAMEWORK_PROTO_SRCS + UTIL_PROTO_SRCS + PROFILER_PROTO_SRCS + ERROR_CODES_PROTO_SRCS

tf_proto_library(
    name = "protos_all",
    srcs = [],
    cc_api_version = 2,
    make_default_target_header_only = True,
    protodeps = [
        ":core_protos",
        ":error_codes_proto_impl",
        "//tensorflow/core/example:protos_all",
        "//tensorflow/core/framework:protos_all",
        "//tensorflow/core/lib/core:error_codes_proto",
        "//tensorflow/core/util:protos_all",
        "//tensorflow/core/util:test_log_proto_impl",
    ],
    visibility = ["//visibility:public"],
)

tf_jspb_proto_library(
    name = "protos_all_jspb_proto",
    visibility = ["//visibility:public"],
    deps = [":protos_all"],
)

alias(
    name = "example_protos",
    actual = "//tensorflow/core/example:example_protos",
    visibility = ["//visibility:public"],
)

java_proto_library(
    name = "example_java_proto",
    visibility = ["//visibility:public"],
    deps = [":example_protos"],
)

cc_library(
    name = "platform_base",
    hdrs = ["//tensorflow/core/platform:base_hdrs"],
    copts = tf_copts(),
    tags = ["avoid_dep"],
    visibility = [":__subpackages__"],
    deps = [
        "//tensorflow/core/platform",
        "//tensorflow/core/platform:byte_order",
        "//tensorflow/core/platform:cord",
        "//tensorflow/core/platform:env_time",
        "//tensorflow/core/platform:logging",
        "//tensorflow/core/platform:macros",
        "//tensorflow/core/platform:threadpool_interface",
        "//tensorflow/core/platform:threadpool_options",
        "//tensorflow/core/platform:types",
        "@com_google_absl//absl/base",
        "@com_google_absl//absl/strings",
    ],
)

alias(
    name = "framework_bounds_check",
    actual = "//tensorflow/core/framework:bounds_check",
    visibility = ["//tensorflow/core/kernels:friends"],
)

alias(
    name = "human_readable_json",
    actual = "//tensorflow/core/platform:human_readable_json",
)

# Minimal lib so that tools used for mobile compilation
# don't have to depend on lib/platformlib.
cc_library(
    name = "lib_proto_parsing",
    hdrs = [
        "//tensorflow/core/lib/bfloat16:bfloat16.h",
        "//tensorflow/core/lib/core:legacy_lib_proto_parsing_headers",
        "//tensorflow/core/lib/strings:legacy_lib_proto_parsing_headers",
        "//tensorflow/core/platform:lib_proto_parsing_hdrs",
    ],
    copts = tf_copts(),
    deps = tf_lib_proto_parsing_deps() + [
        ":platform_base",
        "@com_google_absl//absl/strings",
        "@double_conversion//:double-conversion",
        "//tensorflow/core/lib/bfloat16",
        "//tensorflow/core/lib/core:errors",
        "//tensorflow/core/lib/core:stringpiece",
        "//tensorflow/core/lib/core:status",
        "//tensorflow/core/lib/strings:numbers",
        "//tensorflow/core/lib/strings:strcat",
        "//tensorflow/core/platform:platform_port",
        "//tensorflow/core/platform:logging",
        "//tensorflow/core/platform:macros",
        "//tensorflow/core/platform:protobuf",
        "//tensorflow/core/platform",
        "//tensorflow/core/platform:status",
        "//tensorflow/core/platform:stringpiece",
        "//tensorflow/core/platform:tstring",
        "//tensorflow/core/platform:types",
    ],
)

# This build rule (along with :lib_internal, :framework, and
# :framework_internal) purposefully omits the definitions of many declared
# symbols, which are included in //tensorflow:libtensorflow_framework.so. Using
# tf_cc_test and tf_cc_binary will include the necessary symbols.
cc_library(
    name = "lib",
    hdrs = [
        "//tensorflow/core/lib/bfloat16:bfloat16.h",
        "//tensorflow/core/lib/core:legacy_lib_core_headers",
        "//tensorflow/core/lib/gtl:legacy_lib_gtl_headers",
        "//tensorflow/core/lib/hash:legacy_lib_hash_all_headers",
        "//tensorflow/core/lib/histogram:legacy_lib_histogram_all_headers",
        "//tensorflow/core/lib/io:legacy_lib_io_headers",
        "//tensorflow/core/lib/math:math_util.h",
        "//tensorflow/core/lib/monitoring:legacy_lib_monitoring_lib_headers",
        "//tensorflow/core/lib/random:legacy_lib_random_headers",
        "//tensorflow/core/lib/strings:legacy_lib_string_headers",
        "//tensorflow/core/platform:lib_hdrs",
        "//tensorflow/core/util:lib_hdrs",
    ],
    visibility = ["//visibility:public"],
    deps = [
        ":lib_internal",
        "@com_google_absl//absl/container:inlined_vector",
        "@com_google_absl//absl/strings",
        "@com_google_absl//absl/types:optional",
    ],
)

# APIs defined in lib_experimental are for experimental usage and may be
# subject to change. Its visibility is limited to selected packages.
cc_library(
    name = "lib_experimental",
    hdrs = [
        "//tensorflow/core/lib/core:legacy_lib_core_threadpool_options_header",
    ],
    visibility = [
        ":experimental_access",
        "//tensorflow/cc:__pkg__",
    ],
    deps = [
        ":lib",
    ],
)

alias(
    name = "feature_util",
    actual = "//tensorflow/core/example:feature_util",
    visibility = ["//visibility:public"],
)

# DEPRECATED: use platform:stringpiece instead.
cc_library(
    name = "core_stringpiece",
    hdrs = ["//tensorflow/core/lib/core:legacy_lib_core_stringpiece_header"],
    copts = tf_copts(),
    deps = [
        "//tensorflow/core/platform:stringpiece",
    ],
)

# Test support library needed for all tests
# This is currently public, but may be made internal in the
# future.  Try to avoid depending on it.

cc_library(
    name = "test",
    testonly = 1,
    srcs = [
        "//tensorflow/core/platform:legacy_test_srcs",
    ],
    hdrs = [
        "//tensorflow/core/lib/core:legacy_lib_core_status_test_util_header",
        "//tensorflow/core/platform:test_hdrs",
        "//tensorflow/core/util:test_hdrs",
    ],
    copts = tf_copts(),
    linkopts = select({
        "//tensorflow:windows": [],
        "//conditions:default": ["-lm"],
    }),
    visibility = ["//visibility:public"],
    deps = [
        ":function_ops_op_lib",
        ":functional_ops_op_lib",
        ":lib",
        ":lib_internal",
        ":protos_all_cc",
        "//tensorflow/core/platform/default/build_config:gtest",
        "//tensorflow/core/kernels:required",
        "@com_google_googletest//:gtest",
    ] + tf_additional_test_deps(),
)

# This build rule (along with :framework_internal, :lib, and :lib_internal)
# purposefully omits the definitions of many declared symbols, which are
# included in //tensorflow:libtensorflow_framework.so. Using tf_cc_test and tf_cc_binary
# will include the necessary symbols.
tf_cuda_library(
    name = "framework",
    hdrs = [
        "//tensorflow/core/example:feature_util.h",
        "//tensorflow/core/framework:allocator.h",
        "//tensorflow/core/framework:allocator_registry.h",
        "//tensorflow/core/framework:attr_value_util.h",
        "//tensorflow/core/framework:bfloat16.h",
        "//tensorflow/core/framework:bounds_check.h",
        "//tensorflow/core/framework:cancellation.h",
        "//tensorflow/core/framework:collective.h",
        "//tensorflow/core/framework:common_shape_fns.h",
        "//tensorflow/core/framework:control_flow.h",  # TODO(josh11b): Make internal?
        "//tensorflow/core/framework:dataset.h",
        "//tensorflow/core/framework:dataset_stateful_op_whitelist.h",
        "//tensorflow/core/framework:device_base.h",
        "//tensorflow/core/framework:function.h",
        "//tensorflow/core/framework:function_handle_cache.h",
        "//tensorflow/core/framework:graph_def_util.h",
        "//tensorflow/core/framework:graph_to_functiondef.h",
        "//tensorflow/core/framework:kernel_def_builder.h",
        "//tensorflow/core/framework:kernel_def_util.h",
        "//tensorflow/core/framework:log_memory.h",
        "//tensorflow/core/framework:logging.h",
        "//tensorflow/core/framework:lookup_interface.h",
        "//tensorflow/core/framework:memory_types.h",
        "//tensorflow/core/framework:node_def_builder.h",
        "//tensorflow/core/framework:node_def_util.h",
        "//tensorflow/core/framework:numeric_op.h",
        "//tensorflow/core/framework:numeric_types.h",
        "//tensorflow/core/framework:op.h",
        "//tensorflow/core/framework:op_def_builder.h",
        "//tensorflow/core/framework:op_def_util.h",
        "//tensorflow/core/framework:op_kernel.h",
        "//tensorflow/core/framework:ops_util.h",
        "//tensorflow/core/framework:partial_tensor_shape.h",
        "//tensorflow/core/framework:queue_interface.h",
        "//tensorflow/core/framework:reader_interface.h",
        "//tensorflow/core/framework:reader_op_kernel.h",
        "//tensorflow/core/framework:register_types.h",
        "//tensorflow/core/framework:register_types_traits.h",
        "//tensorflow/core/framework:resource_mgr.h",
        "//tensorflow/core/framework:resource_op_kernel.h",
        "//tensorflow/core/framework:selective_registration.h",
        "//tensorflow/core/framework:session_state.h",
        "//tensorflow/core/framework:shape_inference.h",
        "//tensorflow/core/framework:shared_ptr_variant.h",
        "//tensorflow/core/framework:stats_aggregator.h",
        "//tensorflow/core/framework:tensor.h",
        "//tensorflow/core/framework:tensor_interface.h",
        "//tensorflow/core/framework:tensor_shape.h",
        "//tensorflow/core/framework:tensor_slice.h",
        "//tensorflow/core/framework:tensor_types.h",
        "//tensorflow/core/framework:tensor_util.h",
        "//tensorflow/core/framework:thread_factory.h",
        "//tensorflow/core/framework:tracking_allocator.h",
        "//tensorflow/core/framework:type_index.h",
        "//tensorflow/core/framework:type_traits.h",
        "//tensorflow/core/framework:typed_allocator.h",
        "//tensorflow/core/framework:types.h",
        "//tensorflow/core/framework:variant.h",
        "//tensorflow/core/framework:variant_encode_decode.h",
        "//tensorflow/core/framework:variant_op_registry.h",
        "//tensorflow/core/framework:variant_tensor_data.h",
        "//tensorflow/core/util/sparse:framework_group",
        "//tensorflow/core/util:framework_srcs",
        "//tensorflow/core/util:memmapped_file_system_hdrs",
        "//tensorflow/core/public:version.h",
    ] + if_mkl([
        "//tensorflow/core/util:mkl_util_hdrs",
    ]),
    visibility = ["//visibility:public"],
    deps = [
        ":framework_internal",
        "@com_google_absl//absl/base",
    ],
)

# TODO(gonnet): Remove this alias once all users have been moved to the actual target.
alias(
    name = "allocator",
    actual = "//tensorflow/core/framework:allocator",
    visibility = ["//visibility:public"],
)

# TODO(gonnet): Remove this alias once all users have been moved to the actual target.
alias(
    name = "allocator_registry_impl",
    actual = "//tensorflow/core/framework:allocator_registry_impl",
    visibility = ["//visibility:public"],
)

alias(
    name = "overflow",
    actual = "//tensorflow/core/util:overflow",
)

alias(
    name = "exec_on_stall",
    actual = "//tensorflow/core/util:exec_on_stall",
)

alias(
    name = "ptr_util",
    actual = "//tensorflow/core/util:ptr_util",
)

# TODO(gonnet): Remove this alias once all users have been moved to the actual target.
alias(
    name = "reader_base",
    actual = "//tensorflow/core/framework:reader_base",
    visibility = ["//visibility:public"],
)

# TODO(gonnet): Remove this alias once all users have been moved to the actual target.
alias(
    name = "op_gen_lib",
    actual = "//tensorflow/core/framework:op_gen_lib",
    visibility = ["//visibility:public"],
)

cc_library(
    name = "session_options",
    hdrs = ["//tensorflow/core/public:session_options.h"],
    visibility = ["//visibility:public"],
    deps = [
        ":lib",
        ":protos_all_cc",
    ],
)

cc_library(
    name = "framework_lite",
    hdrs = [
        "//tensorflow/core/framework:numeric_types.h",
        "//tensorflow/core/framework:tensor_types.h",
        "//tensorflow/core/framework:type_traits.h",
        "//tensorflow/core/lib/bfloat16:bfloat16.h",
        "//tensorflow/core/platform:framework_lite_hdrs",
        "//tensorflow/core/platform/default:integral_types.h",
        "//tensorflow/core/platform/default:logging.h",
    ],
    visibility = ["//visibility:public"],
    deps =
        [
            "@nsync//:nsync_cpp",
        ] + [
            "//third_party/eigen3",
            "//tensorflow/core/lib/bfloat16",
            "//tensorflow/core/platform:dynamic_annotations",
            "//tensorflow/core/platform:platform_port",
            "//tensorflow/core/platform:thread_annotations",
            "//tensorflow/core/platform:mutex",
            "//tensorflow/core/platform/default/build_config:minimal",
            "//tensorflow/core/platform:types",
        ],
)

# Generates library per group of ops.
tf_gen_op_libs(
    is_external = False,
    op_lib_names = [
        "batch_ops",
        "bitwise_ops",
        "boosted_trees_ops",
        "tensor_forest_ops",
        "candidate_sampling_ops",
        "checkpoint_ops",
        "clustering_ops",
        "collective_ops",
        "control_flow_ops",
        "ctc_ops",
        "data_flow_ops",
        "dataset_ops",
        "decode_proto_ops",
        "encode_proto_ops",
        "experimental_dataset_ops",
        "function_ops",
        "functional_ops",
        "image_ops",
        "io_ops",
        "linalg_ops",
        "list_ops",
        "lookup_ops",
        "logging_ops",
        "manip_ops",
        "math_ops",
        "mkl_nn_ops",
        "nccl_ops",
        "nn_ops",
        "no_op",
        "parsing_ops",
        "random_grad",
        "random_ops",
        "special_math_ops",
        "stateful_random_ops",
        "remote_fused_graph_ops",
        "rnn_ops",
        "rpc_ops",
        "scoped_allocator_ops",
        "sdca_ops",
        "set_ops",
        "script_ops",
        "sendrecv_ops",
        "sparse_csr_matrix_ops",
        "sparse_ops",
        "spectral_ops",
        "state_ops",
        "stateless_random_ops",
        "summary_ops",
        "training_ops",
    ],
    deps = [
        ":lib",
        ":protos_all_cc",
    ],
)

tf_gen_op_libs(
    op_lib_names = [
        "string_ops",
    ],
    deps = [
        ":lib_internal",
        ":lib_proto_parsing",
        "@com_google_absl//absl/strings",
    ],
)

tf_gen_op_libs(
    op_lib_names = [
        "array_ops",
    ],
    deps = [
        ":lib",
        ":protos_all_cc",
    ],
)

tf_gen_op_libs(
    op_lib_names = [
        "mkl_array_ops",
    ],
    deps = [":protos_all_cc"],
)

tf_gen_op_libs(
    op_lib_names = [
        "audio_ops",
    ],
    deps = [":lib"],
)

tf_gen_op_libs(
    op_lib_names = ["debug_ops"],
    deps = [":lib"],
)

tf_gen_op_libs(
    is_external = False,
    op_lib_names = [
        "resource_variable_ops",
    ],
    deps = [":lib"],
)

tf_gen_op_libs(
    op_lib_names = [
        "tpu_configuration_ops",
        "tpu_cross_replica_ops",
        "tpu_embedding_ops",
        "tpu_functional_ops",
        "tpu_heartbeat_ops",
        "tpu_host_compute_ops",
        "tpu_infeed_ops",
        "tpu_outfeed_ops",
        "tpu_ordinal_selector_ops",
        "tpu_replication_ops",
    ],
    deps = [
        ":lib",
        ":lib_proto_parsing",
        ":protos_all_cc",
        "//tensorflow/core/protobuf/tpu:tpu_embedding_configuration_proto_cc",
        "//tensorflow/core/tpu:tpu_embedding_optimization_parameters_utils",
        "//tensorflow/core/tpu:tpu_embedding_output_layout_utils",
    ],
)

# And one for all user ops
cc_library(
    name = "user_ops_op_lib",
    srcs = glob(["user_ops/**/*.cc"]),
    copts = tf_copts(),
    linkstatic = 1,
    visibility = ["//visibility:public"],
    deps = [":framework"],
    alwayslink = 1,
)

cc_library(
    name = "word2vec_ops",
    srcs = ["ops/word2vec_ops.cc"],
    linkstatic = 1,
    visibility = ["//tensorflow:internal"],
    deps = [":framework"],
    alwayslink = 1,
)

cc_library(
    name = "cudnn_rnn_ops",
    srcs = [
        "ops/cudnn_rnn_ops.cc",
    ],
    linkstatic = 1,
    visibility = ["//tensorflow:internal"],
    deps = [
        ":framework",
        ":lib",
        ":lib_internal",
        ":stream_executor",
        "//tensorflow/core/kernels:bounds_check_lib",
    ],
    alwayslink = 1,
)

tf_gen_op_libs(
    op_lib_names = [
        "cudnn_rnn_ops",
    ],
    deps = [
        ":lib",
    ],
)

cc_library(
    name = "ragged_ops",
    deps = [
        ":ragged_array_ops_op_lib",
        ":ragged_conversion_ops_op_lib",
        ":ragged_math_ops_op_lib",
    ],
)

tf_gen_op_libs(
    op_lib_names = [
        "ragged_array_ops",
        "ragged_conversion_ops",
        "ragged_math_ops",
    ],
    deps = [":ragged_to_dense_util"],
)

cc_library(
    name = "ragged_to_dense_util",
    srcs = [
        "ops/ragged_to_dense_util.cc",
    ],
    hdrs = [
        "ops/ragged_to_dense_util.h",
    ],
    deps = [
        ":framework",
        ":protos_all_cc",
    ],
)

tf_cc_test(
    name = "ragged_to_dense_util_test",
    srcs = [
        "ops/ragged_to_dense_util_test.cc",
    ],
    deps = [
        ":framework",
        ":protos_all_cc",
        ":ragged_to_dense_util",
        ":test",
        ":testlib",
        "@com_google_googletest//:gtest_main",
    ],
)

cc_library(
    name = "ops",
    visibility = ["//visibility:public"],
    deps = [
        ":array_ops_op_lib",
        ":audio_ops_op_lib",
        ":batch_ops_op_lib",
        ":bitwise_ops_op_lib",
        ":boosted_trees_ops_op_lib",
        ":tensor_forest_ops_op_lib",
        ":candidate_sampling_ops_op_lib",
        ":checkpoint_ops_op_lib",
        ":clustering_ops_op_lib",
        ":collective_ops_op_lib",
        ":control_flow_ops_op_lib",
        ":ctc_ops_op_lib",
        ":cudnn_rnn_ops_op_lib",
        ":data_flow_ops_op_lib",
        ":dataset_ops_op_lib",
        ":debug_ops_op_lib",
        ":decode_proto_ops_op_lib",
        ":encode_proto_ops_op_lib",
        ":experimental_dataset_ops_op_lib",
        ":function_ops_op_lib",
        ":functional_ops_op_lib",
        ":image_ops_op_lib",
        ":io_ops_op_lib",
        ":linalg_ops_op_lib",
        ":list_ops_op_lib",
        ":logging_ops_op_lib",
        ":lookup_ops_op_lib",
        ":manip_ops_op_lib",
        ":math_ops_op_lib",
        ":nccl_ops_op_lib",
        ":nn_ops_op_lib",
        ":no_op_op_lib",
        ":parsing_ops_op_lib",
        ":ragged_ops",
        ":random_ops_op_lib",
        ":rnn_ops_op_lib",
        ":special_math_ops_op_lib",
        ":stateful_random_ops_op_lib",
        ":remote_fused_graph_ops_op_lib",
        ":resource_variable_ops_op_lib",
        ":rpc_ops_op_lib",
        ":scoped_allocator_ops_op_lib",
        ":script_ops_op_lib",
        ":sdca_ops_op_lib",
        ":sendrecv_ops_op_lib",
        ":set_ops_op_lib",
        ":sparse_csr_matrix_ops_op_lib",
        ":sparse_ops_op_lib",
        ":summary_ops_op_lib",
        ":spectral_ops_op_lib",
        ":state_ops_op_lib",
        ":stateless_random_ops_op_lib",
        ":string_ops_op_lib",
        ":tpu_configuration_ops_op_lib",
        ":tpu_cross_replica_ops_op_lib",
        ":tpu_embedding_ops_op_lib",
        ":tpu_functional_ops_op_lib",
        ":tpu_heartbeat_ops_op_lib",
        ":tpu_host_compute_ops_op_lib",
        ":tpu_infeed_ops_op_lib",
        ":tpu_outfeed_ops_op_lib",
        ":tpu_ordinal_selector_ops_op_lib",
        ":tpu_replication_ops_op_lib",
        ":training_ops_op_lib",
        ":user_ops_op_lib",
        ":word2vec_ops",
        "//tensorflow/c/kernels:bitcast_op_lib",
        "//tensorflow/compiler/mlir/tensorflow:mlir_passthrough_op",
    ] + if_mkl([
        ":mkl_array_ops_op_lib",
        ":mkl_nn_ops_op_lib",
    ]) + if_tensorrt([
        "//tensorflow/compiler/tf2tensorrt:trt_engine_resource_ops_op_lib",
        "//tensorflow/compiler/tf2tensorrt:trt_op_libs",
    ]),
    alwayslink = 1,
)

cc_library(
    name = "array_grad",
    srcs = ["ops/array_grad.cc"],
    linkstatic = 1,  # Needed since alwayslink is broken in bazel b/27630669
    visibility = ["//visibility:public"],
    deps = [
        ":array_ops_op_lib",
        ":framework",
        ":lib",
        "//tensorflow/c/kernels:bitcast_op_lib",
    ],
    alwayslink = 1,
)

cc_library(
    name = "functional_grad",
    srcs = ["ops/functional_grad.cc"],
    linkstatic = 1,  # Needed since alwayslink is broken in bazel b/27630669
    visibility = ["//visibility:public"],
    deps = [
        ":framework",
        ":functional_ops_op_lib",
        ":lib",
    ],
    alwayslink = 1,
)

cc_library(
    name = "math_grad",
    srcs = [
        "ops/math_grad.cc",
        "ops/random_grad.cc",
        "ops/stateless_random_grad.cc",
    ],
    linkstatic = 1,  # Needed since alwayslink is broken in bazel b/27630669
    visibility = ["//visibility:public"],
    deps = [
        ":framework",
        ":lib",
        ":math_ops_op_lib",
        ":protos_all_cc",
    ],
    alwayslink = 1,
)

cc_library(
    name = "nn_grad",
    srcs = ["ops/nn_grad.cc"],
    linkstatic = 1,  # Needed since alwayslink is broken in bazel b/27630669
    visibility = ["//visibility:public"],
    deps = [
        ":framework",
        ":lib",
        ":nn_ops_op_lib",
    ] + if_mkl([
        ":mkl_nn_ops_op_lib",
    ]),
    alwayslink = 1,
)

tf_cuda_library(
    name = "core_cpu",
    hdrs = [
        "common_runtime/device.h",
        "common_runtime/device_factory.h",
        "common_runtime/function.h",
        "common_runtime/function_optimization_registry.h",
        "common_runtime/optimization_registry.h",
        "common_runtime/shape_refiner.h",
        "//tensorflow/core/graph:core_cpu_headers",
        "//tensorflow/core/public:session.h",
        "//tensorflow/core/public:session_options.h",
    ],
    visibility = ["//visibility:public"],
    deps = [
        ":core_cpu_internal",
    ],
)

cc_library(
    name = "core",
    visibility = ["//visibility:public"],
    deps = [
        ":core_cpu",
        ":gpu_runtime",
        ":sycl_runtime",
    ],
)

# This includes implementations of all kernels built into TensorFlow.
cc_library(
    name = "all_kernels_impl",
    visibility = [":__subpackages__"],
    deps = [
        "//tensorflow/c/kernels:bitcast_op",
        "//tensorflow/core/kernels:array",
        "//tensorflow/core/kernels:audio",
        "//tensorflow/core/kernels:batch_kernels",
        "//tensorflow/core/kernels:bincount_op",
        "//tensorflow/core/kernels:boosted_trees_ops",
        "//tensorflow/core/kernels:tensor_forest_ops",
        "//tensorflow/core/kernels:candidate_sampler_ops",
        "//tensorflow/core/kernels:checkpoint_ops",
        "//tensorflow/core/kernels:clustering_ops",
        "//tensorflow/core/kernels:collective_ops",
        "//tensorflow/core/kernels:constant_op",
        "//tensorflow/core/kernels:control_flow_ops",
        "//tensorflow/core/kernels:ctc_ops",
        "//tensorflow/core/kernels:cudnn_rnn_kernels",
        "//tensorflow/core/kernels:data_flow",
        "//tensorflow/core/kernels:decode_proto_op",
        "//tensorflow/core/kernels:encode_proto_op",
        "//tensorflow/core/kernels:fake_quant_ops",
        "//tensorflow/core/kernels:function_ops",
        "//tensorflow/core/kernels:functional_ops",
        "//tensorflow/core/kernels:grappler",
        "//tensorflow/core/kernels:histogram_op",
        "//tensorflow/core/kernels:image",
        "//tensorflow/core/kernels:io",
        "//tensorflow/core/kernels:linalg",
        "//tensorflow/core/kernels:lookup",
        "//tensorflow/core/kernels:logging",
        "//tensorflow/core/kernels:manip",
        "//tensorflow/core/kernels:math",
        "//tensorflow/core/kernels:multinomial_op",
        "//tensorflow/core/kernels:mutex_ops",
        "//tensorflow/core/kernels:nn",
        "//tensorflow/core/kernels:parameterized_truncated_normal_op",
        "//tensorflow/core/kernels:parsing",
        "//tensorflow/core/kernels:partitioned_function_ops",
        "//tensorflow/core/kernels:pooling_ops",
        "//tensorflow/core/kernels:ragged_ops",
        "//tensorflow/core/kernels:random_ops",
        "//tensorflow/core/kernels:stateful_random_ops",
        "//tensorflow/core/kernels:random_binomial_op",
        "//tensorflow/core/kernels:random_poisson_op",
        "//tensorflow/core/kernels:remote_fused_graph_ops",
        "//tensorflow/core/kernels:required",
        "//tensorflow/core/kernels:resource_variable_ops",
        "//tensorflow/core/kernels:rnn_ops",
        "//tensorflow/core/kernels:rpc_op",
        "//tensorflow/core/kernels:scoped_allocator_ops",
        "//tensorflow/core/kernels:sdca_ops",
        "//tensorflow/core/kernels:searchsorted_op",
        "//tensorflow/core/kernels:set_kernels",
        "//tensorflow/core/kernels:sparse",
        "//tensorflow/core/kernels:state",
        "//tensorflow/core/kernels:stateless_random_ops",
        "//tensorflow/core/kernels:string",
        "//tensorflow/core/kernels:summary_kernels",
        "//tensorflow/core/kernels:training_ops",
        "//tensorflow/core/kernels:word2vec_kernels",
        "//tensorflow/core/kernels/sparse:kernels",
    ] + if_not_windows([
        "//tensorflow/core/kernels:fact_op",
        "//tensorflow/core/kernels:array_not_windows",
        "//tensorflow/core/kernels:math_not_windows",
        "//tensorflow/core/kernels:quantized_ops",
        "//tensorflow/core/kernels/neon:neon_depthwise_conv_op",
    ]) + if_mkl([
        "//tensorflow/core/kernels:mkl_aggregate_ops",
        "//tensorflow/core/kernels:mkl_concat_op",
        "//tensorflow/core/kernels:mkl_dequantize_op",
        "//tensorflow/core/kernels:mkl_conv_op",
        "//tensorflow/core/kernels:mkl_cwise_ops_common",
        "//tensorflow/core/kernels:mkl_fused_batch_norm_op",
        "//tensorflow/core/kernels:mkl_identity_op",
        "//tensorflow/core/kernels:mkl_input_conversion_op",
        "//tensorflow/core/kernels:mkl_lrn_op",
        "//tensorflow/core/kernels:mkl_pooling_ops",
        "//tensorflow/core/kernels:mkl_qmatmul_op",
        "//tensorflow/core/kernels:mkl_requantize_ops",
        "//tensorflow/core/kernels:mkl_quantize_op",
        "//tensorflow/core/kernels:mkl_relu_op",
        "//tensorflow/core/kernels:mkl_reshape_op",
        "//tensorflow/core/kernels:mkl_slice_op",
        "//tensorflow/core/kernels:mkl_softmax_op",
        "//tensorflow/core/kernels:mkl_transpose_op",
        "//tensorflow/core/kernels:mkl_batch_matmul_op",
        "//tensorflow/core/kernels:mkl_matmul_op",
        "//tensorflow/core/kernels:mkl_tfconv_op",
        "//tensorflow/core/kernels:mkl_tmp_bf16_ops",
    ]) + if_cuda([
        "//tensorflow/core/grappler/optimizers:gpu_swapping_kernels",
        "//tensorflow/core/grappler/optimizers:gpu_swapping_ops",
    ]) + if_nccl([
        "//tensorflow/core/kernels:nccl_kernels",
    ]) + if_tensorrt([
        "//tensorflow/compiler/tf2tensorrt:trt_engine_resource_op_kernels",
        "//tensorflow/compiler/tf2tensorrt:trt_op_kernels",
    ]),
)

cc_library(
    name = "dynamic_kernels_impl",
    visibility = [":__subpackages__"],
    deps = [
        "//tensorflow/core/kernels:sobol_op",
    ],
)

cc_library(
    name = "all_kernels",
    visibility = ["//visibility:public"],
    deps = if_dynamic_kernels(
        [],
        otherwise = [":dynamic_kernels_impl"],
    ) + [
        # TODO(gunan): Split this up and load the resulting kernels dynamically once
        # the dependency issues are resolved.
        ":all_kernels_impl",
        # TODO(gunan): Work on the API between these and rest of TF and make
        # these also dynamically loading.
        "//tensorflow/core/kernels:dataset_ops",  # Depends on grappler
        "//tensorflow/core/kernels:list_kernels",  # Depends on variant_op_registry.h
    ],
)

tf_cuda_library(
    name = "tensorflow_opensource",
    copts = tf_copts(),
    visibility = ["//visibility:public"],
    deps = [
        ":all_kernels",
        ":core",
        ":direct_session",
        ":example_parser_configuration",
        ":gpu_runtime",
        ":lib",
        ":ops",
    ] + tensorflow_opensource_extra_deps(),
)

cc_library(
    name = "tensorflow",
    visibility = ["//visibility:public"],
    deps = [
        ":tensorflow_opensource",
        "//tensorflow/core/platform/default/build_config:tensorflow_platform_specific",
    ],
)

cc_library(
    name = "testlib_kernels_impl",
    deps = [
        "//tensorflow/core/kernels:aggregate_ops",
        "//tensorflow/core/kernels:bcast_ops",
        "//tensorflow/core/kernels:cast_op",
        "//tensorflow/core/kernels:constant_op",
        "//tensorflow/core/kernels:identity_op",
        "//tensorflow/core/kernels:random_ops",
        "//tensorflow/core/kernels:reduction_ops",
        "//tensorflow/core/kernels:reshape_op",
    ],
)

# Test support library needed for higher-level (TensorFlow-specific) tests
cc_library(
    name = "testlib",
    testonly = 1,
    srcs = [
        "common_runtime/function_testlib.cc",
        "common_runtime/kernel_benchmark_testlib.cc",
        "//tensorflow/core/graph:testlib_srcs",
    ],
    hdrs = [
        "common_runtime/function_testlib.h",
        "common_runtime/kernel_benchmark_testlib.h",
        "common_runtime/test_collective_executor_mgr.h",
        "//tensorflow/core/graph:testlib_headers",
        # TODO(josh11b): Drop this once users are depending on
        # kernels:ops_testutil instead.
        "//tensorflow/core/kernels:ops_testutil.h",
        # TODO(gonnet): Stop exporting these headers once users depend on
        # the tensorflow/core/framework:* targets directly.
        "//tensorflow/core/framework:shape_inference_testutil.h",
        "//tensorflow/core/framework:tensor_testutil.h",
        "//tensorflow/core/framework:fake_input.h",
        "//tensorflow/core/framework:function_testlib.h",
    ],
    copts = tf_copts(),
    visibility = ["//visibility:public"],
    deps = [
        ":core_cpu",
        ":core_cpu_internal",
        ":core_cpu_lib",
        ":framework",
        ":framework_internal",
        ":lib",
        ":lib_internal",
        ":ops",
        ":protos_all_cc",
        ":test",
        ":testlib_ops",
        # TODO(gunan): resolve dependency issues and load these kernels dynamically.
        ":testlib_kernels_impl",
        "//tensorflow/cc:scope",
        "//tensorflow/core/framework:fake_input",
        "//tensorflow/core/framework:function_testlib",
        "//tensorflow/core/framework:shape_inference_testutil",
        "//tensorflow/core/framework:tensor_testutil",
        "//tensorflow/core/kernels:ops_testutil",
        "//tensorflow/core/kernels:ops_util",
    ],
)

cc_library(
    name = "testlib_ops",
    testonly = 1,
    srcs = ["common_runtime/testlib_ops.cc"],
    linkstatic = 1,  # Seems to be needed since alwayslink is broken in bazel
    deps = [
        ":framework",
        ":lib",
    ],
    alwayslink = 1,
)

# This is a link-only library to provide a DirectSession
# implementation of the Session interface.
tf_cuda_library(
    name = "direct_session",
    copts = tf_copts(),
    linkstatic = 1,
    visibility = ["//visibility:public"],
    deps = [
        ":direct_session_internal",
    ],
    alwayslink = 1,
)

# -----------------------------------------------------------------------------
# MKL targets
alias(
    name = "mkl_graph_util",
    actual = "//tensorflow/core/graph:mkl_graph_util",
)

# -----------------------------------------------------------------------------
# Public Android targets

# List of protos we want on android
filegroup(
    name = "android_proto_srcs",
    srcs = CORE_PROTO_SRCS,
    visibility = ["//visibility:public"],
)

# Sources required to build the TensorFlow framework without the runtime on
# mobile platforms. This is essentially the sources required to build
# tensorflow/core/framework:tensor without using granular targets.
filegroup(
    name = "mobile_srcs_no_runtime",
    srcs = [
        "//tensorflow/compiler/jit:mobile_srcs_no_runtime",
        "//tensorflow/core/example:mobile_srcs_no_runtime",
        "//tensorflow/core/framework:attr_value_proto_text_srcs",
        "//tensorflow/core/framework:mobile_srcs_no_runtime",
        "//tensorflow/core/lib/bfloat16:mobile_srcs_no_runtime",
        "//tensorflow/core/lib/core:mobile_srcs_no_runtime",
        "//tensorflow/core/lib/gtl:mobile_srcs_no_runtime",
        "//tensorflow/core/lib/hash:mobile_srcs_no_runtime",
        "//tensorflow/core/lib/strings:mobile_srcs_no_runtime",
        "//tensorflow/core/platform:mobile_srcs_no_runtime",
        "//tensorflow/core/public:mobile_srcs_no_runtime",
        "//tensorflow/core/util:mobile_srcs_no_runtime",
        "//tensorflow/core/util/ctc:android_srcs",
    ] + glob(
        [
            "client/**/*.cc",
        ],
        exclude = [
            "**/*test.*",
            "**/*testutil*",
            "**/*testlib*",
            "**/*main.cc",
        ],
    ),
    visibility = ["//visibility:private"],
)

# Sources required to build the TensorFlow framework with runtime on
# mobile platforms without granular targets. It is assumed that the source
# files in tensorflow/core:mobile_srcs_no_runtime have been compiled
# separately and are linked in as a dependency.
filegroup(
    name = "mobile_srcs_only_runtime",
    srcs = [
        # Sources for which we do not yet have granular targets.
        "//tensorflow/c/eager:srcs",
        "//tensorflow/c:srcs",
        "//tensorflow/core/common_runtime/eager:srcs",
        "//tensorflow/core/framework:mobile_srcs_only_runtime",
        "//tensorflow/core/graph:mobile_srcs_only_runtime",
        "//tensorflow/core/kernels:android_srcs",
        "//tensorflow/core/lib/io:mobile_srcs_only_runtime",
        "//tensorflow/core/profiler:mobile_srcs",
        "//tensorflow/core/public:mobile_srcs_only_runtime",
        "//tensorflow/core/util/sparse:mobile_srcs_only_runtime",
        "//tensorflow/core/util/tensor_bundle:android_srcs",
        "//tensorflow/core/util:mobile_srcs_only_runtime",

        # Sources for which we already have granular targets.
        "//tensorflow/core/lib/core:mobile_srcs_only_runtime",
        "//tensorflow/core/lib/gtl:mobile_srcs_only_runtime",
        "//tensorflow/core/lib/hash:mobile_srcs_only_runtime",
        "//tensorflow/core/lib/histogram:mobile_srcs_only_runtime",
        "//tensorflow/core/lib/math:mobile_srcs_only_runtime",
        "//tensorflow/core/lib/monitoring:mobile_srcs_only_runtime",
        "//tensorflow/core/lib/random:mobile_srcs_only_runtime",
        "//tensorflow/core/lib/strings:mobile_srcs_only_runtime",
        "//tensorflow/core/platform:mobile_srcs_only_runtime",
    ] + glob(
        [
            "common_runtime/**/*.cc",
            "common_runtime/**/*.h",
            "lib/wav/*.cc",
            "lib/wav/*.h",
        ],
        exclude = [
            "**/*test.*",
            "**/*testutil*",
            "**/*testlib*",
            "**/*main.cc",
            "common_runtime/gpu/**/*",
            "common_runtime/gpu_device_factory.*",
        ],
    ),
    visibility = ["//visibility:public"],
)

filegroup(
    name = "mobile_srcs",
    srcs = [
        ":mobile_srcs_no_runtime",
        ":mobile_srcs_only_runtime",
    ],
    visibility = ["//visibility:public"],
)

alias(
    name = "android_srcs",
    actual = ":mobile_srcs",
    visibility = ["//visibility:public"],
)

# Native library support for mobile applications.  Does not contain
# operators, use :portable_tensorflow_lib if you want full operator
# support.
#
# If you just need TensorFlow types, e.g. Tensors, use
# :portable_tensorflow_lib_lite_no_runtime.
#
# These targets link against either full or lite protos depending
# on the bazel define TENSORFLOW_PROTOS=full/lite respectively.
#
# Compiles to a trivial library on non-mobile to prevent irrelevant
# build errors. If not building this e.g. as part of an android_binary,
# a command such as the following must be used:
# bazel build -c opt tensorflow/core:android_tensorflow_lib \
# --define=TENSORFLOW_PROTOS=lite \
# --crosstool_top=//external:android/crosstool \
# --cpu=armeabi-v7a \
# --host_crosstool_top=@bazel_tools//tools/cpp:toolchain
cc_library(
    name = "portable_tensorflow_lib_lite",
    srcs = if_mobile([":mobile_srcs"]),
    copts = tf_copts(android_optimization_level_override = None) + tf_opts_nortti_if_lite_protos() + if_ios(["-Os"]),
    defines = ["SUPPORT_SELECTIVE_REGISTRATION"] + tf_portable_full_lite_protos(
        full = [],
        lite = ["TENSORFLOW_LITE_PROTOS"],
    ) + if_chromiumos(["IS_MOBILE_PLATFORM"]) + tf_defines_nortti_if_lite_protos(),
    linkopts = if_android(["-lz"]),
    tags = [
        "manual",
        "notap",
    ],
    visibility = ["//visibility:public"],
    deps = [
        ":protos_all_cc_impl",
        "//tensorflow/core/util:stats_calculator_portable",
        "//tensorflow/core:mobile_additional_lib_deps",
    ] + tf_portable_deps_no_runtime(),
    alwayslink = 1,
)

alias(
    name = "android_tensorflow_lib_lite",
    actual = ":portable_tensorflow_lib_lite",
    visibility = ["//visibility:public"],
)

alias(
    name = "android_tensorflow_lib_lite_nortti",
    actual = ":portable_tensorflow_lib_lite",
    visibility = ["//visibility:public"],
)

alias(
    name = "android_tensorflow_lib_lite_nortti_lite_protos",
    actual = ":portable_tensorflow_lib_lite",
    visibility = ["//visibility:public"],
)

cc_library(
    name = "mobile_additional_lib_deps",
    deps = tf_additional_lib_deps() + [
        ":platform_base",
        "@com_google_absl//absl/container:flat_hash_map",
        "@com_google_absl//absl/container:flat_hash_set",
        "@com_google_absl//absl/strings",
    ],
)

# Native library support for iOS applications.
#
# bazel  build --config=ios_x86_64 \
# :ios_tensorflow_lib
cc_library(
    name = "ios_tensorflow_lib",
    srcs = if_ios([
        ":portable_op_registrations_and_gradients",
        "//tensorflow/core/kernels:android_core_ops",
        "//tensorflow/core/kernels:android_extended_ops",
    ]),
    copts = tf_copts() + ["-Os"],
    visibility = ["//visibility:public"],
    deps = [
        ":portable_tensorflow_lib_lite",
        ":protos_all_cc_impl",
        "//third_party/eigen3",
        "//third_party/fft2d:fft2d_headers",
        "@com_google_protobuf//:protobuf",
        "@fft2d",
        "@gemmlowp",
    ],
    alwayslink = 1,
)

alias(
    name = "ios_tensorflow_lib_lite",
    actual = ":portable_tensorflow_lib_lite",
    visibility = ["//visibility:public"],
)

cc_library(
    name = "ios_tensorflow_test_lib",
    testonly = 1,
    srcs = if_ios([":android_test_srcs"]),
    copts = tf_copts() + ["-Os"],
    tags = [
        "manual",
        "notap",
    ],
    visibility = ["//visibility:public"],
    deps = [
        ":ios_tensorflow_lib",
        ":portable_test_proto_lib",
        "//tensorflow/core/platform/default/build_config:gtest",
        "//third_party/eigen3",
    ],
)

# Full TensorFlow library with operator support. Use this unless reducing
# binary size (by packaging a reduced operator set) is a concern.
alias(
    name = "android_tensorflow_lib",
    actual = ":portable_tensorflow_lib",
    visibility = ["//visibility:public"],
)

cc_library(
    name = "portable_tensorflow_lib",
    srcs = if_mobile([":portable_op_registrations_and_gradients"]),
    copts = tf_copts() + tf_opts_nortti_if_lite_protos(),
    features = tf_features_nomodules_if_mobile(),
    tags = [
        "manual",
        "notap",
    ],
    visibility = ["//visibility:public"],
    deps = [
        ":portable_tensorflow_lib_lite",
        ":protos_all_cc_impl",
        "//tensorflow/core/kernels:portable_tensorflow_kernels",
        "//third_party/eigen3",
        "@com_google_protobuf//:protobuf",
    ],
    alwayslink = 1,
)

alias(
    name = "android_op_registrations_and_gradients",
    actual = ":portable_op_registrations_and_gradients",
    visibility = ["//visibility:public"],
)

filegroup(
    name = "portable_op_registrations_and_gradients",
    srcs = ["//tensorflow/c/kernels:android_all_ops"] + glob(
        [
            "ops/**/*.cc",
            "ops/**/*.h",
        ],
        exclude = [
            "**/*test.cc",
            "**/*testutil*",
            "**/*testlib*",
            "**/*main.cc",
            "**/tpu_*",
        ],
    ),
    visibility = ["//visibility:public"],
)

filegroup(
    name = "android_test_srcs",
    testonly = 1,
    # TODO(andrewharp/nhua):
    # make more test-related sources portable e.g. "//tensorflow/core/platform:test.cc",
    srcs = tf_portable_full_lite_protos(
        full = [
            "//tensorflow/core/framework:android_test_hdrs",
            "//tensorflow/core/framework:android_test_srcs",
            "//tensorflow/core/platform:android_test_srcs",
            "//tensorflow/core/util:android_test_srcs",
        ],
        lite = [
            "//tensorflow/core/framework:android_test_hdrs",
            "//tensorflow/core/framework:android_test_srcs_no_core",
            "//tensorflow/core/platform:android_test_srcs",
            "//tensorflow/core/util:android_test_srcs",
        ],
    ),
    visibility = ["//visibility:public"],
)

# This is like android_test_srcs, minus the things that are already in mobile_srcs.
filegroup(
    name = "android_test_srcs_no_core",
    testonly = 1,
    srcs = [
        "//tensorflow/core/framework:android_test_hdrs",
        "//tensorflow/core/framework:android_test_srcs_no_core",
        "//tensorflow/core/platform:android_test_srcs",
        "//tensorflow/core/util:android_test_srcs",
    ],
    visibility = ["//visibility:public"],
)

# Portable library providing testing functionality for TensorFlow.
alias(
    name = "android_tensorflow_test_lib",
    actual = ":portable_tensorflow_test_lib",
    visibility = ["//visibility:public"],
)

cc_library(
    name = "portable_tensorflow_test_lib",
    testonly = 1,
    srcs = if_mobile([
        ":android_test_srcs_no_core",
    ]),
    hdrs = [
        "//tensorflow/core/framework:android_test_hdrs",
        "//tensorflow/core/util:android_test_hdrs",
    ],
    copts = tf_copts(android_optimization_level_override = None),
    features = tf_features_nomodules_if_mobile() + tf_opts_nortti_if_lite_protos(),
    tags = [
        "manual",
        "notap",
    ],
    visibility = ["//visibility:public"],
    deps = [
        ":portable_tensorflow_lib",
        ":protos_all_cc",
        "//tensorflow/core/kernels:portable_tensorflow_kernels",
        "//tensorflow/core/platform/default/build_config:gtest",
        "//third_party/eigen3",
    ],
)

# -----------------------------------------------------------------------------
# Libraries with GPU facilities that are useful for writing kernels.
cc_library(
    name = "gpu_lib",
    srcs = [
        "common_runtime/gpu/gpu_event_mgr.cc",
    ],
    hdrs = [
        "common_runtime/gpu/gpu_event_mgr.h",
    ],
    copts = tf_copts(),
    visibility = ["//visibility:public"],
    deps = [
        ":framework",
        ":framework_internal",
        ":lib",
        ":lib_internal",
        ":protos_all_cc",
        ":stream_executor",
    ],
)

cc_library(
    name = "gpu_headers_lib",
    hdrs = [
        "common_runtime/gpu/gpu_event_mgr.h",
    ],
    visibility = ["//visibility:public"],
)

cc_library(
    name = "cuda",
    visibility = ["//visibility:public"],
    deps = [
        "//tensorflow/core/platform/default/build_config:cuda",
    ],
)

cc_library(
    name = "rocm",
    visibility = ["//visibility:public"],
    deps = [
        "//tensorflow/core/platform/default/build_config:rocm",
    ],
)

# -----------------------------------------------------------------------------
# Clif-related proto libraries.

# The following targets will be moved to core/example. The aliases are only temporary
# since moving existing users will require several CLs over several projects.
[
    [
        alias(
            name = "example_%s_pyclif%s" % (proto_name, target_suffix),
            actual = "//tensorflow/core/example:%s_pyclif%s" % (proto_name, target_suffix),
            visibility = ["//visibility:public"],
        )
        for target_suffix in [
            "",
            "_pb2",
        ]
    ]
    for proto_name in [
        "example",
        "feature",
    ]
]

# The following targets will be moved to core/protobuf. The aliases are only temporary
# since moving existing users will require several CLs over several projects.
[
    [
        alias(
            name = "protobuf_%s_pyclif%s" % (proto_name, target_suffix),
            actual = ":protobuf/%s_pyclif%s" % (proto_name, target_suffix),
            visibility = ["//visibility:public"],
        )
        for target_suffix in [
            "",
            "_pb2",
        ]
    ] + [
        tf_pyclif_proto_library(
            name = "protobuf/%s_pyclif" % proto_name,
            proto_lib = ":protos_all",
            proto_srcfile = "protobuf/%s.proto" % proto_name,
            visibility = ["//visibility:public"],
        ),
    ]
    for proto_name in [
        "config",
        "device_properties",
        "graph_debug_info",
        "meta_graph",
        "saved_model",
    ]
]

# -----------------------------------------------------------------------------
# Internal targets

tf_proto_library(
    name = "autotuning_proto",
    srcs = ["protobuf/autotuning.proto"],
    cc_api_version = 2,
    make_default_target_header_only = True,
    visibility = [
        "//tensorflow:internal",
    ],
)

tf_proto_library(
    name = "conv_autotuning_proto",
    srcs = ["protobuf/conv_autotuning.proto"],
    cc_api_version = 2,
    make_default_target_header_only = True,
    protodeps = [
        "//tensorflow/stream_executor:dnn_proto",
    ],
    visibility = [
        "//tensorflow:internal",
    ],
)

tf_proto_library_cc(
    name = "worker_proto",
    srcs = ["protobuf/worker.proto"],
    cc_api_version = 2,
    protodeps = tf_additional_all_protos(),
    visibility = ["//visibility:public"],
)

tf_proto_library_cc(
    name = "worker_service_proto",
    srcs = ["protobuf/worker_service.proto"],
    has_services = 1,
    cc_api_version = 2,
    cc_stubby_versions = ["2"],
    protodeps = [":worker_proto"],
    visibility = [
        "//tensorflow:internal",
    ],
)

tf_proto_library_cc(
    name = "master_proto",
    srcs = ["protobuf/master.proto"],
    cc_api_version = 2,
    protodeps = tf_additional_all_protos(),
    visibility = ["//tensorflow:internal"],
)

tf_proto_library_cc(
    name = "master_service_proto",
    srcs = ["protobuf/master_service.proto"],
    has_services = 1,
    cc_api_version = 2,
    cc_stubby_versions = ["2"],
    protodeps = [":master_proto"],
    visibility = [
        "//tensorflow:internal",
    ],
)

tf_proto_library_cc(
    name = "eager_service_proto",
    srcs = ["protobuf/eager_service.proto"],
    has_services = 1,
    cc_api_version = 2,
    cc_grpc_version = 1,
    cc_stubby_versions = ["2"],
    protodeps = tf_additional_all_protos(),
    visibility = [
        "//tensorflow:internal",
    ],
)

filegroup(
    name = "lib_internal_private_headers",
    srcs = [
        "//tensorflow/core/framework:resource_handle.h",
        "//tensorflow/core/platform:legacy_lib_internal_headers",
        "//tensorflow/core/platform:lib_internal_private_hdrs",
        "//tensorflow/core/lib/bfloat16:bfloat16.h",
        "//tensorflow/core/lib/core:legacy_lib_core_all_headers",
        "//tensorflow/core/lib/gtl:legacy_lib_gtl_all_headers",
        "//tensorflow/core/lib/histogram:legacy_lib_histogram_all_headers",
        "//tensorflow/core/lib/hash:legacy_lib_hash_all_headers",
        "//tensorflow/core/lib/monitoring:legacy_lib_monitoring_all_headers",
        "//tensorflow/core/lib/io:legacy_lib_io_all_headers",
        "//tensorflow/core/lib/random:legacy_lib_random_all_headers",
        "//tensorflow/core/lib/strings:legacy_lib_strings_all_headers",
        "//tensorflow/core/lib/math:math_util.h",
    ] + glob(
        [
            "lib/**/*.h",
        ],
        exclude = [
            "**/*test*",
            "lib/gif/**/*",
            "lib/jpeg/**/*",
            "lib/png/**/*",
        ],
    ),
    visibility = ["//visibility:private"],
)

filegroup(
    name = "lib_internal_public_headers",
    srcs = [
        "lib/wav/wav_io.h",
        "//tensorflow/core/lib/core:legacy_lib_internal_core_headers",
        "//tensorflow/core/lib/gtl:legacy_lib_internal_public_gtl_headers",
        "//tensorflow/core/lib/hash:legacy_lib_internal_public_headers",
        "//tensorflow/core/lib/io:legacy_lib_internal_public_headers",
        "//tensorflow/core/lib/monitoring:legacy_lib_monitoring_lib_internal_public_headers",
        "//tensorflow/core/lib/random:legacy_lib_internal_public_random_headers",
        "//tensorflow/core/lib/strings:legacy_lib_internal_public_string_headers",
        "//tensorflow/core/platform:legacy_platform_lib_hdrs",
        "//tensorflow/core/platform:lib_internal_public_hdrs",
        "//tensorflow/core/util:lib_internal_public_hdrs",
    ],
    visibility = ["//visibility:private"],
)

cc_library(
    name = "lib_internal",
    srcs = [":lib_internal_private_headers"],
    hdrs = [":lib_internal_public_headers"],
    copts = tf_copts(),
    linkopts = select({
        "//tensorflow:freebsd": [],
        "//tensorflow:windows": [],
        "//tensorflow:android": [],
        "//conditions:default": [
            "-ldl",
            "-lpthread",
        ],
    }),
    deps = tf_additional_lib_deps() + [
        "@com_google_absl//absl/meta:type_traits",
        "@com_google_absl//absl/strings",
        "//third_party/eigen3",
        "@com_google_absl//absl/base:core_headers",
        "//tensorflow/core/platform/default/build_config:platformlib",
    ] + if_static([":lib_internal_impl"]),
)

cc_library(
    name = "lib_internal_impl",
    srcs = [
        ":lib_internal_private_headers",
        "//tensorflow/core/platform:legacy_lib_internal_srcs",
    ] + glob(
        [
            "lib/**/*.cc",
        ],
        exclude = [
            "**/*test*",
            "framework/variant.cc",
            "lib/gif/**/*",
            "lib/jpeg/**/*",
            "lib/png/**/*",
        ],
    ),
    hdrs = [":lib_internal_public_headers"],
    copts = tf_copts(),
    deps = tf_additional_lib_deps() + [
        ":core_stringpiece",
        ":lib_proto_parsing",
        "@com_google_absl//absl/memory",
        "@com_google_absl//absl/strings",
        "//third_party/eigen3",
        "//tensorflow/core/lib/bfloat16",
        "//tensorflow/core/lib/core:arena",
        "//tensorflow/core/lib/core:bitmap",
        "//tensorflow/core/lib/core:blocking_counter",
        "//tensorflow/core/lib/core:bits",
        "//tensorflow/core/lib/core:coding",
        "//tensorflow/core/lib/core:errors",
        "//tensorflow/core/lib/core:notification",
        "//tensorflow/core/lib/core:raw_coding",
        "//tensorflow/core/lib/core:refcount",
        "//tensorflow/core/lib/core:status",
        "//tensorflow/core/lib/core:stringpiece",
        "//tensorflow/core/lib/core:threadpool",
        "//tensorflow/core/lib/core:threadpool_interface",
        "//tensorflow/core/lib/core:threadpool_options",
        "//tensorflow/core/lib/gtl:array_slice",
        "//tensorflow/core/lib/gtl:cleanup",
        "//tensorflow/core/lib/gtl:compactptrset",
        "//tensorflow/core/lib/gtl:edit_distance",
        "//tensorflow/core/lib/gtl:flatmap",
        "//tensorflow/core/lib/gtl:flatrep",
        "//tensorflow/core/lib/gtl:flatset",
        "//tensorflow/core/lib/gtl:inlined_vector",
        "//tensorflow/core/lib/gtl:int_type",
        "//tensorflow/core/lib/gtl:iterator_range",
        "//tensorflow/core/lib/gtl:manual_constructor",
        "//tensorflow/core/lib/gtl:map_util",
        "//tensorflow/core/lib/gtl:optional",
        "//tensorflow/core/lib/gtl:priority_queue_util",
        "//tensorflow/core/lib/gtl:top_n",
        "//tensorflow/core/lib/hash:crc32c",
        "//tensorflow/core/lib/hash",
        "//tensorflow/core/lib/histogram",
        "//tensorflow/core/lib/io:block",
        "//tensorflow/core/lib/io:buffered_inputstream",
        "//tensorflow/core/lib/io:compression",
        "//tensorflow/core/lib/io:inputbuffer",
        "//tensorflow/core/lib/io:inputstream_interface",
        "//tensorflow/core/lib/io:iterator",
        "//tensorflow/core/lib/io:path",
        "//tensorflow/core/lib/io:proto_encode_helper",
        "//tensorflow/core/lib/io:random_inputstream",
        "//tensorflow/core/lib/io:record_reader",
        "//tensorflow/core/lib/io:record_writer",
        "//tensorflow/core/lib/io:snappy_inputbuffer",
        "//tensorflow/core/lib/io:snappy_outputbuffer",
        "//tensorflow/core/lib/io:table",
        "//tensorflow/core/lib/io:table_options",
        "//tensorflow/core/lib/io:zlib_compression_options",
        "//tensorflow/core/lib/io:zlib_inputstream",
        "//tensorflow/core/lib/io:zlib_outputbuffer",
        "//tensorflow/core/lib/math:math_util",
        "//tensorflow/core/lib/monitoring:collected_metrics",
        "//tensorflow/core/lib/monitoring:collection_registry",
        "//tensorflow/core/lib/monitoring:counter",
        "//tensorflow/core/lib/monitoring:gauge",
        "//tensorflow/core/lib/monitoring:metric_def",
        "//tensorflow/core/lib/monitoring:mobile_counter",
        "//tensorflow/core/lib/monitoring:mobile_gauge",
        "//tensorflow/core/lib/monitoring:mobile_percentile_sampler",
        "//tensorflow/core/lib/monitoring:mobile_sampler",
        "//tensorflow/core/lib/monitoring:percentile_sampler",
        "//tensorflow/core/lib/monitoring:sampler",
        "//tensorflow/core/lib/monitoring:timed",
        "//tensorflow/core/lib/random:exact_uniform_int",
        "//tensorflow/core/lib/random:philox",
        "//tensorflow/core/lib/random:philox_random",
        "//tensorflow/core/lib/random",
        "//tensorflow/core/lib/random:weighted_picker",
        "//tensorflow/core/lib/strings:base64",
        "//tensorflow/core/lib/strings:numbers",
        "//tensorflow/core/lib/strings:ordered_code",
        "//tensorflow/core/lib/strings:proto_serialization",
        "//tensorflow/core/lib/strings:proto_text_util",
        "//tensorflow/core/lib/strings:scanner",
        "//tensorflow/core/lib/strings:str_util",
        "//tensorflow/core/lib/strings:strcat",
        "//tensorflow/core/lib/strings:stringprintf",
        "//tensorflow/core/platform:abi",
        "//tensorflow/core/platform:base64",
        "//tensorflow/core/platform:blocking_counter",
        "//tensorflow/core/platform:casts",
        "//tensorflow/core/platform:coding",
        "//tensorflow/core/platform:context",
        "//tensorflow/core/platform:cord",
        "//tensorflow/core/platform:cpu_feature_guard",
        "//tensorflow/core/platform:denormal",
        "//tensorflow/core/platform:dynamic_annotations",
        "//tensorflow/core/platform:env",
        "//tensorflow/core/platform:error",
        "//tensorflow/core/platform:errors",
        "//tensorflow/core/platform:file_statistics",
        "//tensorflow/core/platform:fingerprint",
        "//tensorflow/core/platform:hash",
        "//tensorflow/core/platform:load_library",
        "//tensorflow/core/platform:logger",
        "//tensorflow/core/platform:monitoring",
        "//tensorflow/core/platform:mutex",
        "//tensorflow/core/platform:notification",
        "//tensorflow/core/platform:net",
        "//tensorflow/core/platform:null_file_system",
        "//tensorflow/core/platform:numbers",
        "//tensorflow/core/platform:path",
        "//tensorflow/core/platform:platform_port",
        "//tensorflow/core/platform:platform_strings",
        "//tensorflow/core/platform:prefetch",
        "//tensorflow/core/platform:protobuf_internal",
        "//tensorflow/core/platform:regexp",
        "//tensorflow/core/platform:scanner",
        "//tensorflow/core/platform:setround",
        "//tensorflow/core/platform:stacktrace",
        "//tensorflow/core/platform:stacktrace_handler",
        "//tensorflow/core/platform:status",
        "//tensorflow/core/platform:strcat",
        "//tensorflow/core/platform:stringpiece",
        "//tensorflow/core/platform:stringprintf",
        "//tensorflow/core/platform:strong_hash",
        "//tensorflow/core/platform:str_util",
        "//tensorflow/core/platform:subprocess",
        "//tensorflow/core/platform:tensor_coding",
        "//tensorflow/core/platform:thread_annotations",
        "//tensorflow/core/platform:threadpool_interface",
        "//tensorflow/core/platform:threadpool_options",
        "//tensorflow/core/platform:tracing",
        "//tensorflow/core/platform:tstring",
        "//tensorflow/core/platform:unbounded_work_queue",
        "//tensorflow/core/platform/default/build_config:platformlib",
        "//tensorflow/core/util:env_var",
        "//tensorflow/core/util:reporter",  # TODO(gunan): REMOVE as soon as cc_shared_library is supported.
        "@snappy",
        "@zlib_archive//:zlib",
        "@double_conversion//:double-conversion",
        "@com_google_protobuf//:protobuf",
    ] + tf_protos_all_impl() + tf_protos_grappler_impl() + tf_protos_profiler_impl(),
    # Alwayslink causes a cc_binary to "always link" in the
    # srcs for a given cc_library, even if they are unreferenced, see:
    # https://docs.bazel.build/versions/master/be/c-cpp.html#cc_library.alwayslink
    # tensorflow/core:lib_internal_impl has alwayslink set so that libtensorflow_framework.so
    # contains all of the srcs within lib_internal_impl.
    # NOTE(bmzhao): As we refactor tensorflow's BUILD files to more granular targets,
    # we've removed srcs from core:lib_internal_impl, and have added deps on these
    # granular targets instead. Since alwayslink doesn't apply to these deps,
    # we will sometimes need to add alwayslink to the granular libraries instead.
    # Ideally, this will be resolved once bazel has full cc_shared_library support.
    alwayslink = 1,
)

cc_library(
    name = "gif_internal",
    srcs = [
        "lib/gif/gif_io.cc",
        "//tensorflow/core/platform:gif_hdrs",
    ],
    hdrs = ["lib/gif/gif_io.h"],
    copts = tf_copts(),
    linkopts = select({
        "//tensorflow:freebsd": [],
        "//tensorflow:windows": [],
        "//conditions:default": ["-ldl"],
    }),
    deps = [
        ":lib",
        ":lib_internal",
        "//tensorflow/core/platform:gif",
    ],
)

cc_library(
    name = "jpeg_internal",
    srcs = [
        "lib/jpeg/jpeg_handle.cc",
        "lib/jpeg/jpeg_mem.cc",
        "//tensorflow/core/platform:jpeg_hdrs",
    ],
    hdrs = [
        "lib/jpeg/jpeg_handle.h",
        "lib/jpeg/jpeg_mem.h",
    ],
    copts = tf_copts(),
    linkopts = select({
        "//tensorflow:freebsd": [],
        "//tensorflow:windows": [],
        "//conditions:default": ["-ldl"],
    }),
    deps = [
        ":lib",
        ":lib_internal",
        "//tensorflow/core/platform:jpeg",
    ],
)

alias(
    name = "png_internal",
    actual = "//tensorflow/core/lib/png:png_io",
)

alias(
    name = "android_png_internal",
    actual = "//tensorflow/core/lib/png:png_io",
)

cc_library(
    name = "tflite_portable_logging",
    hdrs = [
        "//tensorflow/core/lib/bfloat16:bfloat16.h",
        "//tensorflow/core/platform:tflite_portable_logging_hdrs",
        "//tensorflow/core/platform/default:integral_types.h",
        "//tensorflow/core/platform/default:logging.h",
    ],
    copts = tf_copts(),
    linkopts = ["-ldl"],
    visibility = ["//visibility:public"],
    deps = [
        ":platform_base",
        "//tensorflow/core/platform:logging",
    ],
)

cc_library(
    name = "android_jpeg_internal",
    srcs = if_android([
        "lib/jpeg/jpeg_handle.cc",
        "lib/jpeg/jpeg_mem.cc",
        "//tensorflow/core/platform:jpeg_hdrs",
    ]),
    hdrs = [
        "lib/jpeg/jpeg_handle.h",
        "lib/jpeg/jpeg_mem.h",
        "//tensorflow/core/lib/bfloat16:bfloat16.h",
        "//tensorflow/core/lib/core:legacy_lib_core_stringpiece_header",
        "//tensorflow/core/platform:jpeg_internal_hdrs",
        "//tensorflow/core/platform/default:integral_types.h",
        "//tensorflow/core/platform/default:logging.h",
    ],
    copts = tf_copts(),
    linkopts = ["-ldl"],
    deps = [
        ":core_stringpiece",
        "//tensorflow/core/platform:dynamic_annotations",
        "//tensorflow/core/platform:jpeg",
        "//tensorflow/core/platform:logging",
        "//tensorflow/core/platform:stringpiece",
        "@com_google_absl//absl/base:core_headers",
        "@com_google_absl//absl/strings",
    ],
)

cc_library(
    name = "android_gif_internal",
    srcs = if_android([
        "lib/gif/gif_io.cc",
        "//tensorflow/core/platform:gif_hdrs",
    ]),
    hdrs = [
        "lib/gif/gif_io.h",
        "//tensorflow/core/lib/bfloat16:bfloat16.h",
        "//tensorflow/core/lib/core:legacy_lib_core_stringpiece_header",
        "//tensorflow/core/lib/gtl:legacy_android_gif_internal_headers",
        "//tensorflow/core/platform:gif_internal_hdrs",
        "//tensorflow/core/platform/default:integral_types.h",
        "//tensorflow/core/platform/default:logging.h",
    ],
    copts = tf_copts(),
    linkopts = ["-ldl"],
    deps = [
        "//tensorflow/core/lib/strings:numbers",
        "//tensorflow/core/lib/strings:strcat",
        "//tensorflow/core/platform:dynamic_annotations",
        "//tensorflow/core/platform:gif",
        "//tensorflow/core/platform:logging",
        "//tensorflow/core/platform:numbers",
        "//tensorflow/core/platform:strcat",
        "//tensorflow/core/platform:stringpiece",
        "@com_google_absl//absl/base:core_headers",
        "@com_google_absl//absl/strings",
    ],
)

tf_proto_library(
    name = "error_codes_proto_impl",
    srcs = ["protobuf/error_codes.proto"],
    cc_api_version = 2,
    make_default_target_header_only = True,
)

tf_proto_library(
    name = "core_protos",
    srcs = COMMON_PROTO_SRCS + [
        # Protos which are not needed on mobile builds, but should be included
        # in protos_all.
        #
        # Note that some protos are in neither core_proto_srcs nor this
        # filegroup; e.g. ones with individual proto_library targets.
        "protobuf/control_flow.proto",
        # TODO(ebrevdo): Re-enable once CriticalSection is in core.
        # "protobuf/critical_section.proto",
        "protobuf/data/experimental/snapshot.proto",
        "protobuf/debug_event.proto",
        "protobuf/meta_graph.proto",
        "protobuf/named_tensor.proto",
        "protobuf/remote_tensor_handle.proto",
        "protobuf/saved_model.proto",
        "protobuf/saved_object_graph.proto",
        "protobuf/struct.proto",
        "protobuf/tensorflow_server.proto",
        "protobuf/trackable_object_graph.proto",
        "protobuf/transport_options.proto",
    ],
    cc_api_version = 2,
    make_default_target_header_only = True,
    protodeps = [
        ":error_codes_proto_impl",
        "//tensorflow/core/example:protos_all",
        "//tensorflow/core/framework:protos_all",
        "//tensorflow/core/lib/core:error_codes_proto",
        "//tensorflow/core/profiler/protobuf:xplane_proto",
        "//tensorflow/core/util:protos_all",
        "//tensorflow/core/util:test_log_proto_impl",
    ],
    visibility = ["//visibility:private"],
)

alias(
    name = "error_codes_proto_cc",
    actual = "//tensorflow/core/lib/core:error_codes_proto_cc",
)

alias(
    name = "version_lib",
    actual = "//tensorflow/core/util:version_info",
)

filegroup(
    name = "framework_internal_private_headers",
    srcs = [
        "//tensorflow/core/example:feature_util.h",
        "//tensorflow/core/framework:framework_internal_private_hdrs",
        "//tensorflow/core/graph:framework_internal_private_headers",
        "//tensorflow/core/util:framework_internal_private_hdrs",
        "//tensorflow/core/util:memmapped_file_system_hdrs",
        "//tensorflow/core/util/sparse:framework_internal_private_headers_group",
    ],
    visibility = ["//visibility:private"],
)

filegroup(
    name = "framework_internal_public_headers",
    srcs = [
        "//tensorflow/core/framework:model.h",  # only needed for tests
        "//tensorflow/core/framework:op_segment.h",
        "//tensorflow/core/framework:rendezvous.h",  # only needed for tests
        "//tensorflow/core/framework:resource_var.h",
        "//tensorflow/core/framework:run_handler.h",
        "//tensorflow/core/framework:run_handler_util.h",
        "//tensorflow/core/framework:shared_ptr_variant.h",
        "//tensorflow/core/framework:tensor_reference.h",
        "//tensorflow/core/framework:tracking_allocator.h",  # only needed for tests
        "//tensorflow/core/framework:unique_tensor_references.h",
        "//tensorflow/core/framework:variant.h",
        "//tensorflow/core/util:framework_internal_public_hdrs",
    ],
    visibility = ["//visibility:private"],
)

tf_cuda_library(
    name = "framework_internal",
    srcs = [":framework_internal_private_headers"],
    hdrs = [":framework_internal_public_headers"],
    deps = [
        ":framework_internal_headers_lib",
        "//third_party/eigen3",
        ":lib",
    ] + if_static(
        extra_deps = [
            ":framework_internal_impl",
            "@com_google_protobuf//:protobuf",
        ],
        otherwise = [
            "@com_google_protobuf//:protobuf_headers",
        ],
    ),
    alwayslink = 1,
)

cc_header_only_library(
    name = "framework_internal_headers_lib",
    # Fully depend on external repositories, because identifying the headers
    # is fragile.
    extra_deps = [
        "@com_google_absl//absl/strings",
        "@com_google_absl//absl/types:span",
    ],
    deps = [
        ":lib",
        ":lib_internal",
        ":version_lib",
        "//tensorflow/core/kernels:bounds_check",
        "//tensorflow/core/platform/default/build_config:platformlib",
    ],
)

cc_header_only_library(
    name = "core_cpu_headers_lib",
    visibility = ["//visibility:public"],
    deps = [
        ":core_cpu_lib",
    ],
)

tf_cuda_library(
    name = "framework_internal_impl",
    srcs = [
        ":framework_internal_private_headers",
        "//tensorflow/core/framework:framework_internal_impl_srcs",
        "//tensorflow/core/graph:framework_internal_impl_srcs",
        "//tensorflow/core/util:framework_internal_impl_srcs",
        "//tensorflow/core/util:memmapped_file_system_srcs",
        "//tensorflow/core/util/sparse:framework_internal_impl_group",
    ] + glob(
        [
        ],
        exclude = [
            "**/*test*",
            "**/*main.cc",
        ],
    ),
    hdrs = [":framework_internal_public_headers"],
    copts = tf_copts(),
    linkopts = select({
        "//tensorflow:freebsd": ["-lm"],
        "//tensorflow:windows": [],
        "//conditions:default": [
            "-ldl",
            "-lm",
        ],
    }),
    deps = [
        ":feature_util",
        ":lib",
        ":lib_internal",
        ":protos_all_cc",
        ":version_lib",
        "@com_google_absl//absl/base",
        "@com_google_absl//absl/container:flat_hash_map",
        "@com_google_absl//absl/container:flat_hash_set",
        "@com_google_absl//absl/memory",
        "@com_google_absl//absl/strings",
        "@com_google_absl//absl/time",
        "//third_party/eigen3",
        "//tensorflow/core/example:feature_util",
        "//tensorflow/core/framework:allocator",
        "//tensorflow/core/framework:allocator_registry_impl",
        "//tensorflow/core/framework:attr_value_proto_text",
        "//tensorflow/core/framework:attr_value_util",
        "//tensorflow/core/framework:bfloat16",
        "//tensorflow/core/framework:common_shape_fns",
        "//tensorflow/core/framework:node_def_util",
        "//tensorflow/core/framework:numeric_types",
        "//tensorflow/core/framework:op",
        "//tensorflow/core/framework:op_def_builder",
        "//tensorflow/core/framework:op_def_util",
        "//tensorflow/core/framework:resource_handle",
        "//tensorflow/core/framework:selective_registration",
        "//tensorflow/core/framework:shape_inference",
        "//tensorflow/core/framework:tensor",
        "//tensorflow/core/framework:tensor_shape",
        "//tensorflow/core/kernels:bounds_check",
        "//tensorflow/core/platform/default/build_config:platformlib",
        "//tensorflow/core/profiler/lib:annotated_traceme",
        "//tensorflow/core/profiler/lib:traceme",
        "//tensorflow/core/util:einsum_op_util",
        "//tensorflow/core/util:padding",
        "//tensorflow/core/util:port",
        "//tensorflow/core/util:stats_calculator_portable",
        "//tensorflow/core/util:tensor_format",
        "//tensorflow/compiler/jit:common",
    ] + if_static(
        extra_deps = ["@com_google_protobuf//:protobuf"],
        otherwise = ["@com_google_protobuf//:protobuf_headers"],
    ) + mkl_deps(),
    alwayslink = 1,
)

cc_header_only_library(
    name = "framework_headers_lib",
    # Fully depend on external repositories, because identifying the headers
    # is fragile.
    extra_deps = [
        "@com_google_absl//absl/strings",
        "@com_google_absl//absl/types:span",
    ],
    visibility = ["//visibility:public"],
    deps = [
        ":framework",
        "//tensorflow/core/framework:reader_base",
    ],
)

cc_header_only_library(
    name = "stream_executor_headers_lib",
    # Fully depend on external repositories, because identifying the headers
    # is fragile.
    extra_deps = [
        "@com_google_absl//absl/strings",
        "@com_google_absl//absl/types:span",
    ],
    visibility = ["//visibility:public"],
    deps = [
        ":stream_executor",
    ],
)

alias(
    name = "stream_executor",
    actual = "//tensorflow/core/platform:stream_executor",
)

# Like stream_executor library, but compiles without --config=cuda
# and does not include any cuda dependencies.
alias(
    name = "stream_executor_no_cuda",
    actual = "//tensorflow/core/platform:stream_executor_no_cuda",
    visibility = ["//visibility:public"],
)

alias(
    name = "cuda_device_functions",
    actual = "//tensorflow/core/util:gpu_device_functions",
    visibility = ["//visibility:public"],
)

# Library containing all of the graph construction code that is
# independent of the runtime.
#
# TODO(mrry): Refactor graph_constructor.cc so that it does not depend on code
# in "common_runtime/", and then the entire "graph/" directory can be included
# in this library.

tf_cuda_library(
    name = "graph",
    srcs = ["//tensorflow/core/graph:graph_srcs"],
    hdrs = ["//tensorflow/core/graph:graph_headers"],
    deps = [
        ":framework",
        ":framework_internal",
        ":lib",
        ":lib_internal",
        ":protos_all_cc",
        "//third_party/eigen3",
        "@com_google_absl//absl/container:flat_hash_map",
        "@com_google_absl//absl/container:flat_hash_set",
        "@com_google_absl//absl/strings",
    ],
)

filegroup(
    name = "core_cpu_base_headers",
    srcs = [
        "common_runtime/device.h",
        "common_runtime/device_factory.h",
        "common_runtime/device_mgr.h",
        "common_runtime/device_set.h",
        "common_runtime/eval_const_tensor.h",
        "common_runtime/function.h",
        "common_runtime/graph_runner.h",
        "common_runtime/metrics.h",
        "common_runtime/process_function_library_runtime.h",
        "common_runtime/scoped_allocator.h",
        "common_runtime/scoped_allocator_mgr.h",
        "common_runtime/shape_refiner.h",
        "//tensorflow/core/framework:versions.h",
        "//tensorflow/core/graph:graph_headers",
    ],
)

tf_cuda_library(
    name = "core_cpu_base",
    hdrs = [
        ":core_cpu_base_headers",
        "//tensorflow/core/public:session.h",
    ],
    copts = tf_copts(),
    deps = [":core_cpu_base_no_ops"] + if_static([
        ":function_ops_op_lib",
        ":functional_grad",
        ":functional_ops_op_lib",
        "//tensorflow/core/kernels:bounds_check",
        "//tensorflow/core/kernels:required",
    ]),
    alwayslink = 1,
)

tf_cuda_library(
    name = "core_cpu_base_no_ops",
    srcs = [
        "common_runtime/eval_const_tensor.cc",
        "common_runtime/graph_optimizer.h",
        "common_runtime/scoped_allocator.cc",
        "common_runtime/scoped_allocator_mgr.cc",
        "common_runtime/shape_refiner.cc",
        "//tensorflow/core/graph:core_cpu_base_no_ops_srcs",
        "//tensorflow/core/public:session_options.h",
        "//tensorflow/core/public:version.h",
    ],
    hdrs = [
        ":core_cpu_base_headers",
        "//tensorflow/core/public:session.h",
    ],
    copts = tf_copts(),
    deps = [
        ":graph",
        ":framework",
        ":framework_internal",
        ":lib",
        ":lib_internal",
        ":protos_all_cc",
        "@com_google_absl//absl/container:flat_hash_set",
        "//third_party/eigen3",
    ] + if_static([
        "@com_google_absl//absl/algorithm:container",
    ]),
)

filegroup(
    name = "core_cpu_lib_headers",
    srcs = [
        ":core_cpu_base_headers",
        "common_runtime/allocator_retry.h",
        "common_runtime/shared_counter.h",
        "common_runtime/base_collective_executor.h",
        "common_runtime/bfc_allocator.h",
        "common_runtime/hierarchical_tree_broadcaster.h",
        "common_runtime/buf_rendezvous.h",
        "common_runtime/build_graph_options.h",
        "common_runtime/collective_executor_mgr.h",
        "common_runtime/collective_param_resolver_local.h",
        "common_runtime/collective_rma_local.h",
        "common_runtime/collective_util.h",
        "common_runtime/colocation_graph.h",
        "common_runtime/constant_folding.h",
        "common_runtime/copy_tensor.h",
        "common_runtime/costmodel_manager.h",
        "common_runtime/placer_inspection_required_ops_utils.h",
        "common_runtime/debugger_state_interface.h",
        "common_runtime/device_resolver_local.h",
        "common_runtime/dma_helper.h",
        "common_runtime/executor.h",
        "common_runtime/executor_factory.h",
        "common_runtime/function_optimization_registry.h",
        "common_runtime/graph_optimizer.h",
        "common_runtime/input_colocation_exemption_registry.h",
        "common_runtime/isolate_placer_inspection_required_ops_pass.h",
        "common_runtime/local_device.h",
        "common_runtime/lower_function_call_op.h",
        "common_runtime/lower_if_op.h",
        "common_runtime/lower_case_op.h",
        "common_runtime/lower_functional_ops.h",
        "common_runtime/lower_while_op.h",
        "common_runtime/memory_types.h",
        "common_runtime/mkl_cpu_allocator.h",
        "common_runtime/optimization_registry.h",
        "common_runtime/pending_counts.h",
        "common_runtime/partitioning_utils.h",
        "common_runtime/placer.h",
        "common_runtime/process_util.h",
        "common_runtime/inspecting_placer.h",
        "common_runtime/profile_handler.h",
        "common_runtime/renamed_device.h",
        "common_runtime/rendezvous_mgr.h",
        "common_runtime/rendezvous_util.h",
        "common_runtime/replicate_per_replica_nodes.h",
        "common_runtime/ring_reducer.h",
        "common_runtime/ring_alg.h",
        "common_runtime/ring_gatherer.h",
        "common_runtime/session_factory.h",
        "common_runtime/single_threaded_cpu_device.h",
        "common_runtime/stats_publisher_interface.h",
        "common_runtime/step_stats_collector.h",
        "common_runtime/threadpool_device.h",
        "common_runtime/process_state.h",
        "common_runtime/pool_allocator.h",
        "//tensorflow/core/graph:core_cpu_lib_headers",
    ] + if_mkl(["//tensorflow/core/graph:mkl_graph_util_header"]),
)

tf_cuda_library(
    name = "core_cpu_impl",
    srcs = [
        "common_runtime/accumulate_n_optimizer.cc",
        "common_runtime/base_collective_executor.cc",
        "common_runtime/buf_rendezvous.cc",
        "common_runtime/build_graph_options.cc",
        "common_runtime/collective_executor_mgr.cc",
        "common_runtime/collective_param_resolver_local.cc",
        "common_runtime/collective_rma_local.cc",
        "common_runtime/collective_util.cc",
        "common_runtime/colocation_graph.cc",
        "common_runtime/constant_folding.cc",
        "common_runtime/copy_tensor.cc",
        "common_runtime/costmodel_manager.cc",
        "common_runtime/debugger_state_interface.cc",
        "common_runtime/device.cc",
        "common_runtime/device_factory.cc",
        "common_runtime/device_mgr.cc",
        "common_runtime/device_resolver_local.cc",
        "common_runtime/device_set.cc",
        "common_runtime/dynamic_device_mgr.cc",
        "common_runtime/executor.cc",
        "common_runtime/executor_factory.cc",
        "common_runtime/function.cc",
        "common_runtime/function_optimization_registry.cc",
        "common_runtime/graph_optimizer.cc",
        "common_runtime/graph_runner.cc",
        "common_runtime/hierarchical_tree_broadcaster.cc",
        "common_runtime/input_colocation_exemption_registry.cc",
        "common_runtime/inspecting_placer.cc",
        "common_runtime/isolate_placer_inspection_required_ops_pass.cc",
        "common_runtime/local_device.cc",
        "common_runtime/lower_case_op.cc",
        "common_runtime/lower_function_call_op.cc",
        "common_runtime/lower_functional_ops.cc",
        "common_runtime/lower_if_op.cc",
        "common_runtime/lower_while_op.cc",
        "common_runtime/memory_types.cc",
        "common_runtime/metrics.cc",
        "common_runtime/mkl_cpu_allocator.cc",
        "common_runtime/optimization_registry.cc",
        "common_runtime/parallel_concat_optimizer.cc",
        "common_runtime/partitioning_utils.cc",
        "common_runtime/placer.cc",
        "common_runtime/placer_inspection_required_ops_utils.cc",
        "common_runtime/placer_inspection_required_ops_utils.h",
        "common_runtime/pool_allocator.cc",
        "common_runtime/process_function_library_runtime.cc",
        "common_runtime/process_state.cc",
        "common_runtime/process_util.cc",
        "common_runtime/renamed_device.cc",
        "common_runtime/rendezvous_mgr.cc",
        "common_runtime/rendezvous_util.cc",
        "common_runtime/replicate_per_replica_nodes.cc",
        "common_runtime/ring_alg.cc",
        "common_runtime/ring_gatherer.cc",
        "common_runtime/ring_reducer.cc",
        "common_runtime/session.cc",
        "common_runtime/session_factory.cc",
        "common_runtime/session_options.cc",
        "common_runtime/session_state.cc",
        "common_runtime/single_threaded_cpu_device.cc",
        "common_runtime/stats_publisher_interface.cc",
        "common_runtime/step_stats_collector.cc",
        "common_runtime/threadpool_device.cc",
        "common_runtime/threadpool_device_factory.cc",
        "//tensorflow/core/graph:core_cpu_impl_srcs",
        "//tensorflow/core/public:session.h",
        "//tensorflow/core/public:session_options.h",
    ],
    hdrs = [":core_cpu_lib_headers"],
    copts = tf_copts() + tf_openmp_copts(),
    deps = [
        ":bfc_allocator",
        ":graph",
        ":framework",
        ":framework_internal",
        ":lib",
        ":lib_internal",
        ":protos_all_cc",
        "@com_google_absl//absl/base",
        "@com_google_absl//absl/algorithm:container",
        "@com_google_absl//absl/container:flat_hash_map",
        "@com_google_absl//absl/memory",
        "@com_google_absl//absl/strings",
        "@com_google_absl//absl/types:optional",
        "//third_party/eigen3",
<<<<<<< HEAD
        "//tensorflow/core/profiler:nvtx_utils",
=======
        "//tensorflow/core/public:version",
>>>>>>> dbc48cab
        "//tensorflow/core/grappler/utils:functions",
        "//tensorflow/core/profiler/lib:annotated_traceme",
        "//tensorflow/core/profiler/lib:scoped_annotation",
        "//tensorflow/core/profiler/lib:traceme",
    ] + mkl_deps(),
    alwayslink = 1,
)

tf_cuda_library(
    name = "core_cpu_lib",
    hdrs = [":core_cpu_lib_headers"],
    deps = [
        ":core_cpu_base",
        "//tensorflow/core/grappler:grappler_item",
    ] + if_static([":core_cpu_impl"]) + tf_protos_all() + tf_protos_grappler(),
)

tf_cuda_library(
    name = "core_cpu_lib_no_ops",
    hdrs = [":core_cpu_lib_headers"],
    deps = [
        ":core_cpu_base_no_ops",
        "//tensorflow/core/grappler:grappler_item",
    ] + tf_protos_all() + tf_protos_grappler(),
)

tf_cuda_library(
    name = "core_cpu_internal",
    srcs = [
        "common_runtime/graph_execution_state.cc",
    ],
    hdrs = [
        "common_runtime/graph_execution_state.h",
        ":core_cpu_lib_headers",
    ],
    copts = tf_copts(),
    deps = [
        ":framework",
        ":graph",
        ":lib",
        ":protos_all_cc",
        "@com_google_absl//absl/memory",
        "@com_google_absl//absl/strings",
        "//tensorflow/core/grappler:grappler_item",
        "//tensorflow/core/grappler/clusters:utils",
        "//tensorflow/core/grappler/clusters:virtual_cluster",
        "//tensorflow/core/grappler/optimizers:meta_optimizer",
        "//third_party/eigen3",
    ] + mkl_deps() + tf_additional_core_deps() + if_static([
        ":core_cpu_impl",
        ":function_ops_op_lib",
        ":functional_grad",
        ":functional_ops_op_lib",
        "//tensorflow/core/kernels:required",
    ]),
    alwayslink = 1,
)

# This is redundant with the "core_cpu_*" targets above. It's useful for
# applications that want to depend on a minimal subset of TensorFlow (e.g. XLA).
cc_library(
    name = "bfc_allocator",
    srcs = [
        "common_runtime/allocator_retry.cc",
        "common_runtime/allocator_retry.h",
        "common_runtime/bfc_allocator.cc",
    ],
    hdrs = ["common_runtime/bfc_allocator.h"],
    features = ["parse_headers"],
    visibility = ["//visibility:public"],
    deps = [
        ":lib",
        ":lib_internal",
        ":protos_all_cc",
        ":shared_counter",
        "//tensorflow/core/framework:allocator",
        "//tensorflow/core/profiler/lib:traceme",
        "@com_google_absl//absl/container:flat_hash_set",
        "@com_google_absl//absl/strings",
    ],
)

cc_library(
    name = "shared_counter",
    hdrs = ["common_runtime/shared_counter.h"],
    features = ["parse_headers"],
    visibility = ["//visibility:public"],
    deps = [
        ":lib",
    ],
)

alias(
    name = "regexp_internal",
    actual =
        "//tensorflow/core/platform:regexp",
    visibility = [
        "//tensorflow/compiler:__subpackages__",
        "//tensorflow/core/kernels:__subpackages__",
        "//tensorflow/core/profiler:__subpackages__",
        "//tensorflow/stream_executor:__subpackages__",
    ],
)

tf_cuda_library(
    name = "direct_session_internal",
    srcs = ["common_runtime/direct_session.cc"],
    hdrs = [
        "common_runtime/direct_session.h",
        "//tensorflow/core/util:lib_internal_public_hdrs",
    ],
    copts = tf_copts(),
    deps = [
        ":core_cpu_internal",
        ":framework",
        ":framework_internal",
        ":graph",
        ":lib",
        ":lib_experimental",
        ":lib_internal",
        ":protos_all_cc",
        "//tensorflow/core/debug:debug_graph_utils",
        "//tensorflow/core/kernels:function_ops",
        "//tensorflow/core/profiler/lib:profiler_backends",
        "//tensorflow/core/profiler/lib:profiler_session",
        "//tensorflow/core/profiler/lib:traceme",
        "@com_google_absl//absl/container:flat_hash_set",
    ],
    alwayslink = 1,
)

alias(
    name = "example_parser_configuration",
    actual = "//tensorflow/core/example:example_parser_configuration",
    visibility = ["//visibility:public"],
)

tf_proto_library_cc(
    name = "replay_log_proto",
    srcs = ["protobuf/replay_log.proto"],
    cc_api_version = 2,
    protodeps = [
        ":master_proto",
    ] + tf_additional_all_protos(),
    visibility = [
        "//tensorflow:internal",
    ],
)

cc_library(
    name = "gpu_id",
    hdrs = [
        "common_runtime/gpu/gpu_id.h",
        "common_runtime/gpu/gpu_id_manager.h",
    ],
    deps = [
        ":lib",
    ] + if_static([
        ":gpu_id_impl",
    ]),
)

cc_library(
    name = "gpu_id_impl",
    srcs = ["common_runtime/gpu/gpu_id_manager.cc"],
    hdrs = [
        "common_runtime/gpu/gpu_id.h",
        "common_runtime/gpu/gpu_id_manager.h",
    ],
    deps = [
        ":lib",
    ],
)

filegroup(
    name = "gpu_runtime_headers",
    srcs = [
        "common_runtime/gpu/gpu_bfc_allocator.h",
        "common_runtime/gpu/gpu_cudamalloc_allocator.h",
        "common_runtime/gpu/gpu_debug_allocator.h",
        "common_runtime/gpu/gpu_device.h",
        "common_runtime/gpu/gpu_host_allocator.h",
        "common_runtime/gpu/gpu_id.h",
        "common_runtime/gpu/gpu_id_manager.h",
        "common_runtime/gpu/gpu_id_utils.h",
        "common_runtime/gpu/gpu_init.h",
        "common_runtime/gpu/gpu_managed_allocator.h",
        "common_runtime/gpu/gpu_mem_allocator.h",
        "common_runtime/gpu/gpu_process_state.h",
        "common_runtime/gpu/gpu_stream_util.h",
        "common_runtime/gpu/gpu_util.h",
        "common_runtime/gpu_device_context.h",
    ],
    visibility = ["//visibility:private"],
)

tf_cuda_library(
    name = "gpu_runtime_impl",
    srcs = [
        "common_runtime/gpu/gpu_cudamalloc_allocator.cc",
        "common_runtime/gpu/gpu_debug_allocator.cc",
        "common_runtime/gpu/gpu_device.cc",
        "common_runtime/gpu/gpu_device_factory.cc",
        "common_runtime/gpu/gpu_managed_allocator.cc",
        "common_runtime/gpu/gpu_process_state.cc",
        "common_runtime/gpu/gpu_stream_util.cc",
        "common_runtime/gpu/gpu_util.cc",
        "common_runtime/gpu/gpu_util_platform_specific.cc",
    ],
    hdrs = [":gpu_runtime_headers"],
    copts = tf_copts(),
    cuda_deps = [
        "@local_config_cuda//cuda:cudnn_header",
    ],
    deps = [
        ":core_cpu_impl",
        ":core_cpu_lib",
        ":framework",
        ":framework_internal",
        ":gpu_bfc_allocator",
        ":gpu_id_impl",
        ":gpu_init_impl",
        ":gpu_lib",
        ":graph",
        ":lib",
        ":lib_internal",
        ":protos_all_cc",
        ":stream_executor",
        "//tensorflow/core/profiler/lib:annotated_traceme",
        "//tensorflow/core/profiler/lib:scoped_annotation",
        "//third_party/eigen3",
    ],
    alwayslink = 1,
)

tf_cuda_library(
    name = "gpu_runtime",
    hdrs = [":gpu_runtime_headers"],
    linkstatic = 1,
    deps = [
        ":core_cpu_lib",
        ":framework",
        ":framework_internal",
        ":lib",
        ":lib_internal",
        ":protos_all_cc",
        ":stream_executor",
        "//third_party/eigen3",
    ] + if_static([":gpu_runtime_impl"]),
)

# This is redundant with the "gpu_runtime_*" targets above. It's useful for
# applications that want to depend on a minimal subset of TensorFlow (e.g. XLA).
tf_cuda_library(
    name = "gpu_bfc_allocator",
    srcs = [
        "common_runtime/gpu/gpu_bfc_allocator.cc",
    ],
    hdrs = ["common_runtime/gpu/gpu_bfc_allocator.h"],
    features = ["parse_headers"],
    visibility = ["//visibility:public"],
    deps = [
        ":bfc_allocator",
        ":gpu_mem_allocator",
        ":lib",
        ":lib_internal",
        ":protos_all_cc",
    ],
)

tf_cuda_library(
    name = "gpu_mem_allocator",
    srcs = [
        "common_runtime/gpu/gpu_id.h",
    ],
    hdrs = [
        "common_runtime/gpu/gpu_host_allocator.h",
        "common_runtime/gpu/gpu_mem_allocator.h",
    ],
    features = ["parse_headers"],
    visibility = ["//visibility:public"],
    deps = [
        ":lib",
        ":lib_internal",
        ":stream_executor",
        "//tensorflow/core/framework:allocator",
    ],
)

tf_cuda_library(
    name = "gpu_init",
    hdrs = [
        "common_runtime/gpu/gpu_init.h",
    ],
    deps = [
        ":framework",
        ":framework_internal",
        ":lib",
        ":lib_internal",
        ":stream_executor",
    ] + if_static(
        [":gpu_init_impl"],
    ),
)

tf_cuda_library(
    name = "gpu_init_impl",
    srcs = [
        "common_runtime/gpu/gpu_init.cc",
    ],
    hdrs = [
        "common_runtime/gpu/gpu_init.h",
    ],
    copts = tf_copts(),
    linkstatic = 1,
    deps = [
        ":framework",
        ":framework_internal",
        ":lib",
        ":lib_internal",
        ":stream_executor",
    ],
    alwayslink = 1,
)

cc_library(
    name = "sycl_runtime",
    srcs = if_not_windows([
        "common_runtime/sycl/sycl_allocator.cc",
        "common_runtime/sycl/sycl_device.cc",
        "common_runtime/sycl/sycl_device_context.cc",
        "common_runtime/sycl/sycl_device_factory.cc",
    ]),
    hdrs = if_not_windows([
        "common_runtime/sycl/sycl_allocator.h",
        "common_runtime/sycl/sycl_device.h",
        "common_runtime/sycl/sycl_util.h",
        "common_runtime/sycl/sycl_device_context.h",
    ]),
    copts = tf_copts(),
    linkstatic = 0,
    deps = [
        ":core_cpu",
        ":core_cpu_internal",
        ":framework",
        ":framework_internal",
        ":lib",
        ":lib_internal",
        "//third_party/eigen3",
        "@local_config_sycl//sycl",
    ],
    alwayslink = 0,
)

# -----------------------------------------------------------------------------
# Tests

cc_library(
    name = "lib_test_internal",
    testonly = 1,
    hdrs = [
        "//tensorflow/core/lib/gtl:legacy_lib_test_internal_headers",
        "//tensorflow/core/lib/io:legacy_lib_test_internal_headers",
        "//tensorflow/core/lib/random:legacy_lib_test_internal_headers",
    ],
    deps = [
        ":lib",
        ":lib_internal",
    ],
)

# TODO(gonnet): Remove this alias once all users have been moved to the actual target.
alias(
    name = "tensor_testutil",
    actual = "//tensorflow/core/framework:tensor_testutil",
)

# TODO(gonnet): Remove this alias once all users have been moved to the actual target.
alias(
    name = "shape_inference_testutil",
    actual = "//tensorflow/core/framework:shape_inference_testutil",
)

# Main program for tests
alias(
    name = "test_main",
    actual = "//tensorflow/core/platform:test_main",
    visibility = ["//tensorflow:internal"],
)

test_suite(
    name = "low_level_tests",
    tests = [
        ":low_level_library_tests",
        "//tensorflow/core/platform:low_level_library_tests",
    ],
)

tf_cc_tests(
    name = "low_level_library_tests",
    size = "small",
    srcs = [
        "lib/wav/wav_io_test.cc",
        "//tensorflow/core/lib/core:legacy_lib_core_all_tests",
        "//tensorflow/core/lib/gtl:legacy_lib_gtl_tests",
        "//tensorflow/core/lib/hash:legacy_lib_hash_all_tests",
        "//tensorflow/core/lib/histogram:legacy_lib_histogram_all_tests",
        "//tensorflow/core/lib/io:legacy_lib_io_all_tests",
        "//tensorflow/core/lib/math:math_util_test.cc",
        "//tensorflow/core/lib/monitoring:collection_registry_test.cc",
        "//tensorflow/core/lib/monitoring:counter_test.cc",
        "//tensorflow/core/lib/monitoring:gauge_test.cc",
        "//tensorflow/core/lib/monitoring:metric_def_test.cc",
        "//tensorflow/core/lib/monitoring:percentile_sampler_test.cc",
        "//tensorflow/core/lib/monitoring:sampler_test.cc",
        "//tensorflow/core/lib/random:legacy_lib_random_tests",
        "//tensorflow/core/lib/strings:legacy_low_level_library_tests",
    ],
    create_named_test_suite = True,
    deps = [
        ":core_cpu_internal",
        ":lib",
        ":lib_internal",
        ":lib_test_internal",
        ":protos_all_cc",
        ":test",
        ":test_main",
        "//tensorflow/core/platform:scanner",
        "//tensorflow/core/platform:str_util",
        "//tensorflow/core/platform:strcat",
        "//tensorflow/core/platform:stringpiece",
        "//tensorflow/core/platform:stringprintf",
        "//third_party/eigen3",
        "@com_google_absl//absl/strings",
        "@com_google_absl//absl/synchronization",
        "@com_google_absl//absl/types:optional",
        "@zlib_archive//:zlib",
    ],
)

tf_cc_test(
    name = "lib_random_random_distributions_test",
    srcs = ["//tensorflow/core/lib/random:legacy_lib_random_random_distributions_test"],
    tags = ["optonly"],
    deps = [
        ":lib",
        ":lib_internal",
        ":lib_test_internal",
        ":protos_all_cc",
        ":test",
        ":test_main",
        "//third_party/eigen3",
    ],
)

test_suite(
    name = "platform_tests",
    tests = [
        "//tensorflow/core/platform:abi_test",
        "//tensorflow/core/platform:env_test",
        "//tensorflow/core/platform:fake_python_env_test",
        "//tensorflow/core/platform:file_system_test",
        "//tensorflow/core/platform:numa_test",
        "//tensorflow/core/platform:platform_strings_test",
        "//tensorflow/core/platform:rocm_rocdl_path_test",
        "//tensorflow/core/platform:setround_test",
        "//tensorflow/core/platform:unbounded_work_queue_test",
        "//tensorflow/core/platform:vmodule_test",
    ],
)

tf_cc_test(
    name = "lib_jpeg_jpeg_mem_unittest",
    srcs = ["lib/jpeg/jpeg_mem_unittest.cc"],
    data = glob(["lib/jpeg/testdata/*.jpg"]),
    deps = [
        ":jpeg_internal",
        ":lib",
        ":lib_internal",
        ":test",
        ":test_main",
        "@com_google_absl//absl/base",
    ],
)

tf_cc_test(
    name = "lib_strings_ordered_code_test",
    srcs = ["//tensorflow/core/lib/strings:legacy_strings_ordered_code_test"],
    extra_copts = ["$(STACK_FRAME_UNLIMITED)"],  # Tests initialize large vectors
    deps = [
        ":lib",
        ":lib_internal",
        ":test",
        ":test_main",
    ],
)

tf_cc_test(
    name = "lib_strings_proto_serialization_test",
    srcs = ["//tensorflow/core/lib/strings:legacy_strings_proto_serialization_test"],
    deps = [
        ":lib",
        ":lib_internal",
        ":lib_test_internal",
        ":protos_all_cc",
        ":test",
        ":test_main",
        "@com_google_absl//absl/memory",
    ],
)

tf_cc_test(
    name = "lib_random_weighted_picker_test",
    size = "medium",
    srcs = ["//tensorflow/core/lib/random:legacy_lib_random_random_weighted_picker_test"],
    deps = [
        ":lib",
        ":lib_internal",
        ":test",
        ":test_main",
    ],
)

tf_cc_test(
    name = "framework_op_gen_lib_test",
    size = "small",
    srcs = ["//tensorflow/core/framework:op_gen_lib_test.cc"],
    deps = [
        ":protos_all_cc",
        ":test",
        ":test_main",
        "//tensorflow/core/framework:op_gen_lib",
    ],
)

test_suite(
    name = "higher_level_tests",
    tests = [
        ":core_higher_level_tests",
        "//tensorflow/core/framework:higher_level_tests",
        "//tensorflow/core/util:higher_level_tests",
    ],
)

tf_cc_tests(
    name = "core_higher_level_tests",
    size = "small",
    srcs = [
        "common_runtime/buf_rendezvous_test.cc",
        "common_runtime/collective_executor_mgr_test.cc",
        "common_runtime/collective_rma_local_test.cc",
        "common_runtime/device_mgr_test.cc",
        "common_runtime/device_resolver_local_test.cc",
        "common_runtime/device_set_test.cc",
        "common_runtime/dynamic_device_mgr_test.cc",
        "common_runtime/function_optimization_registration_test.cc",
        "common_runtime/function_optimization_registry_no_pass_test.cc",
        "common_runtime/function_optimization_registry_pass_failure_test.cc",
        "common_runtime/function_optimization_registry_test.cc",
        "common_runtime/isolate_placer_inspection_required_ops_pass_test.cc",
        "common_runtime/optimization_registry_test.cc",
        "common_runtime/pending_counts_test.cc",
        "common_runtime/placer_inspection_required_ops_utils_test.cc",
        "common_runtime/placer_test.cc",
        "common_runtime/session_test.cc",
        "common_runtime/threadpool_device_test.cc",
        "//tensorflow/core/example:feature_util_test.cc",
        "//tensorflow/core/graph:algorithm_test.cc",
        "//tensorflow/core/graph:control_flow_test.cc",
        "//tensorflow/core/graph:edgeset_test.cc",
        "//tensorflow/core/graph:graph_def_builder_test.cc",
        "//tensorflow/core/graph:graph_partition_test.cc",
        "//tensorflow/core/graph:graph_test.cc",
        "//tensorflow/core/graph:node_builder_test.cc",
        "//tensorflow/core/graph:optimizer_cse_test.cc",
        "//tensorflow/core/graph:subgraph_test.cc",
        "//tensorflow/core/graph:tensor_id_test.cc",
        "//tensorflow/core/graph:validate_test.cc",
        "//tensorflow/core/util/sparse:higher_level_tests_group",
    ],
    create_named_test_suite = True,
    linkopts = select({
        "//tensorflow:macos": ["-headerpad_max_install_names"],
        "//conditions:default": [],
    }),
    linkstatic = tf_kernel_tests_linkstatic(),
    deps = [
        ":core",
        ":core_cpu",
        ":core_cpu_internal",
        ":direct_session_internal",
        ":framework",
        ":framework_internal",
        ":lib",
        ":lib_internal",
        ":ops",
        ":protos_all_cc",
        ":test",
        ":test_main",
        ":testlib",
        "//tensorflow/cc:cc_ops",
        "//tensorflow/cc:cc_ops_internal",
        "//tensorflow/cc:function_ops",
        "//tensorflow/cc:ops",
        "//tensorflow/cc:scope",
        "//tensorflow/cc:sendrecv_ops",
        "//tensorflow/cc:while_loop",
        "//tensorflow/core/kernels:ops_util",
        "//tensorflow/core/platform:regexp",
        "//tensorflow/core/util:protos_test_cc",
        "//third_party/eigen3",
        "@com_google_absl//absl/base",
        "@com_google_absl//absl/memory",
        "@com_google_absl//absl/strings",
    ],
)

tf_cc_tests(
    name = "higher_level_tests_needing_kernels",
    size = "small",
    srcs = [
        "common_runtime/collective_param_resolver_local_test.cc",
        "//tensorflow/core/graph:higher_level_tests_needing_kernels",
    ],
    linkopts = select({
        "//tensorflow:macos": ["-headerpad_max_install_names"],
        "//conditions:default": [],
    }),
    linkstatic = tf_kernel_tests_linkstatic(),
    deps = [
        ":all_kernels",
        ":core",
        ":core_cpu",
        ":core_cpu_internal",
        ":direct_session_internal",
        ":framework",
        ":framework_internal",
        ":lib",
        ":lib_internal",
        ":ops",
        ":protos_all_cc",
        ":test",
        ":test_main",
        ":testlib",
        "//tensorflow/cc:cc_ops",
        "//tensorflow/cc:cc_ops_internal",
        "//tensorflow/cc:scope",
        "//tensorflow/cc:sendrecv_ops",
        "//tensorflow/core/kernels:ops_util",
        "//tensorflow/core/util:protos_test_cc",
        "//third_party/eigen3",
    ],
)

tf_cc_test(
    name = "cudnn_rnn_ops_test_cc",
    size = "small",
    srcs = [
        "ops/cudnn_rnn_ops_test.cc",
    ],
    deps = [
        ":core",
        ":framework",
        ":lib",
        ":test",
        ":test_main",
        ":testlib",
    ],
)

tf_cc_tests_gpu(
    name = "ring_reducer_test",
    size = "medium",
    srcs = [
        "common_runtime/ring_reducer_test.cc",
    ],
    linkstatic = tf_kernel_tests_linkstatic(),
    tags = ["no_cuda_on_cpu_tap"],
    deps = [
        ":all_kernels",
        ":core",
        ":core_cpu",
        ":core_cpu_internal",
        ":direct_session_internal",
        ":framework",
        ":framework_internal",
        ":gpu_runtime",
        ":lib",
        ":lib_internal",
        ":ops",
        ":protos_all_cc",
        ":test",
        ":test_main",
        ":testlib",
        "//tensorflow/core/util:protos_test_cc",
        "@com_google_absl//absl/memory",
    ],
)

tf_cc_tests_gpu(
    name = "ring_gatherer_test",
    size = "medium",
    srcs = [
        "common_runtime/ring_gatherer_test.cc",
    ],
    linkstatic = tf_kernel_tests_linkstatic(),
    tags = ["no_cuda_on_cpu_tap"],
    deps = [
        ":all_kernels",
        ":core",
        ":core_cpu",
        ":core_cpu_internal",
        ":direct_session_internal",
        ":framework",
        ":framework_internal",
        ":gpu_runtime",
        ":lib",
        ":lib_internal",
        ":ops",
        ":protos_all_cc",
        ":test",
        ":test_main",
        ":testlib",
        "//tensorflow/core/util:protos_test_cc",
        "@com_google_absl//absl/memory",
    ],
)

tf_cc_tests_gpu(
    name = "hierarchical_tree_broadcaster_test",
    size = "medium",
    srcs = [
        "common_runtime/hierarchical_tree_broadcaster_test.cc",
    ],
    linkstatic = tf_kernel_tests_linkstatic(),
    tags = ["no_cuda_on_cpu_tap"],
    deps = [
        ":all_kernels",
        ":core",
        ":core_cpu",
        ":core_cpu_internal",
        ":direct_session_internal",
        ":framework",
        ":framework_internal",
        ":gpu_runtime",
        ":lib",
        ":lib_internal",
        ":ops",
        ":protos_all_cc",
        ":test",
        ":test_main",
        ":testlib",
        "//tensorflow/core/util:protos_test_cc",
        "@com_google_absl//absl/memory",
    ],
)

tf_cc_test_mkl(
    name = "mkl_runtime_tests",
    size = "small",
    srcs = [
        "common_runtime/mkl_cpu_allocator_test.cc",
        "common_runtime/mkl_threadpool_device_test.cc",
    ],
    linkstatic = 1,
    deps = [
        ":core",
        ":core_cpu",
        ":core_cpu_internal",
        ":framework",
        ":framework_internal",
        ":lib",
        ":test",
        ":test_main",
        ":testlib",
    ],
)

tf_cc_test_mkl(
    name = "mkl_related_tests",
    size = "small",
    srcs = [
        "//tensorflow/core/graph:mkl_related_tests",
        "//tensorflow/core/util:mkl_util_test_srcs",
    ],
    linkstatic = 1,
    deps = [
        ":core",
        ":core_cpu",
        ":core_cpu_internal",
        ":direct_session_internal",
        ":framework",
        ":framework_internal",
        ":lib",
        ":lib_internal",
        ":ops",
        ":protos_all_cc",
        ":test",
        ":test_main",
        ":testlib",
        "//tensorflow/cc:cc_ops",
        "//tensorflow/cc:scope",
        "//tensorflow/cc:sendrecv_ops",
        "//tensorflow/core/kernels:ops_util",
        "//third_party/eigen3",
    ] + if_mkl([
        "//tensorflow/core/kernels:mkl_aggregate_ops",
        "//tensorflow/core/kernels:mkl_batch_matmul_op",
        "//tensorflow/core/kernels:mkl_concat_op",
        "//tensorflow/core/kernels:mkl_conv_op",
        "//tensorflow/core/kernels:mkl_cwise_ops_common",
        "//tensorflow/core/kernels:mkl_dequantize_op",
        "//tensorflow/core/kernels:mkl_fused_batch_norm_op",
        "//tensorflow/core/kernels:mkl_identity_op",
        "//tensorflow/core/kernels:mkl_input_conversion_op",
        "//tensorflow/core/kernels:mkl_lrn_op",
        "//tensorflow/core/kernels:mkl_matmul_op",
        "//tensorflow/core/kernels:mkl_pooling_ops",
        "//tensorflow/core/kernels:mkl_qmatmul_op",
        "//tensorflow/core/kernels:mkl_quantize_op",
        "//tensorflow/core/kernels:mkl_relu_op",
        "//tensorflow/core/kernels:mkl_reshape_op",
        "//tensorflow/core/kernels:mkl_slice_op",
        "//tensorflow/core/kernels:mkl_softmax_op",
        "//tensorflow/core/kernels:mkl_tfconv_op",
        "//tensorflow/core/kernels:mkl_transpose_op",
        "//tensorflow/core/kernels:mkl_tmp_bf16_ops",
    ]),
)

tf_cc_tests_gpu(
    name = "gpu_device_on_non_gpu_machine_test",
    size = "small",
    srcs = ["common_runtime/gpu/gpu_device_on_non_gpu_machine_test.cc"],
    linkstatic = tf_kernel_tests_linkstatic(),
    deps = [
        ":gpu_headers_lib",
        ":gpu_id",
        ":gpu_runtime",
        ":test",
    ],
)

tf_cc_tests_gpu(
    name = "gpu_related_tests",
    size = "small",
    srcs = glob(["user_ops/**/*_test.cc"]) + [
        "common_runtime/gpu/gpu_bfc_allocator_test.cc",
        "common_runtime/gpu/gpu_device_test.cc",
        "common_runtime/gpu/gpu_id_manager_test.cc",
        "common_runtime/gpu/pool_allocator_test.cc",
    ],
    linkstatic = tf_kernel_tests_linkstatic(),
    tags = tf_cuda_tests_tags(),
    deps = [
        ":core_cpu",
        ":core_cpu_internal",
        ":direct_session",
        ":framework",
        ":framework_internal",
        ":gpu_id",
        ":gpu_runtime",
        ":lib",
        ":lib_internal",
        ":protos_all_cc",
        ":test",
        ":test_main",
        ":testlib",
        "//tensorflow/cc:cc_ops",
        "//tensorflow/core/kernels:ops_util",
    ],
)

tf_cc_test_gpu(
    name = "gpu_event_mgr_test",
    srcs = ["common_runtime/gpu/gpu_event_mgr_test.cc"],
    linkstatic = tf_kernel_tests_linkstatic(),
    tags = tf_cuda_tests_tags(),
    deps = [
        ":framework",
        ":framework_internal",
        ":lib",
        ":lib_internal",
        ":protos_all_cc",
        ":test",
        ":test_main",
        ":testlib",
        "//tensorflow/core/kernels:cwise_op",
    ],
)

tf_cuda_cc_test(
    name = "gpu_device_unified_memory_test",
    size = "small",
    srcs = [
        "common_runtime/gpu/gpu_device_test.cc",
    ],
    linkstatic = tf_kernel_tests_linkstatic(),
    # Runs test on a Guitar cluster that uses P100s to test unified memory
    # allocations.
    tags = tf_cuda_tests_tags() + [
        "guitar",
        "multi_gpu",
    ],
    deps = [
        ":core_cpu",
        ":core_cpu_internal",
        ":direct_session",
        ":framework",
        ":framework_internal",
        ":gpu_id",
        ":lib",
        ":lib_internal",
        ":protos_all_cc",
        ":test",
        ":test_main",
        ":testlib",
        "//tensorflow/cc:cc_ops",
        "//tensorflow/core/kernels:ops_util",
    ],
)

tf_cc_test_gpu(
    name = "memory_types_test",
    size = "small",
    srcs = ["common_runtime/memory_types_test.cc"],
    linkstatic = tf_kernel_tests_linkstatic(),
    tags = tf_cuda_tests_tags(),
    deps = [
        ":core",
        ":core_cpu",
        ":core_cpu_internal",
        ":framework",
        ":framework_internal",
        ":gpu_runtime",
        ":lib",
        ":lib_internal",
        ":ops",
        ":protos_all_cc",
        ":test",
        ":test_main",
        ":testlib",
        "//tensorflow/cc:cc_ops",
        "//tensorflow/core/kernels:cast_op",
        "//third_party/eigen3",
    ],
)

tf_cc_test_gpu(
    name = "variant_op_copy_test",
    size = "small",
    srcs = ["//tensorflow/core/framework:variant_op_copy_test.cc"],
    linkstatic = tf_kernel_tests_linkstatic(),
    tags = tf_cuda_tests_tags(),
    deps = [
        ":core",
        ":core_cpu",
        ":core_cpu_internal",
        ":direct_session",
        ":framework",
        ":framework_internal",
        ":gpu_runtime",
        ":lib",
        ":lib_internal",
        ":protos_all_cc",
        ":test",
        ":test_main",
        ":testlib",
        "//tensorflow/cc:cc_ops",
        "//tensorflow/cc:client_session",
        "//tensorflow/cc:ops",
        "//tensorflow/cc:scope",
        "//tensorflow/core/kernels:array",
        "//third_party/eigen3",
    ],
)

tf_cc_test(
    name = "common_runtime_constant_folding_test",
    size = "small",
    srcs = ["common_runtime/constant_folding_test.cc"],
    linkstatic = tf_kernel_tests_linkstatic(),
    tags = tf_cuda_tests_tags(),
    deps = [
        ":core",
        ":core_cpu",
        ":core_cpu_internal",
        ":direct_session_internal",
        ":framework",
        ":framework_internal",
        ":gpu_runtime",
        ":lib",
        ":lib_internal",
        ":ops",
        ":protos_all_cc",
        ":test",
        ":test_main",
        ":testlib",
        "//tensorflow/cc:cc_ops",
        "//tensorflow/cc:cc_ops_internal",
        "//tensorflow/cc:sendrecv_ops",
        "//tensorflow/core/kernels:bcast_ops",
        "//tensorflow/core/kernels:cast_op",
        "//tensorflow/core/kernels:concat_op",
        "//tensorflow/core/kernels:cwise_op",
        "//tensorflow/core/kernels:identity_op",
        "//tensorflow/core/kernels:immutable_constant_op",
        "//tensorflow/core/kernels:matmul_op",
        "//tensorflow/core/kernels:topk_op",
        "//third_party/eigen3",
    ],
)

tf_cc_test(
    name = "common_runtime_shape_refiner_test",
    size = "small",
    srcs = [
        "common_runtime/shape_refiner_test.cc",
    ],
    linkstatic = tf_kernel_tests_linkstatic(),
    deps = [
        ":core",
        ":core_cpu",
        ":core_cpu_internal",
        ":framework",
        ":framework_internal",
        ":lib",
        ":lib_internal",
        ":ops",
        ":protos_all_cc",
        ":test",
        ":test_main",
        ":testlib",
        "//tensorflow/cc:cc_ops",
        "//tensorflow/cc:resource_variable_ops",
        "//tensorflow/cc:scope",
        "//tensorflow/core/kernels:array",
        "//tensorflow/core/kernels:math",
        "//tensorflow/core/kernels:resource_variable_ops",
        "//third_party/eigen3",
    ],
)

tf_cuda_cc_test(
    name = "common_runtime_process_function_library_runtime_test",
    size = "small",
    srcs = ["common_runtime/process_function_library_runtime_test.cc"],
    linkstatic = tf_kernel_tests_linkstatic(),
    tags = ["no_rocm"],
    deps = [
        ":core_cpu",
        ":core_cpu_internal",
        ":framework",
        ":framework_internal",
        ":lib",
        ":protos_all_cc",
        ":test",
        ":test_main",
        ":testlib",
        "//tensorflow/cc:function_ops",
        "//tensorflow/core/kernels:cast_op",
        "//tensorflow/core/kernels:cwise_op",
        "//tensorflow/core/kernels:function_ops",
        "//tensorflow/core/kernels:resource_variable_ops",
    ],
)

tf_cc_test(
    name = "common_runtime_process_util_test",
    size = "small",
    srcs = ["common_runtime/process_util_test.cc"],
    linkstatic = tf_kernel_tests_linkstatic(),
    deps = [
        ":core_cpu_internal",
        ":test",
        ":test_main",
    ],
)

tf_cc_test(
    name = "common_runtime_rendezvous_util_test",
    size = "small",
    srcs = ["common_runtime/rendezvous_util_test.cc"],
    linkstatic = tf_kernel_tests_linkstatic(),
    deps = [
        ":core_cpu_internal",
        ":lib",
        ":test",
        ":test_main",
    ],
)

tf_cc_test(
    name = "common_runtime_replicate_per_replica_nodes_test",
    size = "small",
    srcs = ["common_runtime/replicate_per_replica_nodes_test.cc"],
    linkstatic = tf_kernel_tests_linkstatic(),
    deps = [
        ":core_cpu_internal",
        ":framework",
        ":test",
        ":test_main",
        "//tensorflow/cc:cc_ops",
        "//tensorflow/cc:cc_ops_internal",
        "//tensorflow/cc:function_ops",
        "//tensorflow/cc:ops",
        "//tensorflow/cc:resource_variable_ops",
        "@com_google_absl//absl/strings",
    ],
)

tf_cc_test(
    name = "framework_run_handler_util_test",
    size = "small",
    srcs = ["//tensorflow/core/framework:run_handler_util_test.cc"],
    linkstatic = tf_kernel_tests_linkstatic(),
    deps = [
        ":framework_internal",
        ":lib",
        ":test",
        ":test_main",
    ],
)

tf_cc_test(
    name = "framework_run_handler_test",
    size = "small",
    srcs = ["//tensorflow/core/framework:run_handler_test.cc"],
    linkstatic = tf_kernel_tests_linkstatic(),
    deps = [
        ":core_cpu",
        ":direct_session_internal",
        ":framework_internal",
        ":lib",
        ":lib_internal",
        ":protos_all_cc",
        ":test",
        ":test_main",
        ":testlib",
        "//tensorflow/core/framework:tensor_testutil",
        "//tensorflow/core/kernels:cwise_op",
        "//tensorflow/core/kernels:matmul_op",
        "//third_party/eigen3",
        "@com_google_absl//absl/memory",
        "@com_google_absl//absl/synchronization",
    ],
)

tf_cc_test(
    name = "common_runtime_partitioning_utils_test",
    size = "small",
    srcs = ["common_runtime/partitioning_utils_test.cc"],
    deps = [
        ":core_cpu",
        ":core_cpu_internal",
        ":framework",
        ":lib",
        ":ops",
        ":test",
        ":test_main",
        ":testlib",
        "//tensorflow/cc:cc_ops",
        "//tensorflow/cc:cc_ops_internal",
        "//tensorflow/cc:function_ops",
        "//tensorflow/core/kernels:function_ops",
        "//tensorflow/core/kernels:identity_op",
    ],
)

tf_cuda_cc_test(
    name = "common_runtime_direct_session_test",
    size = "small",
    srcs = ["common_runtime/direct_session_test.cc"],
    args = [] + if_cuda(["--heap_check=local"]),  # The GPU tracer leaks memory
    linkstatic = tf_kernel_tests_linkstatic(),
    deps = [
        ":core_cpu",
        ":core_cpu_internal",
        ":direct_session_internal",
        ":framework",
        ":framework_internal",
        ":lib",
        ":lib_internal",
        ":ops",
        ":protos_all_cc",
        ":test",
        ":test_main",
        ":testlib",
        "@com_google_absl//absl/memory",
        "@com_google_absl//absl/strings",
        "//third_party/eigen3",
        "//tensorflow/cc:cc_ops",
        "//tensorflow/core/kernels:collective_ops",
        "//tensorflow/core/kernels:control_flow_ops",
        "//tensorflow/core/kernels:cwise_op",
        "//tensorflow/core/kernels:dense_update_ops",
        "//tensorflow/core/kernels:fifo_queue_op",
        "//tensorflow/core/kernels:function_ops",
        "//tensorflow/core/kernels:identity_n_op",
        "//tensorflow/core/kernels:identity_op",
        "//tensorflow/core/kernels:matmul_op",
        "//tensorflow/core/kernels:ops_util",
        "//tensorflow/core/kernels:queue_ops",
        "//tensorflow/core/kernels:session_ops",
        "//tensorflow/core/kernels:variable_ops",
        "//tensorflow/core/kernels/data:single_threaded_executor",
    ] + if_cuda([":cuda"]),
)

# This is identical to :common_runtime_direct_session_test with the addition of
# a dependency on alwayslink target //third_party/tensorflow/core/debug, which
# enables support for TensorFlow Debugger (tfdbg).
tf_cc_test(
    name = "common_runtime_direct_session_with_debug_test",
    size = "small",
    srcs = ["common_runtime/direct_session_test.cc"],
    linkstatic = tf_kernel_tests_linkstatic(),
    deps = [
        ":core",
        ":core_cpu",
        ":core_cpu_internal",
        ":direct_session_internal",
        ":framework",
        ":framework_internal",
        ":lib",
        ":lib_internal",
        ":ops",
        ":protos_all_cc",
        ":test",
        ":test_main",
        ":testlib",
        "@com_google_absl//absl/strings",
        "//third_party/eigen3",
        "@com_google_absl//absl/memory",
        "//tensorflow/cc:cc_ops",
        # Link with support for TensorFlow Debugger (tfdbg).
        "//tensorflow/core/debug",
        "//tensorflow/core/kernels:collective_ops",
        "//tensorflow/core/kernels:control_flow_ops",
        "//tensorflow/core/kernels:cwise_op",
        "//tensorflow/core/kernels:dense_update_ops",
        "//tensorflow/core/kernels:fifo_queue_op",
        "//tensorflow/core/kernels:function_ops",
        "//tensorflow/core/kernels:identity_op",
        "//tensorflow/core/kernels:identity_n_op",
        "//tensorflow/core/kernels:matmul_op",
        "//tensorflow/core/kernels:ops_util",
        "//tensorflow/core/kernels:queue_ops",
        "//tensorflow/core/kernels:session_ops",
        "//tensorflow/core/kernels:variable_ops",
    ],
)

tf_cc_test(
    name = "common_runtime_direct_session_with_tracking_alloc_test",
    size = "small",
    srcs = ["common_runtime/direct_session_with_tracking_alloc_test.cc"],
    args = ["--heap_check=local"],  # The GPU tracer leaks memory
    linkstatic = tf_kernel_tests_linkstatic(),
    tags = ["no_gpu"],
    deps = [
        ":core",
        ":core_cpu",
        ":core_cpu_internal",
        ":direct_session_internal",
        ":framework",
        ":framework_internal",
        ":lib",
        ":lib_internal",
        ":ops",
        ":protos_all_cc",
        ":test",
        ":test_main",
        ":testlib",
        "//tensorflow/cc:cc_ops",
        "//tensorflow/core/kernels:cwise_op",
        "//tensorflow/core/kernels:dense_update_ops",
        "//tensorflow/core/kernels:fifo_queue_op",
        "//tensorflow/core/kernels:identity_op",
        "//tensorflow/core/kernels:matmul_op",
        "//tensorflow/core/kernels:ops_util",
        "//tensorflow/core/kernels:queue_ops",
        "//tensorflow/core/kernels:variable_ops",
        "//third_party/eigen3",
    ],
)

tf_cc_test(
    name = "common_runtime_graph_runner_test",
    size = "small",
    srcs = ["common_runtime/graph_runner_test.cc"],
    linkstatic = tf_kernel_tests_linkstatic(),
    deps = [
        ":array_ops_op_lib",
        ":core",
        ":core_cpu",
        ":core_cpu_internal",
        ":direct_session_internal",
        ":framework",
        ":framework_internal",
        ":lib",
        ":lib_internal",
        ":ops",
        ":protos_all_cc",
        ":test",
        ":test_main",
        ":testlib",
        "//third_party/eigen3",
        "//tensorflow/c/kernels:bitcast_op_lib",
        "//tensorflow/cc:cc_ops",
        "//tensorflow/cc:scope",
        "//tensorflow/core/kernels:cwise_op",
    ] + if_mkl([":mkl_array_ops_op_lib"]),
)

tf_cc_test(
    name = "common_runtime_executor_test",
    size = "small",
    srcs = ["common_runtime/executor_test.cc"],
    linkstatic = tf_kernel_tests_linkstatic(),
    deps = [
        ":core",
        ":core_cpu",
        ":core_cpu_internal",
        ":framework",
        ":framework_internal",
        ":lib",
        ":lib_internal",
        ":protos_all_cc",
        ":test",
        ":test_main",
        ":testlib",
        "//tensorflow/core/kernels:array",
        "//tensorflow/core/kernels:control_flow_ops",
        "//tensorflow/core/kernels:math",
        "//tensorflow/core/kernels:random_ops",
        "//tensorflow/core/kernels:state",
    ],
)

tf_cc_test(
    name = "common_runtime_function_test",
    size = "small",
    srcs = ["common_runtime/function_test.cc"],
    linkstatic = tf_kernel_tests_linkstatic(),
    tags = [
        "manual",
        "no_oss",
    ],
    deps = [
        ":core",
        ":core_cpu",
        ":core_cpu_internal",
        ":direct_session_internal",
        ":framework",
        ":framework_internal",
        ":lib",
        ":lib_internal",
        ":ops",
        ":protos_all_cc",
        ":test",
        ":test_main",
        ":testlib",
        "//tensorflow/cc:cc_ops",
        "//tensorflow/cc:cc_ops_internal",
        "//tensorflow/cc:function_ops",
        "//tensorflow/cc:functional_ops",
        "//tensorflow/cc:sendrecv_ops",
        "//tensorflow/core/kernels:cast_op",
        "//tensorflow/core/kernels:cwise_op",
        "//tensorflow/core/kernels:function_ops",
        "//tensorflow/core/kernels:matmul_op",
        "//tensorflow/core/kernels:partitioned_function_ops",
        "//tensorflow/core/kernels:random_ops",
        "//tensorflow/core/kernels:shape_ops",
        "//third_party/eigen3",
        "@com_google_absl//absl/memory",
        "@com_google_absl//absl/strings",
    ],
)

tf_cc_test(
    name = "common_runtime_function_threadpool_test",
    size = "small",
    srcs = ["common_runtime/function_threadpool_test.cc"],
    linkstatic = tf_kernel_tests_linkstatic(),
    deps = [
        ":core",
        ":core_cpu",
        ":core_cpu_internal",
        ":direct_session_internal",
        ":framework",
        ":framework_internal",
        ":lib",
        ":lib_internal",
        ":ops",
        ":protos_all_cc",
        ":test",
        ":test_main",
        ":testlib",
        "//tensorflow/cc:cc_ops",
        "//tensorflow/cc:cc_ops_internal",
        "//tensorflow/cc:function_ops",
        "//tensorflow/cc:functional_ops",
        "//tensorflow/core/kernels:cast_op",
        "//tensorflow/core/kernels:cwise_op",
        "//tensorflow/core/kernels:function_ops",
        "//tensorflow/core/kernels:matmul_op",
        "//tensorflow/core/kernels:random_ops",
        "//tensorflow/core/kernels:shape_ops",
        "//third_party/eigen3",
    ],
)

tf_cc_test(
    name = "common_runtime_scoped_allocator_mgr_test",
    size = "small",
    srcs = ["common_runtime/scoped_allocator_mgr_test.cc"],
    linkstatic = tf_kernel_tests_linkstatic(),
    deps = [
        ":core_cpu",
        ":core_cpu_internal",
        ":framework",
        ":lib",
        ":test",
        ":test_main",
    ],
)

tf_cc_test_gpu(
    name = "gpu_allocator_retry_test",
    size = "medium",
    srcs = ["common_runtime/gpu/gpu_allocator_retry_test.cc"],
    linkstatic = tf_kernel_tests_linkstatic(),
    tags = tf_cuda_tests_tags(),
    deps = [
        ":core_cpu",
        ":core_cpu_internal",
        ":direct_session",
        ":framework",
        ":framework_internal",
        ":gpu_runtime",
        ":lib",
        ":lib_internal",
        ":protos_all_cc",
        ":test",
        ":test_main",
        ":testlib",
        "//tensorflow/cc:cc_ops",
    ],
)

tf_cc_test_gpu(
    name = "gpu_debug_allocator_test",
    size = "medium",
    srcs = ["common_runtime/gpu/gpu_debug_allocator_test.cc"],
    args = ["--gtest_death_test_style=threadsafe"],
    linkstatic = tf_kernel_tests_linkstatic(),
    tags = tf_cuda_tests_tags(),
    deps = [
        ":core_cpu",
        ":core_cpu_internal",
        ":direct_session",
        ":framework",
        ":framework_internal",
        ":gpu_id",
        ":gpu_runtime",
        ":lib",
        ":lib_internal",
        ":protos_all_cc",
        ":test",
        ":test_main",
        ":testlib",
        "//tensorflow/cc:cc_ops",
        "//tensorflow/core/kernels:ops_util",
    ],
)

tf_cc_test_gpu(
    name = "gpu_stream_util_test",
    size = "small",
    srcs = ["common_runtime/gpu/gpu_stream_util_test.cc"],
    linkstatic = tf_kernel_tests_linkstatic(),
    tags = tf_cuda_tests_tags() + ["nomac"],
    deps = [
        ":core_cpu",
        ":core_cpu_internal",
        ":direct_session",
        ":framework",
        ":framework_internal",
        ":gpu_runtime",
        ":lib",
        ":lib_internal",
        ":protos_all_cc",
        ":test",
        ":test_main",
        ":testlib",
        "//tensorflow/cc:cc_ops",
        "//tensorflow/cc:sendrecv_ops",
        "//tensorflow/core/kernels:matmul_op",
        "//tensorflow/core/kernels:ops_util",
    ],
)

tf_cc_test(
    name = "framework_op_segment_test",
    size = "small",
    srcs = ["//tensorflow/core/framework:op_segment_test.cc"],
    linkstatic = tf_kernel_tests_linkstatic(),
    deps = [
        ":core",
        ":core_cpu",
        ":core_cpu_internal",
        ":direct_session_internal",
        ":framework",
        ":framework_internal",
        ":lib",
        ":lib_internal",
        ":ops",
        ":protos_all_cc",
        ":test",
        ":test_main",
        ":testlib",
        "//tensorflow/cc:cc_ops",
        "//tensorflow/core/kernels:cwise_op",
        "//tensorflow/core/kernels:ops_util",
        "//third_party/eigen3",
    ],
)

tf_cc_test(
    name = "ops_array_grad_test",
    size = "small",
    srcs = ["ops/array_grad_test.cc"],
    linkstatic = tf_kernel_tests_linkstatic(),
    deps = [
        ":core",
        ":core_cpu",
        ":core_cpu_internal",
        ":direct_session_internal",
        ":framework",
        ":framework_internal",
        ":lib",
        ":lib_internal",
        ":ops",
        ":protos_all_cc",
        ":test",
        ":test_main",
        ":testlib",
        "//tensorflow/cc:cc_ops",
        "//tensorflow/core/kernels:array",
        "//tensorflow/core/kernels:cwise_op",
        "//tensorflow/core/kernels:function_ops",
        "//tensorflow/core/kernels:math",
        "//third_party/eigen3",
    ],
)

tf_cc_test(
    name = "ops_math_grad_test",
    size = "small",
    srcs = ["ops/math_grad_test.cc"],
    linkstatic = tf_kernel_tests_linkstatic(),
    tags = ["no_gpu"],
    deps = [
        ":core",
        ":core_cpu",
        ":core_cpu_internal",
        ":direct_session_internal",
        ":framework",
        ":framework_internal",
        ":lib",
        ":lib_internal",
        ":ops",
        ":protos_all_cc",
        ":test",
        ":test_main",
        ":testlib",
        "//tensorflow/cc:cc_ops",
        "//tensorflow/core/kernels:array",
        "//tensorflow/core/kernels:data_flow",
        "//tensorflow/core/kernels:function_ops",
        "//tensorflow/core/kernels:math",
        "//third_party/eigen3",
    ],
)

tf_cc_test(
    name = "ops_remote_fused_graph_ops_test",
    size = "small",
    srcs = ["ops/remote_fused_graph_ops_test.cc"],
    linkstatic = tf_kernel_tests_linkstatic(),
    deps = [
        ":core",
        ":core_cpu",
        ":core_cpu_internal",
        ":framework",
        ":framework_internal",
        ":lib",
        ":lib_internal",
        ":ops",
        ":protos_all_cc",
        ":test",
        ":test_main",
        ":testlib",
        "//tensorflow/core/kernels:remote_fused_graph_ops",
    ],
)

tf_cc_test(
    name = "ops_tests",
    size = "small",
    srcs = [
        "ops/array_ops_test.cc",
        "ops/candidate_sampling_ops_test.cc",
        "ops/control_flow_ops_test.cc",
        "ops/ctc_ops_test.cc",
        "ops/data_flow_ops_test.cc",
        "ops/functional_ops_test.cc",
        "ops/image_ops_test.cc",
        "ops/io_ops_test.cc",
        "ops/linalg_ops_test.cc",
        "ops/math_ops_test.cc",
        "ops/nn_ops_test.cc",
        "ops/parsing_ops_test.cc",
        "ops/random_ops_test.cc",
        "ops/rnn_ops_test.cc",
        "ops/set_ops_test.cc",
        "ops/shape_function_test.cc",
        "ops/sparse_csr_matrix_ops_test.cc",
        "ops/sparse_ops_test.cc",
        "ops/spectral_ops_test.cc",
        "ops/state_ops_test.cc",
        "ops/string_ops_test.cc",
        "ops/training_ops_test.cc",
    ],
    linkstatic = tf_kernel_tests_linkstatic(),
    deps = [
        ":core",
        ":core_cpu",
        ":core_cpu_internal",
        ":framework",
        ":framework_internal",
        ":lib",
        ":lib_internal",
        ":ops",
        ":protos_all_cc",
        ":test",
        ":test_main",
        ":testlib",
        "//tensorflow/cc:cc_ops",
        "//third_party/eigen3",
    ],
)

tf_cc_test(
    name = "common_runtime_input_colocation_exemption_registry_test",
    size = "small",
    srcs = ["common_runtime/input_colocation_exemption_registry_test.cc"],
    deps = [
        ":core_cpu",
        ":core_cpu_internal",
        ":test",
        ":test_main",
        ":testlib",
    ],
)

tf_cc_test(
    name = "common_runtime_lower_function_call_test",
    size = "small",
    srcs = ["common_runtime/lower_function_call_op_test.cc"],
    deps = [
        ":all_kernels",
        ":core_cpu",
        ":core_cpu_internal",
        ":direct_session",
        ":framework",
        ":framework_internal",
        ":lib",
        ":test",
        ":test_main",
        ":testlib",
        "//tensorflow/cc:cc_ops",
        "//tensorflow/cc:cc_ops_internal",
        "//tensorflow/cc:client_session",
        "//tensorflow/cc:function_ops",
        "//tensorflow/cc:ops",
        "//tensorflow/cc:resource_variable_ops",
    ],
)

tf_cc_test(
    name = "common_runtime_lower_if_op_test",
    size = "small",
    srcs = ["common_runtime/lower_if_op_test.cc"],
    deps = [
        ":all_kernels",
        ":core_cpu",
        ":core_cpu_internal",
        ":direct_session",
        ":framework",
        ":framework_internal",
        ":lib",
        ":test",
        ":test_main",
        ":testlib",
        "//tensorflow/cc:cc_ops",
        "//tensorflow/cc:cc_ops_internal",
        "//tensorflow/cc:client_session",
        "//tensorflow/cc:function_ops",
        "//tensorflow/cc:ops",
        "//tensorflow/cc:resource_variable_ops",
    ],
)

tf_cc_test(
    name = "common_runtime_lower_case_op_test",
    size = "small",
    srcs = ["common_runtime/lower_case_op_test.cc"],
    deps = [
        ":all_kernels",
        ":core_cpu",
        ":core_cpu_internal",
        ":direct_session",
        ":framework",
        ":framework_internal",
        ":lib",
        ":test",
        ":test_main",
        ":testlib",
        "//tensorflow/cc:cc_ops",
        "//tensorflow/cc:cc_ops_internal",
        "//tensorflow/cc:client_session",
        "//tensorflow/cc:function_ops",
        "//tensorflow/cc:ops",
        "//tensorflow/cc:resource_variable_ops",
    ],
)

tf_cc_test(
    name = "common_runtime_lower_while_op_test",
    size = "small",
    srcs = ["common_runtime/lower_while_op_test.cc"],
    deps = [
        ":all_kernels",
        ":core_cpu",
        ":core_cpu_internal",
        ":direct_session",
        ":framework",
        ":framework_internal",
        ":lib",
        ":test",
        ":test_main",
        ":testlib",
        "//tensorflow/cc:cc_ops",
        "//tensorflow/cc:cc_ops_internal",
        "//tensorflow/cc:client_session",
        "//tensorflow/cc:function_ops",
        "//tensorflow/cc:ops",
        "@com_google_absl//absl/algorithm:container",
    ],
)

tf_cc_test(
    name = "common_runtime_lower_functional_ops_test",
    size = "small",
    srcs = ["common_runtime/lower_functional_ops_test.cc"],
    deps = [
        ":all_kernels",
        ":core_cpu",
        ":core_cpu_internal",
        ":direct_session",
        ":framework",
        ":framework_internal",
        ":lib",
        ":test",
        ":test_main",
        ":testlib",
        "//tensorflow/cc:cc_ops",
        "//tensorflow/cc:cc_ops_internal",
        "//tensorflow/cc:client_session",
        "//tensorflow/cc:function_ops",
        "//tensorflow/cc:ops",
    ],
)

# Test data
filegroup(
    name = "image_testdata",
    srcs = [
        # PNG data
        "//tensorflow/core/lib/png:testdata",
        # JPEG data
        "lib/jpeg/testdata/jpeg_merge_test1.jpg",
        "lib/jpeg/testdata/jpeg_merge_test1_cmyk.jpg",
        # JPEG data for jpeg benchmark.
        "lib/jpeg/testdata/small.jpg",
        "lib/jpeg/testdata/medium.jpg",
        # Corrupted JPEG files for tests
        "lib/jpeg/testdata/bad_huffman.jpg",
        "lib/jpeg/testdata/corrupt.jpg",
        # -- hand-edited variant: stops at line 0
        "lib/jpeg/testdata/corrupt34_2.jpg",
        # -- hand-edited variant: stops at line 4
        "lib/jpeg/testdata/corrupt34_3.jpg",
        # -- hand-edited variant: stops after a restart marker
        "lib/jpeg/testdata/corrupt34_4.jpg",
        # GIF data
        "lib/gif/testdata/lena.gif",
        "lib/gif/testdata/scan.gif",
        # GIF data with optimization
        "lib/gif/testdata/optimized.gif",
        # BMP data
        "lib/bmp/testdata/lena.bmp",
        # SSIM, PSNR data
        "lib/ssim/testdata/checkerboard1.png",
        "lib/ssim/testdata/checkerboard2.png",
        "lib/ssim/testdata/checkerboard3.png",
        "lib/psnr/testdata/cat_q20.jpg",
        "lib/psnr/testdata/cat_q72.jpg",
        "lib/psnr/testdata/cat_q95.jpg",
    ],
    visibility = ["//visibility:public"],
)

filegroup(
    name = "lmdb_testdata",
    testonly = 1,
    srcs = [
        # A simple key-value store:
        #   0 : 'b'
        #   1 : 'b'
        #    ...
        #   9 : 'b'
        # Which is then overwritten with:
        #   0 : 'a'
        #   1 : 'b'
        #    ...
        #   9 : 'j'
        "lib/lmdb/testdata/data.mdb",
        # LMDB, being a memory-mapped database, uses a different file format on
        # big-endian systems.
        "lib/lmdb/testdata/data_bigendian.mdb",
    ],
    visibility = ["//visibility:public"],
)

alias(
    name = "cuda_libdevice_path",
    actual = "//tensorflow/core/platform:cuda_libdevice_path",
)

transitive_hdrs(
    name = "headers",
    visibility = ["//tensorflow:__subpackages__"],
    deps = [
        ":core_cpu",
        ":framework",
        ":lib",
        ":protos_all_cc",
        ":stream_executor",
        "//tensorflow/core/platform:platform_strings",
    ],
)

# Normalize CORE_PROTO_SRCS to generate valid output file names.
PORTABLE_PROTO_HEADERS_OUT = tf_android_core_proto_headers(CORE_PROTO_SRCS) + [
    "//google/protobuf/any.proto.h",
]<|MERGE_RESOLUTION|>--- conflicted
+++ resolved
@@ -2637,12 +2637,9 @@
         "@com_google_absl//absl/strings",
         "@com_google_absl//absl/types:optional",
         "//third_party/eigen3",
-<<<<<<< HEAD
+        "//tensorflow/core/public:version",
+        "//tensorflow/core/grappler/utils:functions",
         "//tensorflow/core/profiler:nvtx_utils",
-=======
-        "//tensorflow/core/public:version",
->>>>>>> dbc48cab
-        "//tensorflow/core/grappler/utils:functions",
         "//tensorflow/core/profiler/lib:annotated_traceme",
         "//tensorflow/core/profiler/lib:scoped_annotation",
         "//tensorflow/core/profiler/lib:traceme",
