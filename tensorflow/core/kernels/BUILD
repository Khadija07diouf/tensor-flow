# Description:
# Op kernel implementations for TensorFlow.
#
# Note: Any test that uses GPU support and which we would like to
# benchmark should be linked statically so that it can be executed
# from a py_binary or cuda_py_test test logger.  For such a test,
# append "_gpu" to the test name to invoke the GPU benchmarks.  Example:
#
#   # for CPU tests
#   $ bazel test --config opt //third_party/tensorflow/core/kernels:my_op_test
#   # for GPU benchmarks
#   $ bazel run --config opt --config=cuda //third_party/tensorflow/core/kernels:my_op_test_gpu -- --benchmarks=..
#
package(default_visibility = ["//visibility:public"])

licenses(["notice"])  # Apache 2.0

package_group(
    name = "friends",
    packages = [
        "//learning/deepmind/...",
        "//tensorflow/...",
    ],
)

load(
    "//tensorflow:tensorflow.bzl",
    "tf_cc_test",
    "tf_cc_tests",
    "tf_copts",
    "tf_opts_nortti_if_android",
    "tf_kernel_library",
    "cc_header_only_library",
)
load("//tensorflow:tensorflow.bzl", "tf_cuda_cc_test")
load("//tensorflow:tensorflow.bzl", "tf_cuda_cc_tests")
load(
    "//tensorflow/core:platform/default/build_config.bzl",
    "tf_proto_library",
    "tf_kernel_tests_linkstatic",
)
load(
    "//third_party/mkl:build_defs.bzl",
    "if_mkl",
)

config_setting(
    # Add "--define tensorflow_xsmm=1" to your build command to use libxsmm for
    # convolutions (and possibly more in the future). You will also need
    # appropriate -mavx*, as required by specific op you use.
    name = "xsmm",
    values = {
        "define": "tensorflow_xsmm=1",
    },
)

config_setting(
    # Add "--define tensorflow_xsmm_backward=1" to your build command to use
    # libxsmm for backward convolutions (and possibly more in the future). You
    # will also need appropriate -mavx*, as required by specific op you use.
    name = "xsmm_backward",
    values = {
        "define": "tensorflow_xsmm=1",
        "define": "tensorflow_xsmm_backward=1",
    },
)

# Public support libraries ----------------------------------------------------

cc_library(
    name = "assign_op",
    hdrs = ["assign_op.h"],
    deps = [
        "//tensorflow/core:framework",
        "//third_party/eigen3",
    ],
)

tf_kernel_library(
    name = "strided_slice_op",
    srcs = [
        "strided_slice_op.cc",
        "strided_slice_op_inst_0.cc",
        "strided_slice_op_inst_1.cc",
        "strided_slice_op_inst_2.cc",
        "strided_slice_op_inst_3.cc",
        "strided_slice_op_inst_4.cc",
        "strided_slice_op_inst_5.cc",
        "strided_slice_op_inst_6.cc",
        "strided_slice_op_inst_7.cc",
    ],
    hdrs = [
        "dense_update_ops.h",
        "slice_op.h",
        "strided_slice_op.h",
        "strided_slice_op_impl.h",
    ],
    gpu_srcs = [
        "dense_update_ops.h",
        "slice_op.h",
        "strided_slice_op.h",
        "strided_slice_op_impl.h",
        "strided_slice_op_gpu.cu.cc",
        "slice_op_gpu.cu.cc",
    ],
    deps = [
        ":bounds_check",
        ":ops_util",
        "//tensorflow/core:framework",
        "//tensorflow/core:lib",
        "//third_party/eigen3",
    ],
)

tf_kernel_library(
    name = "concat_lib",
    srcs = [
        "concat_lib_cpu.cc",
        "concat_lib_gpu.cc",
    ],
    hdrs = [
        "concat_lib.h",
        "concat_lib_cpu.h",
    ],
    gpu_srcs = [
        "concat_lib_gpu_impl.cu.cc",
        "concat_lib.h",
        "cuda_device_array.h",
        "cuda_device_array_gpu.h",
    ],
    deps = [
        ":bounds_check",
        "//tensorflow/core:framework",
        "//third_party/eigen3",
    ],
    alwayslink = 0,
)

cc_library(
    name = "concat_lib_hdrs",
    hdrs = [
        "concat_lib.h",
        "concat_lib_cpu.h",
    ],
    deps = [
        ":eigen_helpers",
        ":ops_util_hdrs",
        "//third_party/eigen3",
    ],
)

cc_library(
    name = "conv_2d",
    hdrs = ["conv_2d.h"],
    deps = [
        ":eigen_helpers",
        "//tensorflow/core:framework",
        "//third_party/eigen3",
    ],
)

tf_kernel_library(
    name = "extract_image_patches_op",
    prefix = "extract_image_patches_op",
    deps = [
        ":bounds_check",
        ":eigen_helpers",
        ":ops_util",
        "//tensorflow/core:framework",
        "//tensorflow/core:lib",
        "//third_party/eigen3",
    ],
)

cc_library(
    name = "conv_3d",
    hdrs = ["conv_3d.h"],
    deps = [
        ":eigen_helpers",
        "//tensorflow/core:framework",
        "//third_party/eigen3",
    ],
)

cc_library(
    name = "fill_functor",
    srcs = ["fill_functor.cc"],
    hdrs = ["fill_functor.h"],
    deps = [
        "//tensorflow/core:framework",
        "//third_party/eigen3",
    ],
)

cc_library(
    name = "initializable_lookup_table",
    srcs = ["initializable_lookup_table.cc"],
    hdrs = ["initializable_lookup_table.h"],
    deps = [
        "//tensorflow/core:framework",
        "//tensorflow/core:lib",
    ],
)

cc_library(
    name = "lookup_util",
    srcs = ["lookup_util.cc"],
    hdrs = ["lookup_util.h"],
    deps = [
        ":initializable_lookup_table",
        "//tensorflow/core:framework",
        "//tensorflow/core:lib",
    ],
)

cc_library(
    name = "ops_testutil",
    testonly = 1,
    hdrs = ["ops_testutil.h"],
    deps = [
        "//tensorflow/core:core_cpu",
        "//tensorflow/core:framework",
        "//tensorflow/core:lib",
        "//tensorflow/core:tensor_testutil",
        "//tensorflow/core:test",
        "//third_party/eigen3",
    ],
)

cc_library(
    name = "ops_util",
    srcs = ["ops_util.cc"],
    hdrs = ["ops_util.h"],
    copts = ["-Wno-sign-compare"],
    deps = [
        "//tensorflow/core:framework",
        "//tensorflow/core:lib",
        "//third_party/eigen3",
    ],
)

cc_library(
    name = "ops_util_hdrs",
    hdrs = ["ops_util.h"],
    deps = [
        ":eigen_helpers",
        "//third_party/eigen3",
    ],
)

tf_cc_test(
    name = "ops_util_test",
    size = "small",
    srcs = ["ops_util_test.cc"],
    deps = [
        ":ops_util",
        "//tensorflow/core:framework",
        "//tensorflow/core:test",
        "//tensorflow/core:test_main",
        "//third_party/eigen3",
    ],
)

tf_kernel_library(
    name = "stage_op",
    srcs = ["stage_op.cc"],
    deps = [
        "//tensorflow/core:framework",
        "//tensorflow/core:lib",
    ],
)

cc_library(
    name = "queue_base",
    srcs = ["queue_base.cc"],
    hdrs = ["queue_base.h"],
    deps = [
        "//tensorflow/core:framework",
        "//tensorflow/core:lib",
    ],
)

cc_library(
    name = "queue_op",
    hdrs = ["queue_op.h"],
    deps = [
        ":queue_base",
        "//tensorflow/core:framework",
        "//tensorflow/core:lib",
    ],
)

cc_library(
    name = "priority_queue",
    srcs = ["priority_queue.cc"],
    hdrs = ["priority_queue.h"],
    deps = [
        ":queue_base",
        ":queue_op",
        ":typed_queue",
        "//tensorflow/core:framework",
        "//tensorflow/core:lib",
    ],
)

cc_library(
    name = "record_input_op",
    srcs = [
        "record_input_op.cc",
        "record_yielder.cc",
        "record_yielder.h",
    ],
    deps = [
        "//tensorflow/core:framework",
        "//tensorflow/core:lib",
    ],
)

cc_library(
    name = "save_restore_tensor",
    srcs = ["save_restore_tensor.cc"],
    hdrs = ["save_restore_tensor.h"],
    copts = ["-Wno-sign-compare"],
    deps = [
        ":bounds_check",
        "//tensorflow/core:framework",
        "//tensorflow/core:lib",
        "//tensorflow/core/util/tensor_bundle",
    ],
)

tf_kernel_library(
    name = "split_lib",
    srcs = ["split_lib_cpu.cc"],
    hdrs = ["split_lib.h"],
    gpu_srcs = [
        "split_lib_gpu.cu.cc",
        "split_lib.h",
    ],
    deps = [
        ":cuda_device_array",
        "//tensorflow/core:framework",
        "//third_party/eigen3",
    ],
    alwayslink = 0,
)

cc_library(
    name = "typed_queue",
    hdrs = ["typed_queue.h"],
    deps = [
        ":queue_base",
    ],
)

# Private support libraries ---------------------------------------------------

cc_library(
    name = "bounds_check",
    hdrs = ["bounds_check.h"],
    visibility = ["//tensorflow:__subpackages__"],
    deps = [
        "//tensorflow/core:framework_lite",
        "//third_party/eigen3",
    ],
)

cc_header_only_library(
    name = "bounds_check_lib",
    deps = [":bounds_check"],
)

cc_library(
    name = "cuda_device_array",
    hdrs = [
        "cuda_device_array.h",
        "cuda_device_array_gpu.h",
    ],
    visibility = ["//tensorflow:__subpackages__"],
    deps = [
        "//tensorflow/core:lib",
    ],
)

cc_library(
    name = "eigen_helpers",
    hdrs = [
        "eigen_activations.h",
        "eigen_attention.h",
        "eigen_backward_cuboid_convolutions.h",
        "eigen_backward_spatial_convolutions.h",
        "eigen_cuboid_convolution.h",
        "eigen_patch_3d.h",
        "eigen_pooling.h",
        "eigen_softmax.h",
        "eigen_spatial_convolutions.h",
    ],
    deps = [
        "//third_party/eigen3",
    ],
)

cc_library(
    name = "image_resizer_state",
    hdrs = ["image_resizer_state.h"],
    visibility = ["//visibility:private"],
    deps = [
        "//tensorflow/core:lib",
        "//third_party/eigen3",
    ],
)

cc_header_only_library(
    name = "image_resizer_state_lib",
    deps = [":image_resizer_state"],
)

# OpKernel libraries ----------------------------------------------------------

ARRAY_DEPS = [
    ":bounds_check",
    ":concat_lib",
    ":fill_functor",
    ":gather_functor",
    ":ops_util",
    ":transpose_functor",
    "//tensorflow/core:array_grad",
    "//tensorflow/core:array_ops_op_lib",
    "//tensorflow/core:core_cpu",
    "//tensorflow/core:framework",
    "//tensorflow/core:lib",
    "//tensorflow/core:lib_internal",
    "//tensorflow/core:proto_text",
    "//tensorflow/core:protos_all_cc",
    "//third_party/eigen3",
]

cc_library(
    name = "array_not_windows",
    deps = [
        ":immutable_constant_op",
    ],
)

tf_kernel_library(
    name = "immutable_constant_op",
    prefix = "immutable_constant_op",
    deps = ARRAY_DEPS,
)

tf_kernel_library(
    name = "set_kernels",
    prefix = "set_kernels",
    deps = [
        "//tensorflow/core:framework_headers_lib",
        "//tensorflow/core:lib",
        "//tensorflow/core:set_ops_op_lib",
        "//third_party/eigen3",
    ],
)

tf_kernel_library(
    name = "debug_ops",
    prefix = "debug_ops",
    deps = ARRAY_DEPS + [
        "//tensorflow/core:gpu_runtime",
        "//tensorflow/core/debug:debug_io_utils",
    ],
)

cc_library(
    name = "array",
    deps = [
        ":batch_space_ops",
        ":bcast_ops",
        ":bitcast_op",
        ":concat_op",
        ":constant_op",
        ":depth_space_ops",
        ":diag_op",
        ":edit_distance_op",
        ":extract_image_patches_op",
        ":gather_nd_op",
        ":gather_op",
        ":identity_op",
        ":inplace_ops",
        ":listdiff_op",
        ":matrix_band_part_op",
        ":matrix_diag_op",
        ":matrix_set_diag_op",
        ":mirror_pad_op",
        ":one_hot_op",
        ":pack_op",
        ":pad_op",
        ":quantize_and_dequantize_op",
        ":reshape_op",
        ":reverse_op",
        ":reverse_sequence_op",
        ":shape_ops",
        ":slice_op",
        ":split_op",
        ":split_v_op",
        ":strided_slice_op",
        ":tile_ops",
        ":transpose_op",
        ":unique_op",
        ":unpack_op",
        ":where_op",
    ],
)

tf_kernel_library(
    name = "bcast_ops",
    prefix = "bcast_ops",
    deps = ARRAY_DEPS,
)

tf_kernel_library(
    name = "bitcast_op",
    prefix = "bitcast_op",
    deps = ARRAY_DEPS,
)

tf_kernel_library(
    name = "concat_op",
    prefix = "concat_op",
    deps = ARRAY_DEPS,
)

tf_kernel_library(
    name = "constant_op",
    prefix = "constant_op",
    deps = ARRAY_DEPS,
)

tf_kernel_library(
    name = "diag_op",
    prefix = "diag_op",
    deps = ARRAY_DEPS,
)

tf_kernel_library(
    name = "edit_distance_op",
    prefix = "edit_distance_op",
    deps = ARRAY_DEPS,
)

tf_kernel_library(
    name = "gather_nd_op",
    prefix = "gather_nd_op",
    deps = ARRAY_DEPS,
)

tf_kernel_library(
    name = "gather_op",
    prefix = "gather_op",
    deps = ARRAY_DEPS,
)

tf_kernel_library(
    name = "identity_op",
    prefix = "identity_op",
    deps = ARRAY_DEPS,
)

tf_kernel_library(
    name = "listdiff_op",
    prefix = "listdiff_op",
    deps = ARRAY_DEPS,
)

tf_kernel_library(
    name = "matrix_band_part_op",
    prefix = "matrix_band_part_op",
    deps = ARRAY_DEPS,
)

tf_kernel_library(
    name = "matrix_diag_op",
    prefix = "matrix_diag_op",
    deps = ARRAY_DEPS,
)

tf_kernel_library(
    name = "matrix_set_diag_op",
    prefix = "matrix_set_diag_op",
    deps = ARRAY_DEPS,
)

tf_kernel_library(
    name = "mirror_pad_op",
    prefix = "mirror_pad_op",
    deps = ARRAY_DEPS,
)

tf_kernel_library(
    name = "one_hot_op",
    prefix = "one_hot_op",
    deps = ARRAY_DEPS,
)

tf_kernel_library(
    name = "pack_op",
    prefix = "pack_op",
    deps = ARRAY_DEPS,
)

tf_kernel_library(
    name = "pad_op",
    prefix = "pad_op",
    deps = ARRAY_DEPS,
)

tf_kernel_library(
    name = "quantize_and_dequantize_op",
    prefix = "quantize_and_dequantize_op",
    deps = ARRAY_DEPS,
)

tf_kernel_library(
    name = "reshape_op",
    prefix = "reshape_op",
    deps = ARRAY_DEPS,
)

tf_kernel_library(
    name = "reverse_op",
    prefix = "reverse_op",
    deps = ARRAY_DEPS,
)

tf_kernel_library(
    name = "reverse_sequence_op",
    prefix = "reverse_sequence_op",
    deps = ARRAY_DEPS,
)

tf_kernel_library(
    name = "shape_ops",
    prefix = "shape_ops",
    deps = ARRAY_DEPS,
)

tf_kernel_library(
    name = "slice_op",
    prefix = "slice_op",
    deps = ARRAY_DEPS + [":strided_slice_op"],
)

tf_kernel_library(
    name = "split_op",
    gpu_srcs = ["cuda_device_array.h"],
    prefix = "split_op",
    deps = ARRAY_DEPS + [":split_lib"],
)

tf_kernel_library(
    name = "split_v_op",
    gpu_srcs = ["cuda_device_array.h"],
    prefix = "split_v_op",
    deps = ARRAY_DEPS + [":split_lib"],
)

tf_kernel_library(
    name = "inplace_ops",
    prefix = "inplace_ops",
    deps = ARRAY_DEPS,
)

tf_kernel_library(
    name = "tile_ops",
    prefix = "tile_ops",
    deps = ARRAY_DEPS,
)

tf_kernel_library(
    name = "transpose_op",
    srcs = [
        "transpose_op.cc"
        ]
        + if_mkl([
        "mkl_transpose_op.cc"
        ]),
    hdrs = ["transpose_op.h"],
    deps = ARRAY_DEPS
        + if_mkl([
                "//third_party/mkl:intel_binary_blob",
        ]),
)

tf_kernel_library(
    name = "unique_op",
    prefix = "unique_op",
    deps = ARRAY_DEPS,
)

tf_kernel_library(
    name = "unpack_op",
    prefix = "unpack_op",
    deps = ARRAY_DEPS + [":split_lib"],
)

tf_kernel_library(
    name = "where_op",
    prefix = "where_op",
    deps = ARRAY_DEPS,
)

tf_cc_test(
    name = "batch_norm_op_test",
    size = "small",
    srcs = ["batch_norm_op_test.cc"],
    deps = [
        ":batch_norm_op",
        ":ops_testutil",
        ":ops_util",
        "//tensorflow/core:core_cpu",
        "//tensorflow/core:framework",
        "//tensorflow/core:lib",
        "//tensorflow/core:protos_all_cc",
        "//tensorflow/core:test",
        "//tensorflow/core:test_main",
        "//tensorflow/core:testlib",
    ],
)

tf_cc_test(
    name = "ops_testutil_test",
    size = "small",
    srcs = ["ops_testutil_test.cc"],
    deps = [
        ":identity_op",
        ":ops_testutil",
        ":ops_util",
        "//tensorflow/core:core_cpu",
        "//tensorflow/core:framework",
        "//tensorflow/core:lib",
        "//tensorflow/core:protos_all_cc",
        "//tensorflow/core:test",
        "//tensorflow/core:test_main",
        "//tensorflow/core:testlib",
    ],
)

tf_cc_test(
    name = "concat_op_test",
    size = "small",
    srcs = ["concat_op_test.cc"],
    deps = [
        ":concat_op",
        ":ops_testutil",
        ":ops_util",
        "//tensorflow/core:core_cpu",
        "//tensorflow/core:framework",
        "//tensorflow/core:lib",
        "//tensorflow/core:protos_all_cc",
        "//tensorflow/core:test",
        "//tensorflow/core:test_main",
        "//tensorflow/core:testlib",
    ],
)

tf_cc_test(
    name = "constant_op_test",
    size = "small",
    srcs = ["constant_op_test.cc"],
    deps = [
        ":constant_op",
        ":ops_testutil",
        ":ops_util",
        "//tensorflow/core:core_cpu",
        "//tensorflow/core:framework",
        "//tensorflow/core:lib",
        "//tensorflow/core:protos_all_cc",
        "//tensorflow/core:test",
        "//tensorflow/core:test_main",
        "//tensorflow/core:testlib",
    ],
)

tf_cc_test(
    name = "deep_conv2d_test",
    size = "small",
    srcs = ["deep_conv2d_test.cc"],
    deps = [
        ":conv_ops",
        "//tensorflow/core:test",
        "//tensorflow/core:test_main",
    ],
)

tf_cc_test(
    name = "xsmm_conv2d_test",
    size = "small",
    srcs = select({
        ":xsmm": ["xsmm_conv2d_test.cc"],
        "//conditions:default": [],
    }),
    deps = [
        ":conv_ops",
        ":ops_testutil",
        ":ops_util",
        "//tensorflow/core:core_cpu",
        "//tensorflow/core:framework",
        "//tensorflow/core:lib",
        "//tensorflow/core:protos_all_cc",
        "//tensorflow/core:test",
        "//tensorflow/core:test_main",
        "//tensorflow/core:testlib",
    ],
)

tf_cc_test(
    name = "conv_ops_test",
    size = "small",
    srcs = ["conv_ops_test.cc"],
    deps = [
        ":conv_ops",
        ":image",
        ":ops_testutil",
        ":ops_util",
        "//tensorflow/cc:cc_ops",
        "//tensorflow/core:core_cpu",
        "//tensorflow/core:framework",
        "//tensorflow/core:framework_internal",
        "//tensorflow/core:lib",
        "//tensorflow/core:protos_all_cc",
        "//tensorflow/core:tensorflow",
        "//tensorflow/core:test",
        "//tensorflow/core:test_main",
        "//tensorflow/core:testlib",
    ],
)

tf_cc_test(
    name = "example_parsing_ops_test",
    size = "large",
    srcs = ["example_parsing_ops_test.cc"],
    deps = [
        ":example_parsing_ops",
        ":ops_testutil",
        ":ops_util",
        "//tensorflow/core:core_cpu",
        "//tensorflow/core:framework",
        "//tensorflow/core:lib",
        "//tensorflow/core:protos_all_cc",
        "//tensorflow/core:test",
        "//tensorflow/core:test_main",
        "//tensorflow/core:testlib",
    ],
)

tf_cc_test(
    name = "fake_quant_ops_test",
    size = "small",
    srcs = ["fake_quant_ops_test.cc"],
    deps = [
        ":fake_quant_ops",
        ":ops_testutil",
        ":ops_util",
        "//tensorflow/core:core_cpu",
        "//tensorflow/core:framework",
        "//tensorflow/core:lib",
        "//tensorflow/core:protos_all_cc",
        "//tensorflow/core:test",
        "//tensorflow/core:test_main",
        "//tensorflow/core:testlib",
    ],
)

tf_cc_test(
    name = "fused_batch_norm_op_test",
    size = "small",
    srcs = ["fused_batch_norm_op_test.cc"],
    deps = [
        ":fused_batch_norm_op",
        ":ops_testutil",
        ":ops_util",
        "//tensorflow/core:core_cpu",
        "//tensorflow/core:framework",
        "//tensorflow/core:lib",
        "//tensorflow/core:protos_all_cc",
        "//tensorflow/core:test",
        "//tensorflow/core:test_main",
        "//tensorflow/core:testlib",
    ],
)

tf_kernel_library(
    name = "gather_functor",
    prefix = "gather_functor",
    visibility = [":friends"],
    deps = [
        ":bounds_check",
        "//tensorflow/core:framework_lite",
        "//third_party/eigen3",
    ],
)

tf_cuda_cc_test(
    name = "gather_op_test",
    size = "small",
    srcs = ["gather_op_test.cc"],
    deps = [
        ":gather_op",
        ":ops_testutil",
        ":ops_util",
        "//tensorflow/core:core_cpu",
        "//tensorflow/core:framework",
        "//tensorflow/core:lib",
        "//tensorflow/core:protos_all_cc",
        "//tensorflow/core:test",
        "//tensorflow/core:test_main",
        "//tensorflow/core:testlib",
    ],
)

tf_cuda_cc_test(
    name = "gather_nd_op_test",
    size = "small",
    srcs = ["gather_nd_op_test.cc"],
    deps = [
        ":gather_nd_op",
        ":ops_testutil",
        ":ops_util",
        "//tensorflow/core:core_cpu",
        "//tensorflow/core:framework",
        "//tensorflow/core:lib",
        "//tensorflow/core:protos_all_cc",
        "//tensorflow/core:test",
        "//tensorflow/core:test_main",
        "//tensorflow/core:testlib",
    ],
)

tf_cc_test(
    name = "identity_op_test",
    size = "small",
    srcs = ["identity_op_test.cc"],
    deps = [
        ":identity_op",
        ":ops_testutil",
        ":ops_util",
        "//tensorflow/core:core_cpu",
        "//tensorflow/core:framework",
        "//tensorflow/core:lib",
        "//tensorflow/core:protos_all_cc",
        "//tensorflow/core:test",
        "//tensorflow/core:test_main",
        "//tensorflow/core:testlib",
    ],
)

tf_cc_test(
    name = "debug_ops_test",
    size = "small",
    srcs = ["debug_ops_test.cc"],
    deps = [
        ":debug_ops",
        ":ops_testutil",
        ":ops_util",
        "//tensorflow/core:core_cpu",
        "//tensorflow/core:framework",
        "//tensorflow/core:lib",
        "//tensorflow/core:protos_all_cc",
        "//tensorflow/core:test",
        "//tensorflow/core:test_main",
        "//tensorflow/core:testlib",
    ],
)

tf_cuda_cc_test(
    name = "quantize_and_dequantize_op_test",
    size = "small",
    srcs = ["quantize_and_dequantize_op_test.cc"],
    deps = [
        ":ops_testutil",
        ":ops_util",
        ":quantize_and_dequantize_op",
        "//tensorflow/cc:cc_ops",
        "//tensorflow/core:core_cpu",
        "//tensorflow/core:framework",
        "//tensorflow/core:lib",
        "//tensorflow/core:protos_all_cc",
        "//tensorflow/core:test",
        "//tensorflow/core:test_main",
        "//tensorflow/core:testlib",
    ],
)

tf_cc_test(
    name = "reverse_op_test",
    size = "small",
    srcs = ["reverse_op_test.cc"],
    deps = [
        ":ops_testutil",
        ":ops_util",
        ":reverse_op",
        "//tensorflow/core:core_cpu",
        "//tensorflow/core:core_cpu_internal",
        "//tensorflow/core:framework",
        "//tensorflow/core:lib",
        "//tensorflow/core:protos_all_cc",
        "//tensorflow/core:test",
        "//tensorflow/core:test_main",
        "//tensorflow/core:testlib",
    ],
)

tf_kernel_library(
    name = "scatter_functor",
    prefix = "scatter_functor",
    visibility = [":friends"],
    deps = [
        ":bounds_check",
        "//tensorflow/core:framework",
        "//tensorflow/core:lib",
        "//third_party/eigen3",
    ],
)

tf_cc_test(
    name = "slice_op_test",
    size = "small",
    srcs = ["slice_op_test.cc"],
    linkopts = select({
        "//tensorflow:darwin": ["-headerpad_max_install_names"],
        "//conditions:default": [],
    }),
    deps = [
        ":ops_testutil",
        ":ops_util",
        ":slice_op",
        "//tensorflow/core:core_cpu",
        "//tensorflow/core:framework",
        "//tensorflow/core:lib",
        "//tensorflow/core:protos_all_cc",
        "//tensorflow/core:test",
        "//tensorflow/core:test_main",
        "//tensorflow/core:testlib",
    ],
)

tf_cc_test(
    name = "strided_slice_op_test",
    size = "small",
    srcs = ["strided_slice_op_test.cc"],
    deps = [
        ":ops_testutil",
        ":ops_util",
        ":slice_op",
        ":strided_slice_op",
        "//tensorflow/core:core_cpu",
        "//tensorflow/core:framework",
        "//tensorflow/core:lib",
        "//tensorflow/core:protos_all_cc",
        "//tensorflow/core:test",
        "//tensorflow/core:test_main",
        "//tensorflow/core:testlib",
    ],
)

tf_cc_test(
    name = "unique_op_test",
    size = "small",
    srcs = ["unique_op_test.cc"],
    deps = [
        ":ops_testutil",
        ":ops_util",
        ":unique_op",
        "//tensorflow/core:core_cpu",
        "//tensorflow/core:framework",
        "//tensorflow/core:lib",
        "//tensorflow/core:protos_all_cc",
        "//tensorflow/core:test",
        "//tensorflow/core:test_main",
        "//tensorflow/core:testlib",
    ],
)

tf_kernel_library(
    name = "transpose_functor",
    srcs = ["transpose_functor_cpu.cc"],
    hdrs = ["transpose_functor.h"],
    gpu_srcs = [
        "transpose_functor_gpu.cu.cc",
        "transpose_functor.h",
    ],
    visibility = ["//visibility:private"],
    deps = [
        "//tensorflow/core:framework",
        "//third_party/eigen3",
    ],
    alwayslink = 0,
)

tf_kernel_library(
    name = "candidate_sampler_ops",
    prefix = "candidate_sampler_ops",
    deps = [
        ":range_sampler",
        "//tensorflow/core:candidate_sampling_ops_op_lib",
        "//tensorflow/core:framework",
        "//tensorflow/core:lib",
    ],
)

cc_library(
    name = "range_sampler",
    srcs = ["range_sampler.cc"],
    hdrs = ["range_sampler.h"],
    visibility = ["//visibility:private"],
    deps = [
        "//tensorflow/core:lib",
        "//tensorflow/core:lib_internal",
    ],
)

tf_cc_test(
    name = "range_sampler_test",
    size = "small",
    srcs = ["range_sampler_test.cc"],
    deps = [
        ":range_sampler",
        "//tensorflow/core:framework",
        "//tensorflow/core:lib",
        "//tensorflow/core:test",
        "//tensorflow/core:test_main",
    ],
)

tf_kernel_library(
    name = "control_flow_ops",
    prefix = "control_flow_ops",
    deps = [
        "//tensorflow/core:control_flow_ops_op_lib",
        "//tensorflow/core:framework",
        "//tensorflow/core:lib",
    ],
)

tf_kernel_library(
    name = "ctc_ops",
    prefix = "ctc",
    deps = [
        ":bounds_check",
        ":ops_util",
        "//tensorflow/core:ctc_ops_op_lib",
        "//tensorflow/core:framework",
        "//tensorflow/core:lib",
        "//tensorflow/core/util/ctc:ctc_beam_search_lib",
        "//tensorflow/core/util/ctc:ctc_loss_calculator_lib",
    ],
)

tf_cc_test(
    name = "control_flow_ops_test",
    size = "small",
    srcs = ["control_flow_ops_test.cc"],
    deps = [
        ":control_flow_ops",
        ":ops_testutil",
        ":ops_util",
        "//tensorflow/core:framework",
        "//tensorflow/core:protos_all_cc",
        "//tensorflow/core:test",
        "//tensorflow/core:test_main",
        "//tensorflow/core:testlib",
    ],
)

cc_library(
    name = "data_flow",
    deps = [
        ":barrier_ops",
        ":conditional_accumulator_base_op",
        ":conditional_accumulator_op",
        ":dynamic_partition_op",
        ":dynamic_stitch_op",
        ":fifo_queue_op",
        ":lookup_table_init_op",
        ":lookup_table_op",
        ":padding_fifo_queue_op",
        ":priority_queue_op",
        ":queue_ops",
        ":random_shuffle_queue_op",
        ":record_input_op",
        ":session_ops",
        ":sparse_conditional_accumulator_op",
        ":stack_ops",
        ":stage_op",
        ":tensor_array_ops",
    ],
)

DATA_FLOW_DEPS = [
    ":bounds_check",
    ":concat_lib",
    ":conditional_accumulator",
    ":conditional_accumulator_base",
    ":fifo_queue",
    ":initializable_lookup_table",
    ":lookup_util",
    ":padding_fifo_queue",
    ":priority_queue",
    ":queue_base",
    ":queue_op",
    ":sparse_conditional_accumulator",
    ":split_lib",
    ":tensor_array",
    ":typed_conditional_accumulator_base",
    ":typed_queue",
    "//third_party/eigen3",
    "//tensorflow/core:core_cpu",
    "//tensorflow/core:data_flow_ops_op_lib",
    "//tensorflow/core:framework",
    "//tensorflow/core:lib",
    "//tensorflow/core:lib_internal",
]

tf_kernel_library(
    name = "conditional_accumulator_base_op",
    prefix = "conditional_accumulator_base_op",
    deps = DATA_FLOW_DEPS,
)

tf_kernel_library(
    name = "conditional_accumulator_op",
    prefix = "conditional_accumulator_op",
    deps = DATA_FLOW_DEPS,
)

tf_kernel_library(
    name = "barrier_ops",
    prefix = "barrier_ops",
    deps = DATA_FLOW_DEPS,
)

tf_kernel_library(
    name = "fifo_queue_op",
    prefix = "fifo_queue_op",
    deps = DATA_FLOW_DEPS,
)

tf_kernel_library(
    name = "padding_fifo_queue_op",
    prefix = "padding_fifo_queue_op",
    deps = DATA_FLOW_DEPS,
)

tf_kernel_library(
    name = "priority_queue_op",
    prefix = "priority_queue_op",
    deps = DATA_FLOW_DEPS,
)

tf_kernel_library(
    name = "queue_ops",
    prefix = "queue_ops",
    deps = DATA_FLOW_DEPS,
)

tf_kernel_library(
    name = "random_shuffle_queue_op",
    prefix = "random_shuffle_queue_op",
    deps = DATA_FLOW_DEPS,
)

tf_kernel_library(
    name = "session_ops",
    prefix = "session_ops",
    deps = DATA_FLOW_DEPS,
)

tf_kernel_library(
    name = "sparse_conditional_accumulator_op",
    prefix = "sparse_conditional_accumulator_op",
    deps = DATA_FLOW_DEPS,
)

tf_kernel_library(
    name = "stack_ops",
    prefix = "stack_ops",
    deps = DATA_FLOW_DEPS,
)

tf_kernel_library(
    name = "tensor_array_ops",
    prefix = "tensor_array_ops",
    deps = DATA_FLOW_DEPS,
)

DYNAMIC_DEPS = [
    ":bounds_check",
    "//tensorflow/core:core_cpu",
    "//tensorflow/core:data_flow_ops_op_lib",
    "//tensorflow/core:framework",
    "//tensorflow/core:lib",
    "//tensorflow/core:lib_internal",
]

tf_kernel_library(
    name = "dynamic_partition_op",
    prefix = "dynamic_partition_op",
    deps = DYNAMIC_DEPS,
)

tf_kernel_library(
    name = "dynamic_stitch_op",
    prefix = "dynamic_stitch_op",
    deps = DYNAMIC_DEPS,
)

LOOKUP_DEPS = [
    ":bounds_check",
    ":initializable_lookup_table",
    ":lookup_util",
    "//tensorflow/core:core_cpu",
    "//tensorflow/core:data_flow_ops_op_lib",
    "//tensorflow/core:framework",
    "//tensorflow/core:lib",
    "//tensorflow/core:lib_internal",
]

tf_kernel_library(
    name = "lookup_table_init_op",
    prefix = "lookup_table_init_op",
    deps = LOOKUP_DEPS,
)

tf_kernel_library(
    name = "lookup_table_op",
    prefix = "lookup_table_op",
    deps = LOOKUP_DEPS,
)

tf_cc_tests(
    name = "dynamic_op_test",
    size = "small",
    srcs = [
        "dynamic_partition_op_test.cc",
        "dynamic_stitch_op_test.cc",
    ],
    deps = [
        ":data_flow",
        ":ops_testutil",
        ":ops_util",
        "//tensorflow/core:framework",
        "//tensorflow/core:lib",
        "//tensorflow/core:protos_all_cc",
        "//tensorflow/core:test",
        "//tensorflow/core:test_main",
        "//tensorflow/core:testlib",
    ],
)

cc_library(
    name = "fifo_queue",
    srcs = ["fifo_queue.cc"],
    hdrs = ["fifo_queue.h"],
    visibility = ["//visibility:private"],
    deps = [
        ":queue_base",
        ":typed_queue",
        "//tensorflow/core:framework",
        "//tensorflow/core:lib",
    ],
)

cc_library(
    name = "padding_fifo_queue",
    srcs = ["padding_fifo_queue.cc"],
    hdrs = ["padding_fifo_queue.h"],
    visibility = ["//visibility:private"],
    deps = [
        ":fifo_queue",
        ":queue_base",
        ":typed_queue",
        "//tensorflow/core:framework",
        "//tensorflow/core:lib",
    ],
)

cc_library(
    name = "conditional_accumulator_base",
    srcs = ["conditional_accumulator_base.cc"],
    hdrs = [
        "conditional_accumulator_base.h",
    ],
    deps = [
        "//tensorflow/core:framework",
        "//tensorflow/core:lib",
        "//third_party/eigen3",
    ],
)

cc_library(
    name = "typed_conditional_accumulator_base",
    hdrs = ["typed_conditional_accumulator_base.h"],
    deps = [
        ":conditional_accumulator_base",
    ],
)

cc_library(
    name = "conditional_accumulator",
    hdrs = [
        "conditional_accumulator.h",
        "conditional_accumulator_base_op.h",
    ],
    deps = [
        ":fill_functor",
        ":typed_conditional_accumulator_base",
    ],
)

cc_library(
    name = "sparse_conditional_accumulator",
    hdrs = ["sparse_conditional_accumulator.h"],
    deps = [
        ":typed_conditional_accumulator_base",
    ],
)

tf_kernel_library(
    name = "tensor_array",
    srcs = ["tensor_array.cc"],
    hdrs = ["tensor_array.h"],
    visibility = ["//visibility:private"],
    deps = [
        ":aggregate_ops",
        "//tensorflow/core:framework",
        "//tensorflow/core:lib",
        "//third_party/eigen3",
    ],
)

tf_kernel_library(
    name = "resource_variable_ops",
    srcs = ["resource_variable_ops.cc"],
    deps = [
        ":bounds_check",
        ":dense_update_ops",
        ":gather_functor",
        ":scatter_functor",
        ":state",
        ":variable_ops",
        "//tensorflow/core:framework",
        "//tensorflow/core:lib",
        "//tensorflow/core:resource_variable_ops_op_lib",
        "//third_party/eigen3",
    ],
)

tf_kernel_library(
    name = "fact_op",
    prefix = "fact_op",
    deps = [
        "//tensorflow/core:framework",
        "//tensorflow/core:lib",
        "//tensorflow/core:user_ops_op_lib",
    ],
)

tf_kernel_library(
    name = "function_ops",
    prefix = "function_ops",
    deps = [
        "//tensorflow/core:core_cpu",
        "//tensorflow/core:core_cpu_internal",
        "//tensorflow/core:framework",
        "//tensorflow/core:lib",
    ],
)

cc_library(
    name = "image",
    deps = [
        ":adjust_contrast_op",
        ":adjust_hue_op",
        ":adjust_saturation_op",
        ":attention_ops",
        ":colorspace_op",
        ":crop_and_resize_op",
        ":decode_gif_op",
        ":decode_jpeg_op",
        ":decode_png_op",
        ":draw_bounding_box_op",
        ":encode_jpeg_op",
        ":encode_png_op",
        ":non_max_suppression_op",
        ":random_crop_op",
        ":resize_area_op",
        ":resize_bicubic_op",
        ":resize_bilinear_op",
        ":resize_nearest_neighbor_op",
        ":sample_distorted_bounding_box_op",
    ],
)

IMAGE_DEPS = [
    ":bounds_check",
    ":eigen_helpers",
    ":image_resizer_state",
    "//third_party/eigen3",
    "//tensorflow/core:framework",
    "//tensorflow/core:gif_internal",
    "//tensorflow/core:image_ops_op_lib",
    "//tensorflow/core:jpeg_internal",
    "//tensorflow/core:lib",
    "//tensorflow/core:lib_internal",
    "//tensorflow/core:protos_all_cc",
]

tf_kernel_library(
    name = "adjust_contrast_op",
    prefix = "adjust_contrast_op",
    deps = IMAGE_DEPS,
)

tf_kernel_library(
    name = "adjust_hue_op",
    prefix = "adjust_hue_op",
    deps = IMAGE_DEPS,
)

tf_kernel_library(
    name = "adjust_saturation_op",
    prefix = "adjust_saturation_op",
    deps = IMAGE_DEPS,
)

tf_kernel_library(
    name = "attention_ops",
    prefix = "attention_ops",
    deps = IMAGE_DEPS,
)

tf_kernel_library(
    name = "colorspace_op",
    prefix = "colorspace_op",
    deps = IMAGE_DEPS,
)

tf_kernel_library(
    name = "crop_and_resize_op",
    prefix = "crop_and_resize_op",
    deps = IMAGE_DEPS,
)

tf_kernel_library(
    name = "decode_jpeg_op",
    prefix = "decode_jpeg_op",
    deps = IMAGE_DEPS,
)

tf_kernel_library(
    name = "decode_png_op",
    prefix = "decode_png_op",
    deps = IMAGE_DEPS,
)

tf_kernel_library(
    name = "decode_gif_op",
    prefix = "decode_gif_op",
    deps = IMAGE_DEPS,
)

tf_kernel_library(
    name = "draw_bounding_box_op",
    prefix = "draw_bounding_box_op",
    deps = IMAGE_DEPS,
)

tf_kernel_library(
    name = "encode_jpeg_op",
    prefix = "encode_jpeg_op",
    deps = IMAGE_DEPS,
)

tf_kernel_library(
    name = "encode_png_op",
    prefix = "encode_png_op",
    deps = IMAGE_DEPS,
)

tf_kernel_library(
    name = "non_max_suppression_op",
    prefix = "non_max_suppression_op",
    deps = IMAGE_DEPS,
)

tf_kernel_library(
    name = "random_crop_op",
    prefix = "random_crop_op",
    deps = IMAGE_DEPS,
)

tf_kernel_library(
    name = "resize_area_op",
    prefix = "resize_area_op",
    deps = IMAGE_DEPS,
)

tf_kernel_library(
    name = "resize_bicubic_op",
    prefix = "resize_bicubic_op",
    deps = IMAGE_DEPS,
)

tf_kernel_library(
    name = "resize_bilinear_op",
    prefix = "resize_bilinear_op",
    deps = IMAGE_DEPS,
)

tf_kernel_library(
    name = "resize_nearest_neighbor_op",
    prefix = "resize_nearest_neighbor_op",
    deps = IMAGE_DEPS,
)

tf_kernel_library(
    name = "sample_distorted_bounding_box_op",
    prefix = "sample_distorted_bounding_box_op",
    deps = IMAGE_DEPS,
)

tf_cc_tests(
    name = "eigen_test",
    size = "small",
    srcs = [
        "eigen_activations_test.cc",
        "eigen_attention_test.cc",
        "eigen_backward_spatial_convolutions_test.cc",
        "eigen_pooling_test.cc",
        "eigen_softmax_test.cc",
        "eigen_spatial_convolutions_test.cc",
    ],
    deps = [
        ":eigen_helpers",
        "//tensorflow/core:core_cpu",
        "//tensorflow/core:framework",
        "//tensorflow/core:protos_all_cc",
        "//tensorflow/core:test",
        "//tensorflow/core:test_main",
        "//tensorflow/core:testlib",
    ],
)

tf_cc_tests(
    name = "basic_ops_benchmark_test",
    size = "small",
    srcs = [
        "basic_ops_benchmark_test.cc",
    ],
    deps = [
        ":math",
        ":ops_util",
        ":state",
        "//tensorflow/core:core_cpu",
        "//tensorflow/core:framework",
        "//tensorflow/core:test",
        "//tensorflow/core:test_main",
        "//tensorflow/core:testlib",
    ],
)

tf_cc_tests(
    name = "bonus_tests",
    srcs = [
        "adjust_contrast_op_test.cc",
        "colorspace_op_test.cc",
        "crop_and_resize_op_test.cc",
        "non_max_suppression_op_test.cc",
        "resize_area_op_test.cc",
        "resize_bicubic_op_test.cc",
        "resize_bilinear_op_test.cc",
        "resize_nearest_neighbor_op_test.cc",
    ],
    linkopts = select({
        "//tensorflow:darwin": ["-headerpad_max_install_names"],
        "//conditions:default": [],
    }),
    deps = [
        ":image",
        ":ops_testutil",
        ":ops_util",
        "//tensorflow/core:core_cpu",
        "//tensorflow/core:framework",
        "//tensorflow/core:lib_internal",
        "//tensorflow/core:protos_all_cc",
        "//tensorflow/core:test",
        "//tensorflow/core:test_main",
        "//tensorflow/core:testlib",
    ],
)

tf_cuda_cc_test(
    name = "adjust_contrast_op_benchmark_test",
    srcs = ["adjust_contrast_op_benchmark_test.cc"],
    deps = [
        ":image",
        ":ops_testutil",
        ":ops_util",
        "//tensorflow/core:core_cpu",
        "//tensorflow/core:framework",
        "//tensorflow/core:protos_all_cc",
        "//tensorflow/core:test",
        "//tensorflow/core:test_main",
        "//tensorflow/core:testlib",
    ],
)

cc_library(
    name = "io",
    deps = [
        ":fixed_length_record_reader_op",
        ":identity_reader_op",
        ":matching_files_op",
        ":reader_ops",
        ":restore_op",
        ":save_op",
        ":save_restore_v2_ops",
        ":text_line_reader_op",
        ":tf_record_reader_op",
        ":whole_file_read_ops",
    ],
)

IO_DEPS = [
    ":ops_util",
    "//tensorflow/core:framework",
    "//tensorflow/core:io_ops_op_lib",
    "//tensorflow/core:lib",
    "//tensorflow/core:lib_internal",
    "//tensorflow/core:protos_all_cc",
    "//tensorflow/core:reader_base",
    "//tensorflow/core/util/tensor_bundle",
]

tf_kernel_library(
    name = "fixed_length_record_reader_op",
    prefix = "fixed_length_record_reader_op",
    deps = IO_DEPS,
)

tf_kernel_library(
    name = "identity_reader_op",
    prefix = "identity_reader_op",
    deps = IO_DEPS,
)

tf_kernel_library(
    name = "matching_files_op",
    prefix = "matching_files_op",
    deps = IO_DEPS,
)

tf_kernel_library(
    name = "reader_ops",
    prefix = "reader_ops",
    deps = IO_DEPS,
)

SAVE_RESTORE_DEPS = [
    ":bounds_check_lib",
    ":save_restore_tensor",
    "//tensorflow/core:framework",
    "//tensorflow/core:io_ops_op_lib",
    "//tensorflow/core:lib",
    "//tensorflow/core:lib_internal",
    "//tensorflow/core:protos_all_cc",
    "//tensorflow/core/util/tensor_bundle",
]

tf_kernel_library(
    name = "restore_op",
    prefix = "restore_op",
    deps = SAVE_RESTORE_DEPS,
)

tf_kernel_library(
    name = "save_op",
    prefix = "save_op",
    deps = SAVE_RESTORE_DEPS,
)

tf_kernel_library(
    name = "save_restore_v2_ops",
    prefix = "save_restore_v2_ops",
    deps = SAVE_RESTORE_DEPS,
)

tf_kernel_library(
    name = "text_line_reader_op",
    prefix = "text_line_reader_op",
    deps = IO_DEPS,
)

tf_kernel_library(
    name = "tf_record_reader_op",
    prefix = "tf_record_reader_op",
    deps = IO_DEPS,
)

tf_kernel_library(
    name = "whole_file_read_ops",
    prefix = "whole_file_read_ops",
    deps = IO_DEPS,
)

tf_cc_tests(
    name = "bonus2_tests",
    size = "small",
    srcs = [
        "merge_v2_checkpoints_op_test.cc",
        "restore_op_test.cc",
        "restore_v2_op_test.cc",
        "save_op_test.cc",
        "save_v2_op_test.cc",
    ],
    deps = [
        ":io",
        ":ops_testutil",
        ":ops_util",
        "//tensorflow/cc:cc_ops",
        "//tensorflow/core:core_cpu",
        "//tensorflow/core:core_cpu_internal",
        "//tensorflow/core:framework",
        "//tensorflow/core:lib",
        "//tensorflow/core:protos_all_cc",
        "//tensorflow/core:test",
        "//tensorflow/core:test_main",
        "//tensorflow/core:testlib",
        "//tensorflow/core/util/tensor_bundle",
    ],
)

cc_library(
    name = "linalg",
    deps = [
        ":cholesky_grad",
        ":cholesky_op",
        ":determinant_op",
        ":matrix_inverse_op",
        ":matrix_solve_ls_op",
        ":matrix_solve_op",
        ":matrix_triangular_solve_op",
        ":qr_op",
        ":self_adjoint_eig_op",
        ":self_adjoint_eig_v2_op",
        ":svd_op",
    ],
)

LINALG_DEPS = [
    ":linalg_ops_common",
    "//third_party/eigen3",
    "//tensorflow/core:framework",
    "//tensorflow/core:lib",
    "//tensorflow/core:linalg_ops_op_lib",
]

tf_kernel_library(
    name = "cholesky_op",
    prefix = "cholesky_op",
    deps = LINALG_DEPS,
)

tf_kernel_library(
    name = "cholesky_grad",
    prefix = "cholesky_grad",
    deps = LINALG_DEPS,
)

tf_kernel_library(
    name = "determinant_op",
    prefix = "determinant_op",
    deps = LINALG_DEPS,
)

tf_kernel_library(
    name = "self_adjoint_eig_op",
    prefix = "self_adjoint_eig_op",
    deps = LINALG_DEPS,
)

tf_kernel_library(
    name = "self_adjoint_eig_v2_op",
    prefix = "self_adjoint_eig_v2_op",
    deps = LINALG_DEPS,
)

tf_kernel_library(
    name = "matrix_inverse_op",
    prefix = "matrix_inverse_op",
    deps = LINALG_DEPS,
)

tf_kernel_library(
    name = "matrix_solve_ls_op",
    prefix = "matrix_solve_ls_op",
    deps = LINALG_DEPS,
)

tf_kernel_library(
    name = "matrix_solve_op",
    prefix = "matrix_solve_op",
    deps = LINALG_DEPS,
)

tf_kernel_library(
    name = "matrix_triangular_solve_op",
    prefix = "matrix_triangular_solve_op",
    deps = LINALG_DEPS,
)

tf_kernel_library(
    name = "qr_op",
    prefix = "qr_op",
    deps = LINALG_DEPS,
)

tf_kernel_library(
    name = "svd_op",
    prefix = "svd_op",
    deps = LINALG_DEPS,
)

cc_library(
    name = "linalg_ops_common",
    srcs = ["linalg_ops_common.cc"],
    hdrs = ["linalg_ops_common.h"],
    visibility = ["//visibility:private"],
    deps = [
        "//tensorflow/core:framework",
        "//tensorflow/core:lib",
        "//third_party/eigen3",
    ],
)

cc_library(
    name = "logging",
    deps = [
        ":logging_ops",
        ":summary_audio_op",
        ":summary_image_op",
        ":summary_op",
        ":summary_tensor_op",
    ],
)

LOGGING_DEPS = [
    "//tensorflow/core:framework",
    "//tensorflow/core:lib",
    "//tensorflow/core:lib_internal",
    "//tensorflow/core:logging_ops_op_lib",
    "//tensorflow/core:protos_all_cc",
]

tf_kernel_library(
    name = "logging_ops",
    prefix = "logging_ops",
    deps = LOGGING_DEPS,
)

tf_kernel_library(
    name = "summary_audio_op",
    prefix = "summary_audio_op",
    deps = LOGGING_DEPS,
)

tf_kernel_library(
    name = "summary_image_op",
    prefix = "summary_image_op",
    deps = LOGGING_DEPS,
)

tf_kernel_library(
    name = "summary_op",
    prefix = "summary_op",
    deps = LOGGING_DEPS,
)

tf_kernel_library(
    name = "summary_tensor_op",
    prefix = "summary_tensor_op",
    deps = LOGGING_DEPS,
)

tf_cc_tests(
    name = "bonus3_tests",
    size = "small",
    srcs = [
        "logging_ops_test.cc",
        "summary_audio_op_test.cc",
        "summary_image_op_test.cc",
        "summary_op_test.cc",
    ],
    deps = [
        ":logging",
        ":ops_testutil",
        ":ops_util",
        "//tensorflow/core:framework",
        "//tensorflow/core:lib",
        "//tensorflow/core:protos_all_cc",
        "//tensorflow/core:test",
        "//tensorflow/core:test_main",
        "//tensorflow/core:testlib",
    ],
)

MATH_DEPS = [
    ":bounds_check",
    ":fill_functor",
    ":transpose_functor",
    "//tensorflow/core:core_cpu",
    "//tensorflow/core:framework",
    "//tensorflow/core:lib",
    "//tensorflow/core:lib_internal",
    "//tensorflow/core:math_grad",
    "//tensorflow/core:math_ops_op_lib",
    "//third_party/eigen3",
]

cc_library(
    name = "math_not_windows",
    deps = [
        ":sparse_matmul_op",
    ],
)

tf_kernel_library(
    name = "sparse_matmul_op",
    defines = select({
        ":xsmm": ["TENSORFLOW_USE_LIBXSMM"],
        "//conditions:default": [],
    }),
    prefix = "sparse_matmul_op",
    deps = MATH_DEPS + select({
        ":xsmm": [
            "@libxsmm_archive//:xsmm_avx",
        ],
        "//conditions:default": [],
    }),
)

cc_library(
    name = "math",
    deps = [
        ":aggregate_ops",
        ":argmax_op",
        ":batch_matmul_op",
        ":betainc_op",
        ":cast_op",
        ":check_numerics_op",
        ":cross_op",
        ":cwise_op",
        ":fft_ops",
        ":matmul_op",
        ":reduction_ops",
        ":scan_ops",
        ":segment_reduction_ops",
        ":sequence_ops",
    ],
)

tf_kernel_library(
    name = "aggregate_ops",
    prefix = "aggregate_ops",
    deps = MATH_DEPS,
)

tf_kernel_library(
    name = "argmax_op",
    prefix = "argmax_op",
    deps = MATH_DEPS,
)

tf_kernel_library(
    name = "batch_matmul_op",
    prefix = "batch_matmul_op",
    deps = MATH_DEPS,
)

tf_kernel_library(
    name = "betainc_op",
    prefix = "betainc_op",
    deps = MATH_DEPS,
)

tf_kernel_library(
    name = "cast_op",
    prefix = "cast_op",
    deps = MATH_DEPS,
)

tf_kernel_library(
    name = "check_numerics_op",
    prefix = "check_numerics_op",
    deps = MATH_DEPS,
)

tf_kernel_library(
    name = "cross_op",
    prefix = "cross_op",
    deps = MATH_DEPS,
)

tf_kernel_library(
    name = "cwise_op",
    prefix = "cwise_op",
    deps = MATH_DEPS,
)

tf_kernel_library(
    name = "fft_ops",
    prefix = "fft_ops",
    deps = MATH_DEPS,
)

tf_kernel_library(
    name = "matmul_op",
    defines = select({
        ":xsmm": [
            "TENSORFLOW_USE_LIBXSMM",
            "EIGEN_USE_LIBXSMM",
        ],
        "//conditions:default": [],
    }),
    prefix = "matmul_op",
    deps = MATH_DEPS + select({
        ":xsmm": [
            "@libxsmm_archive//:xsmm_avx",
        ],
        "//conditions:default": [],
    }),
)

tf_kernel_library(
    name = "reduction_ops",
    prefix = "reduction_ops",
    deps = MATH_DEPS,
)

tf_kernel_library(
    name = "segment_reduction_ops",
    prefix = "segment_reduction_ops",
    deps = MATH_DEPS,
)

tf_kernel_library(
    name = "scan_ops",
    prefix = "scan_ops",
    deps = MATH_DEPS,
)

tf_kernel_library(
    name = "sequence_ops",
    prefix = "sequence_ops",
    deps = MATH_DEPS,
)

tf_cuda_cc_test(
    name = "cast_op_test",
    size = "small",
    srcs = ["cast_op_test.cc"],
    deps = [
        ":cast_op",
        ":ops_testutil",
        ":ops_util",
        "//tensorflow/core:core_cpu",
        "//tensorflow/core:framework",
        "//tensorflow/core:lib",
        "//tensorflow/core:protos_all_cc",
        "//tensorflow/core:test",
        "//tensorflow/core:test_main",
        "//tensorflow/core:testlib",
    ],
)

tf_cc_test(
    name = "cross_op_test",
    size = "small",
    srcs = ["cross_op_test.cc"],
    deps = [
        ":cross_op",
        ":ops_testutil",
        ":ops_util",
        "//tensorflow/core:core_cpu",
        "//tensorflow/core:framework",
        "//tensorflow/core:lib",
        "//tensorflow/core:protos_all_cc",
        "//tensorflow/core:test",
        "//tensorflow/core:test_main",
        "//tensorflow/core:testlib",
    ],
)

tf_cc_tests(
    name = "sparse_tests",
    size = "small",
    srcs = [
        "sparse_add_op_test.cc",
        "sparse_dense_binary_op_shared_test.cc",
        "sparse_reduce_sum_op_test.cc",
    ],
    deps = [
        ":ops_testutil",
        ":ops_util",
        ":sparse_add_op",
        ":sparse_dense_binary_op_shared",
        ":sparse_reduce_sum_op",
        "//tensorflow/core:core_cpu",
        "//tensorflow/core:framework",
        "//tensorflow/core:lib",
        "//tensorflow/core:protos_all_cc",
        "//tensorflow/core:test",
        "//tensorflow/core:test_main",
        "//tensorflow/core:testlib",
    ],
)

tf_cuda_cc_test(
    name = "cwise_ops_test",
    size = "small",
    srcs = ["cwise_ops_test.cc"],
    deps = [
        ":bounds_check",
        ":cwise_op",
        ":nn",
        ":ops_testutil",
        ":ops_util",
        "//tensorflow/core:core_cpu",
        "//tensorflow/core:framework",
        "//tensorflow/core:lib",
        "//tensorflow/core:protos_all_cc",
        "//tensorflow/core:test",
        "//tensorflow/core:test_main",
        "//tensorflow/core:testlib",
    ],
)

tf_cuda_cc_test(
    name = "matmul_op_test",
    size = "small",
    srcs = ["matmul_op_test.cc"],
    deps = [
        ":matmul_op",
        ":ops_testutil",
        ":ops_util",
        ":quantized_ops",
        "//tensorflow/cc:cc_ops",
        "//tensorflow/cc:client_session",
        "//tensorflow/core:array_ops_op_lib",
        "//tensorflow/core:framework",
        "//tensorflow/core:math_ops_op_lib",
        "//tensorflow/core:nn_ops_op_lib",
        "//tensorflow/core:protos_all_cc",
        "//tensorflow/core:test",
        "//tensorflow/core:test_main",
        "//tensorflow/core:testlib",
    ],
)

tf_cuda_cc_test(
    name = "batch_matmul_op_test",
    size = "small",
    srcs = ["batch_matmul_op_test.cc"],
    deps = [
        ":batch_matmul_op",
        ":ops_testutil",
        ":ops_util",
        "//tensorflow/core:core_cpu",
        "//tensorflow/core:framework",
        "//tensorflow/core:lib",
        "//tensorflow/core:protos_all_cc",
        "//tensorflow/core:test",
        "//tensorflow/core:test_main",
        "//tensorflow/core:testlib",
    ],
)

tf_cuda_cc_test(
    name = "reduction_ops_test",
    size = "small",
    srcs = ["reduction_ops_test.cc"],
    linkopts = select({
        "//tensorflow:darwin": ["-headerpad_max_install_names"],
        "//conditions:default": [],
    }),
    deps = [
        ":ops_testutil",
        ":ops_util",
        ":reduction_ops",
        "//tensorflow/core:core_cpu",
        "//tensorflow/core:framework",
        "//tensorflow/core:lib",
        "//tensorflow/core:protos_all_cc",
        "//tensorflow/core:test",
        "//tensorflow/core:test_main",
        "//tensorflow/core:testlib",
    ],
)

tf_cc_test(
    name = "segment_reduction_ops_test",
    size = "small",
    srcs = ["segment_reduction_ops_test.cc"],
    deps = [
        ":ops_testutil",
        ":ops_util",
        ":segment_reduction_ops",
        "//tensorflow/core:core_cpu",
        "//tensorflow/core:core_cpu_internal",
        "//tensorflow/core:framework",
        "//tensorflow/core:lib",
        "//tensorflow/core:protos_all_cc",
        "//tensorflow/core:test",
        "//tensorflow/core:test_main",
        "//tensorflow/core:testlib",
    ],
)

tf_cc_test(
    name = "immutable_constant_op_test",
    srcs = ["immutable_constant_op_test.cc"],
    deps = [
        ":array",
        ":immutable_constant_op",
        ":matmul_op",
        ":ops_testutil",
        ":ops_util",
        ":random_shuffle_op",
        "//tensorflow/cc:cc_ops",
        "//tensorflow/core:core_cpu",
        "//tensorflow/core:direct_session",
        "//tensorflow/core:framework",
        "//tensorflow/core:lib",
        "//tensorflow/core:ops",
        "//tensorflow/core:test",
        "//tensorflow/core:test_main",
        "//tensorflow/core:testlib",
    ],
)

tf_cuda_cc_test(
    name = "sparse_matmul_op_test",
    size = "small",
    srcs = ["sparse_matmul_op_test.cc"],
    deps = [
        ":ops_testutil",
        ":ops_util",
        ":sparse_matmul_op",
        "//tensorflow/core:core_cpu",
        "//tensorflow/core:framework",
        "//tensorflow/core:lib",
        "//tensorflow/core:protos_all_cc",
        "//tensorflow/core:test",
        "//tensorflow/core:test_main",
        "//tensorflow/core:testlib",
    ],
)

# conv_grad_ops currently has to be built with conv_ops*.
# TODO(josh11b, zhengxq): put these a separate libraries in ":nn" below once
# conv_ops_gpu.h has be separated into its own library.
tf_kernel_library(
    name = "conv_ops",
    srcs = [
        "conv_grad_filter_ops.cc",
        "conv_grad_input_ops.cc",
        "conv_grad_ops.cc",
        "conv_grad_ops_3d.cc",
        "deep_conv2d.cc",
    ] + select({
        ":xsmm": ["xsmm_conv2d.cc"],
        "//conditions:default": [],
    }),
    hdrs = [
        "conv_grad_ops.h",
        "deep_conv2d.h",
        "gemm_functors.h",
        "winograd_transform.h",
    ] + select({
        ":xsmm": ["xsmm_conv2d.h"],
        "//conditions:default": [],
    }),
    defines = select({
        ":xsmm": [
            "TENSORFLOW_USE_LIBXSMM",
            "EIGEN_USE_LIBXSMM",
        ],
        "//conditions:default": [],
    }) + select({
        ":xsmm_backward": ["TENSORFLOW_USE_LIBXSMM_BACKWARD"],
        "//conditions:default": [],
    }),
    prefix = "conv_ops",
    deps = [
        ":bounds_check",
        ":conv_2d",
        ":conv_3d",
        ":image_resizer_state",
        ":ops_util",
        "//tensorflow/core:core_cpu",
        "//tensorflow/core:framework",
        "//tensorflow/core:lib",
        "//tensorflow/core:lib_internal",
        "//tensorflow/core:nn_ops_op_lib",
    ] + select({
        ":xsmm": [
            "@libxsmm_archive//:xsmm_avx",
        ],
        "//conditions:default": [],
    }),
)

tf_kernel_library(
    name = "depthwise_conv_op",
    prefix = "depthwise_conv_op",
    deps = [
        ":conv_ops",
        ":ops_util",
        "//tensorflow/core:core_cpu",
        "//tensorflow/core:framework",
        "//tensorflow/core:lib",
        "//tensorflow/core:nn_ops_op_lib",
    ],
)

tf_kernel_library(
    name = "depthwise_conv_grad_op",
    hdrs = [
        "depthwise_conv_op.h",
    ],
    prefix = "depthwise_conv_grad_op",
    deps = [
        ":ops_util",
        "//tensorflow/core:core_cpu",
        "//tensorflow/core:framework",
        "//tensorflow/core:lib",
        "//tensorflow/core:nn_ops_op_lib",
    ],
)

cc_library(
    name = "nn",
    deps = [
        ":batch_norm_op",
        ":bias_op",
        ":conv_ops",
        ":depthwise_conv_grad_op",
        ":depthwise_conv_op",
        ":dilation_ops",
        ":fused_batch_norm_op",
        ":in_topk_op",
        ":l2loss_op",
        ":lrn_op",
        ":relu_op",
        ":softmax_op",
        ":softplus_op",
        ":softsign_op",
        ":topk_op",
        ":xent_op",
    ],
)

NN_DEPS = [
    ":bounds_check",
    ":conv_2d",
    ":fused_batch_norm_util_gpu",
    ":ops_util",
    ":pooling_ops",
    "//tensorflow/core:framework",
    "//tensorflow/core:lib",
    "//tensorflow/core:lib_internal",
    "//tensorflow/core:nn_grad",
    "//tensorflow/core:nn_ops_op_lib",
    "//third_party/eigen3",
]

tf_kernel_library(
    name = "batch_norm_op",
    prefix = "batch_norm_op",
    deps = NN_DEPS,
)

tf_kernel_library(
    name = "bias_op",
    prefix = "bias_op",
    deps = NN_DEPS,
)

tf_kernel_library(
    name = "fused_batch_norm_op",
    prefix = "fused_batch_norm_op",
    deps = NN_DEPS,
)

tf_kernel_library(
    name = "in_topk_op",
    prefix = "in_topk_op",
    deps = NN_DEPS,
)

tf_kernel_library(
    name = "lrn_op",
    prefix = "lrn_op",
    deps = NN_DEPS,
)

tf_kernel_library(
    name = "relu_op",
    prefix = "relu_op",
    deps = NN_DEPS,
)

tf_kernel_library(
    name = "softmax_op",
    prefix = "softmax_op",
    deps = NN_DEPS,
)

tf_kernel_library(
    name = "softplus_op",
    prefix = "softplus_op",
    deps = NN_DEPS,
)

tf_kernel_library(
    name = "softsign_op",
    prefix = "softsign_op",
    deps = NN_DEPS,
)

tf_kernel_library(
    name = "topk_op",
    prefix = "topk_op",
    deps = NN_DEPS,
)

tf_kernel_library(
    name = "xent_op",
    prefix = "xent_op",
    deps = NN_DEPS,
)

tf_kernel_library(
    name = "l2loss_op",
    prefix = "l2loss_op",
    deps = [
        "//tensorflow/core:framework",
        "//tensorflow/core:lib",
        "//tensorflow/core:lib_internal",
        "//tensorflow/core:nn_grad",
        "//tensorflow/core:nn_ops_op_lib",
        "//third_party/eigen3",
    ],
)

tf_cuda_cc_test(
    name = "lrn_op_test",
    srcs = ["lrn_op_test.cc"],
    deps = [
        ":nn",
        ":ops_testutil",
        ":ops_util",
        ":xent_op",
        "//tensorflow/cc:cc_ops",
        "//tensorflow/core:core_cpu",
        "//tensorflow/core:core_cpu_internal",
        "//tensorflow/core:framework",
        "//tensorflow/core:lib",
        "//tensorflow/core:protos_all_cc",
        "//tensorflow/core:test",
        "//tensorflow/core:test_main",
        "//tensorflow/core:testlib",
    ],
)

tf_cuda_cc_test(
    name = "xent_op_test",
    srcs = ["xent_op_test.cc"],
    deps = [
        ":nn",
        ":ops_testutil",
        ":ops_util",
        ":xent_op",
        "//tensorflow/cc:cc_ops",
        "//tensorflow/core:core_cpu",
        "//tensorflow/core:core_cpu_internal",
        "//tensorflow/core:framework",
        "//tensorflow/core:lib",
        "//tensorflow/core:protos_all_cc",
        "//tensorflow/core:test",
        "//tensorflow/core:test_main",
        "//tensorflow/core:testlib",
    ],
)

tf_cuda_cc_test(
    name = "nn_ops_test",
    srcs = ["nn_ops_test.cc"],
    deps = [
        ":nn",
        ":ops_testutil",
        ":ops_util",
        "//tensorflow/cc:cc_ops",
        "//tensorflow/cc:cc_ops_internal",
        "//tensorflow/core:core_cpu",
        "//tensorflow/core:core_cpu_internal",
        "//tensorflow/core:framework",
        "//tensorflow/core:lib",
        "//tensorflow/core:protos_all_cc",
        "//tensorflow/core:test",
        "//tensorflow/core:test_main",
        "//tensorflow/core:testlib",
        "//third_party/eigen3",
    ],
)

tf_kernel_library(
    name = "pooling_ops",
    srcs = [
        "avgpooling_op.cc",
        "cudnn_pooling_gpu.cc",
        "fractional_avg_pool_op.cc",
        "fractional_max_pool_op.cc",
        "fractional_pool_common.cc",
        "maxpooling_op.cc",
        "pooling_ops_3d.cc",
        "pooling_ops_common.cc",
    ],
    hdrs = [
        "avgpooling_op.h",
        "cudnn_pooling_gpu.h",
        "fractional_pool_common.h",
        "maxpooling_op.h",
        "pooling_ops_common.h",
    ],
    gpu_srcs = [
        "avgpooling_op.h",
        "avgpooling_op_gpu.cu.cc",
        "maxpooling_op.h",
        "maxpooling_op_gpu.cu.cc",
        "maxpooling_op_gpu.h",
        "pooling_ops_common.h",
        "pooling_ops_common_gpu.h",
    ],
    deps = [
        ":conv_2d",
        ":conv_3d",
        ":conv_ops",
        ":eigen_helpers",
        ":ops_util",
        "//tensorflow/core:core_cpu",
        "//tensorflow/core:framework",
        "//tensorflow/core:lib",
        "//tensorflow/core:nn_ops_op_lib",
        "//third_party/eigen3",
    ],
)

tf_kernel_library(
    name = "fake_quant_ops",
    srcs = ["fake_quant_ops.cc"],
    hdrs = ["fake_quant_ops_functor.h"],
    gpu_srcs = [
        "fake_quant_ops_gpu.cu.cc",
        "fake_quant_ops_functor.h",
    ],
    deps = [
        "//tensorflow/core:framework",
        "//tensorflow/core:lib",
        "//third_party/eigen3",
    ],
    alwayslink = 1,
)

tf_kernel_library(
    name = "fused_batch_norm_util",
    gpu_srcs = [
        "fused_batch_norm_op.h",
        "fused_batch_norm_op.cu.cc",
    ],
    deps = [
        "//tensorflow/core:framework",
        "//tensorflow/core:lib",
    ],
)

cc_library(
    name = "pooling_ops_hdrs",
    hdrs = [
        "avgpooling_op.h",
        "maxpooling_op.h",
        "pooling_ops_common.h",
    ],
    deps = [
        ":eigen_helpers",
        ":ops_util_hdrs",
        "//third_party/eigen3",
    ],
)

tf_kernel_library(
    name = "dilation_ops",
    prefix = "dilation_ops",
    deps = [
        ":ops_util",
        "//tensorflow/core:core_cpu",
        "//tensorflow/core:framework",
        "//tensorflow/core:lib",
        "//tensorflow/core:nn_ops_op_lib",
        "//third_party/eigen3",
    ],
)

tf_kernel_library(
    name = "batch_space_ops",
    srcs = [
        "batchtospace_op.cc",
        "spacetobatch_functor.cc",
        "spacetobatch_functor.h",
        "spacetobatch_op.cc",
    ],
    gpu_srcs = [
        "spacetobatch_functor.h",
        "spacetobatch_functor_gpu.cu.cc",
    ],
    visibility = ["//visibility:private"],
    deps = [
        ":bounds_check",
        "//tensorflow/core:framework",
        "//tensorflow/core:lib",
        "//third_party/eigen3",
    ],
)

tf_cuda_cc_test(
    name = "spacetobatch_benchmark_test",
    srcs = ["spacetobatch_benchmark_test.cc"],
    deps = [
        ":batch_space_ops",
        ":ops_testutil",
        ":ops_util",
        "//tensorflow/core:core_cpu",
        "//tensorflow/core:framework",
        "//tensorflow/core:protos_all_cc",
        "//tensorflow/core:test",
        "//tensorflow/core:test_main",
        "//tensorflow/core:testlib",
    ],
)

tf_kernel_library(
    name = "depth_space_ops",
    srcs = [
        "depthtospace_op.cc",
        "spacetodepth_op.cc",
    ],
    hdrs = [
        "depthtospace_op.h",
        "spacetodepth_op.h",
    ],
    gpu_srcs = [
        "depthtospace_op.h",
        "depthtospace_op_gpu.cu.cc",
        "spacetodepth_op.h",
        "spacetodepth_op_gpu.cu.cc",
    ],
    visibility = ["//visibility:private"],
    deps = [
        "//tensorflow/core:framework",
        "//tensorflow/core:lib",
        "//third_party/eigen3",
    ],
)

cc_library(
    name = "parsing",
    deps = [
        ":decode_csv_op",
        ":decode_raw_op",
        ":example_parsing_ops",
        ":parse_tensor_op",
        ":string_to_number_op",
    ],
)

PARSING_DEPS = [
    "//tensorflow/core:framework",
    "//tensorflow/core:lib",
    "//tensorflow/core:parsing_ops_op_lib",
    "//tensorflow/core:proto_text",
    "//tensorflow/core:protos_all_cc",
]

tf_kernel_library(
    name = "decode_csv_op",
    prefix = "decode_csv_op",
    deps = PARSING_DEPS,
)

tf_kernel_library(
    name = "decode_raw_op",
    prefix = "decode_raw_op",
    deps = PARSING_DEPS,
)

tf_kernel_library(
    name = "example_parsing_ops",
    prefix = "example_parsing_ops",
    deps = PARSING_DEPS,
)

tf_kernel_library(
    name = "parse_tensor_op",
    prefix = "parse_tensor_op",
    deps = PARSING_DEPS,
)

tf_kernel_library(
    name = "string_to_number_op",
    prefix = "string_to_number_op",
    deps = PARSING_DEPS,
)

cc_library(
    name = "random_ops",
    deps = [
        ":random_op",
        ":random_shuffle_op",
    ],
)

RANDOM_OPS_DEPS = [
    "//tensorflow/core:core_cpu",
    "//tensorflow/core:framework",
    "//tensorflow/core:lib",
    "//tensorflow/core:lib_internal",
    "//tensorflow/core:random_ops_op_lib",
]

tf_kernel_library(
    name = "random_op",
    prefix = "random_op",
    deps = RANDOM_OPS_DEPS,
)

tf_kernel_library(
    name = "random_shuffle_op",
    prefix = "random_shuffle_op",
    deps = RANDOM_OPS_DEPS,
)

tf_cuda_cc_test(
    name = "random_op_test",
    size = "small",
    srcs = ["random_op_test.cc"],
    deps = [
        ":random_ops",
        "//tensorflow/core:core_cpu",
        "//tensorflow/core:framework",
        "//tensorflow/core:lib",
        "//tensorflow/core:test",
        "//tensorflow/core:test_main",
        "//tensorflow/core:testlib",
    ],
)

cc_library(
    name = "required",
    deps = [
        ":no_op",
        ":sendrecv_ops",
    ],
)

REQUIRED_DEPS = [
    "//tensorflow/core:framework",
    "//tensorflow/core:lib",
    "//tensorflow/core:no_op_op_lib",
    "//tensorflow/core:sendrecv_ops_op_lib",
]

tf_kernel_library(
    name = "no_op",
    prefix = "no_op",
    deps = REQUIRED_DEPS,
)

tf_kernel_library(
    name = "sendrecv_ops",
    prefix = "sendrecv_ops",
    deps = REQUIRED_DEPS,
)

cc_library(
    name = "sparse",
    deps = [
        ":serialize_sparse_op",
        ":sparse_add_grad_op",
        ":sparse_add_op",
        ":sparse_concat_op",
        ":sparse_dense_binary_op_shared",
        ":sparse_reduce_sum_op",
        ":sparse_reorder_op",
        ":sparse_reshape_op",
        ":sparse_softmax",
        ":sparse_sparse_binary_op_shared",
        ":sparse_split_op",
        ":sparse_tensor_dense_add_op",
        ":sparse_tensor_dense_matmul_op",
        ":sparse_tensors_map_ops",
        ":sparse_to_dense_op",
        ":sparse_xent_op",
    ],
)

SPARSE_DEPS = [
    ":bounds_check",
    ":cwise_op",
    ":fill_functor",
    ":scatter_functor",
    "//third_party/eigen3",
    "//tensorflow/core:framework",
    "//tensorflow/core:lib",
    "//tensorflow/core:sparse_ops_op_lib",
]

tf_kernel_library(
    name = "sparse_add_grad_op",
    prefix = "sparse_add_grad_op",
    deps = SPARSE_DEPS,
)

tf_kernel_library(
    name = "sparse_add_op",
    prefix = "sparse_add_op",
    deps = SPARSE_DEPS,
)

tf_kernel_library(
    name = "sparse_concat_op",
    prefix = "sparse_concat_op",
    deps = SPARSE_DEPS,
)

tf_kernel_library(
    name = "sparse_reduce_sum_op",
    prefix = "sparse_reduce_sum_op",
    deps = SPARSE_DEPS,
)

tf_kernel_library(
    name = "sparse_dense_binary_op_shared",
    prefix = "sparse_dense_binary_op_shared",
    deps = SPARSE_DEPS,
)

tf_kernel_library(
    name = "sparse_sparse_binary_op_shared",
    prefix = "sparse_sparse_binary_op_shared",
    deps = SPARSE_DEPS,
)

tf_kernel_library(
    name = "sparse_reorder_op",
    prefix = "sparse_reorder_op",
    deps = SPARSE_DEPS,
)

tf_kernel_library(
    name = "sparse_reshape_op",
    prefix = "sparse_reshape_op",
    deps = SPARSE_DEPS,
)

tf_kernel_library(
    name = "sparse_softmax",
    prefix = "sparse_softmax",
    deps = SPARSE_DEPS,
)

tf_kernel_library(
    name = "sparse_split_op",
    prefix = "sparse_split_op",
    deps = SPARSE_DEPS,
)

tf_kernel_library(
    name = "sparse_tensor_dense_add_op",
    prefix = "sparse_tensor_dense_add_op",
    deps = SPARSE_DEPS,
)

tf_kernel_library(
    name = "sparse_tensor_dense_matmul_op",
    prefix = "sparse_tensor_dense_matmul_op",
    deps = SPARSE_DEPS,
)

tf_kernel_library(
    name = "sparse_to_dense_op",
    prefix = "sparse_to_dense_op",
    deps = SPARSE_DEPS,
)

tf_kernel_library(
    name = "sparse_xent_op",
    prefix = "sparse_xent_op",
    deps = SPARSE_DEPS,
)

tf_kernel_library(
    name = "serialize_sparse_op",
    prefix = "serialize_sparse_op",
    deps = SPARSE_DEPS,
)

tf_kernel_library(
    name = "sparse_tensors_map_ops",
    prefix = "sparse_tensors_map_ops",
    deps = SPARSE_DEPS,
)

tf_cuda_cc_tests(
    name = "sparse2_tests",
    size = "small",
    srcs = [
        "sparse_tensor_dense_matmul_op_test.cc",
        "sparse_to_dense_op_test.cc",
        "sparse_xent_op_test.cc",
    ],
    deps = [
        ":ops_testutil",
        ":ops_util",
        ":sparse",
        ":xent_op",
        "//tensorflow/core:core_cpu",
        "//tensorflow/core:core_cpu_internal",
        "//tensorflow/core:framework",
        "//tensorflow/core:protos_all_cc",
        "//tensorflow/core:test",
        "//tensorflow/core:test_main",
        "//tensorflow/core:testlib",
    ],
)

cc_library(
    name = "loss_updaters",
    hdrs = [
        "hinge-loss.h",
        "logistic-loss.h",
        "loss.h",
        "smooth-hinge-loss.h",
        "squared-loss.h",
    ],
    deps = ["//tensorflow/core:framework_headers_lib"],
)

cc_test(
    name = "loss_test",
    size = "small",
    srcs = ["loss_test.cc"],
    deps = [
        ":loss_updaters",
        "//tensorflow/core:lib",
        "//tensorflow/core:test",
        "//tensorflow/core:test_main",
    ],
)

tf_cc_test(
    name = "sdca_ops_test",
    size = "small",
    srcs = ["sdca_ops_test.cc"],
    linkstatic = tf_kernel_tests_linkstatic(),  # Required for benchmarking
    deps = [
        ":ops_util",
        "//tensorflow/core:all_kernels",
        "//tensorflow/core:core_cpu",
        "//tensorflow/core:framework",
        "//tensorflow/core:lib_internal",
        "//tensorflow/core:test",
        "//tensorflow/core:test_main",
        "//tensorflow/core:testlib",
    ],
)

tf_kernel_library(
    name = "sdca_ops",
    prefix = "sdca_ops",
    deps = [
        ":loss_updaters",
        ":sdca_internal",
        "//tensorflow/core:framework",
        "//tensorflow/core:lib",
        "//tensorflow/core:lib_internal",
        "//tensorflow/core:sdca_ops_op_lib",
        "//third_party/eigen3",
        "@farmhash_archive//:farmhash",
    ],
    alwayslink = 1,
)

cc_library(
    name = "sdca_internal",
    srcs = ["sdca_internal.cc"],
    hdrs = ["sdca_internal.h"],
    deps = [
        ":loss_updaters",
        "//tensorflow/core:framework",
        "//tensorflow/core:lib",
        "//tensorflow/core:lib_internal",
        "//third_party/eigen3",
    ],
)

cc_library(
    name = "state",
    deps = [
        ":count_up_to_op",
        ":dense_update_ops",
        ":scatter_nd_op",
        ":scatter_op",
        ":variable_ops",
    ],
)

STATE_DEPS = [
    ":assign_op",
    ":bounds_check",
    ":fill_functor",
    ":scatter_functor",
    "//third_party/eigen3",
    "//tensorflow/core:framework",
    "//tensorflow/core:lib",
    "//tensorflow/core:state_ops_op_lib",
]

tf_kernel_library(
    name = "count_up_to_op",
    prefix = "count_up_to_op",
    deps = STATE_DEPS,
)

tf_kernel_library(
    name = "dense_update_ops",
    prefix = "dense_update_ops",
    deps = STATE_DEPS,
)

tf_kernel_library(
    name = "scatter_op",
    prefix = "scatter_op",
    deps = STATE_DEPS,
)

tf_kernel_library(
    name = "scatter_nd_op",
    prefix = "scatter_nd_op",
    deps = STATE_DEPS,
)

tf_kernel_library(
    name = "variable_ops",
    prefix = "variable_ops",
    deps = STATE_DEPS,
)

tf_cc_test(
    name = "scatter_op_test",
    size = "small",
    srcs = ["scatter_op_test.cc"],
    deps = [
        ":fill_functor",
        ":ops_testutil",
        ":ops_util",
        ":scatter_op",
        "//tensorflow/core:framework",
        "//tensorflow/core:lib",
        "//tensorflow/core:protos_all_cc",
        "//tensorflow/core:test",
        "//tensorflow/core:test_main",
        "//tensorflow/core:testlib",
    ],
)

tf_cuda_cc_test(
    name = "scatter_nd_op_test",
    size = "small",
    srcs = ["scatter_nd_op_test.cc"],
    tags = ["noasan"],  # http://b/32635055
    deps = [
        ":ops_testutil",
        ":ops_util",
        ":scatter_nd_op",
        "//tensorflow/core:core_cpu",
        "//tensorflow/core:framework",
        "//tensorflow/core:lib",
        "//tensorflow/core:protos_all_cc",
        "//tensorflow/core:test",
        "//tensorflow/core:test_main",
        "//tensorflow/core:testlib",
    ],
)

cc_library(
    name = "string",
    deps = [
        ":as_string_op",
        ":base64_ops",
        ":reduce_join_op",
        ":string_join_op",
        ":string_split_op",
        ":string_to_hash_bucket_op",
        ":substr_op",
    ],
)

STRING_DEPS = [
    ":bounds_check",
    "//third_party/eigen3",
    "//tensorflow/core:framework",
    "//tensorflow/core:lib",
    "//tensorflow/core:lib_internal",
    "//tensorflow/core:string_ops_op_lib",
]

tf_kernel_library(
    name = "string_to_hash_bucket_op",
    prefix = "string_to_hash_bucket_op",
    deps = STRING_DEPS,
)

tf_kernel_library(
    name = "reduce_join_op",
    prefix = "reduce_join_op",
    deps = STRING_DEPS,
)

tf_kernel_library(
    name = "string_join_op",
    prefix = "string_join_op",
    deps = STRING_DEPS,
)

tf_kernel_library(
    name = "string_split_op",
    prefix = "string_split_op",
    deps = STRING_DEPS,
)

tf_kernel_library(
    name = "substr_op",
    prefix = "substr_op",
    deps = STRING_DEPS,
)

tf_kernel_library(
    name = "as_string_op",
    prefix = "as_string_op",
    deps = STRING_DEPS,
)

tf_kernel_library(
    name = "base64_ops",
    prefix = "base64_ops",
    deps = STRING_DEPS,
)

tf_kernel_library(
    name = "training_ops",
    prefix = "training_ops",
    deps = [
        ":bounds_check",
        ":variable_ops",
        "//tensorflow/core:framework",
        "//tensorflow/core:lib",
        "//tensorflow/core:training_ops_op_lib",
        "//third_party/eigen3",
    ],
)

tf_cc_test(
    name = "training_ops_test",
    size = "small",
    srcs = ["training_ops_test.cc"],
    deps = [
        ":dense_update_ops",
        ":ops_util",
        ":training_ops",
        "//tensorflow/core:core_cpu",
        "//tensorflow/core:framework",
        "//tensorflow/core:test",
        "//tensorflow/core:test_main",
        "//tensorflow/core:testlib",
    ],
)

tf_kernel_library(
    name = "multinomial_op",
    prefix = "multinomial_op",
    deps = [
        ":random_ops",
        "//tensorflow/core:framework",
        "//tensorflow/core:lib",
        "//tensorflow/core:lib_internal",
    ],
)

tf_cuda_cc_test(
    name = "multinomial_op_test",
    size = "small",
    srcs = ["multinomial_op_test.cc"],
    deps = [
        ":multinomial_op",
        ":ops_util",
        "//tensorflow/core:core_cpu",
        "//tensorflow/core:framework",
        "//tensorflow/core:test",
        "//tensorflow/core:test_main",
        "//tensorflow/core:testlib",
    ],
)

tf_kernel_library(
    name = "parameterized_truncated_normal_op",
    prefix = "parameterized_truncated_normal_op",
    deps = [
        "//tensorflow/core:core_cpu",
        "//tensorflow/core:framework",
        "//tensorflow/core:lib",
        "//tensorflow/core:lib_internal",
        "//tensorflow/core:random_ops_op_lib",
    ],
)

tf_cuda_cc_test(
    name = "parameterized_truncated_normal_op_test",
    size = "small",
    srcs = ["parameterized_truncated_normal_op_test.cc"],
    deps = [
        ":ops_util",
        ":parameterized_truncated_normal_op",
        "//tensorflow/core:core_cpu",
        "//tensorflow/core:framework",
        "//tensorflow/core:test",
        "//tensorflow/core:test_main",
        "//tensorflow/core:testlib",
    ],
)

tf_kernel_library(
    name = "random_poisson_op",
    prefix = "random_poisson_op",
    deps = [
        ":random_ops",
        "//tensorflow/core:framework",
        "//tensorflow/core:lib",
        "//tensorflow/core:lib_internal",
        "//tensorflow/core:random_ops_op_lib",
    ],
)

tf_cuda_cc_test(
    name = "random_poisson_op_test",
    size = "small",
    srcs = ["random_poisson_op_test.cc"],
    deps = [
        ":ops_util",
        ":random_poisson_op",
        "//tensorflow/core:core_cpu",
        "//tensorflow/core:framework",
        "//tensorflow/core:test",
        "//tensorflow/core:test_main",
        "//tensorflow/core:testlib",
    ],
)

tf_kernel_library(
    name = "word2vec_kernels",
    prefix = "word2vec_kernels",
    deps = [
        "//tensorflow/core",
        "//tensorflow/core:framework",
        "//tensorflow/core:lib",
        "//tensorflow/core:lib_internal",
        "//tensorflow/core:word2vec_ops",
    ],
)

# Android libraries -----------------------------------------------------------

# Changes to the Android srcs here should be replicated in
# tensorflow/contrib/makefile/tf_op_files.txt
# LINT.IfChange
filegroup(
    name = "android_srcs",
    srcs = [
        "avgpooling_op.h",
        "bounds_check.h",
        "cwise_ops.h",
        "cwise_ops_common.h",
        "cwise_ops_gradients.h",
        "eigen_activations.h",
        "eigen_attention.h",
        "eigen_backward_cuboid_convolutions.h",
        "eigen_backward_spatial_convolutions.h",
        "eigen_cuboid_convolution.h",
        "eigen_patch_3d.h",
        "eigen_pooling.h",
        "eigen_softmax.h",
        "eigen_spatial_convolutions.h",
        "fifo_queue.h",
        "maxpooling_op.h",
        "ops_util.cc",
        "ops_util.h",
        "padding_fifo_queue.h",
        "pooling_ops_common.cc",
        "pooling_ops_common.h",
        "queue_base.h",
        "queue_op.h",
        "typed_queue.h",
    ],
)

# Core kernels we want on Android. Only a subset of kernels to keep
# base library small.
filegroup(
    name = "android_core_ops",
    srcs = [
        "aggregate_ops.cc",
        "aggregate_ops.h",
        "aggregate_ops_cpu.h",
        "assign_op.h",
        "bias_op.cc",
        "bias_op.h",
        "bounds_check.h",
        "cast_op.cc",
        "cast_op.h",
        "cast_op_impl.h",
        "cast_op_impl_bfloat.cc",
        "cast_op_impl_bool.cc",
        "cast_op_impl_complex128.cc",
        "cast_op_impl_complex64.cc",
        "cast_op_impl_double.cc",
        "cast_op_impl_float.cc",
        "cast_op_impl_half.cc",
        "cast_op_impl_int16.cc",
        "cast_op_impl_int32.cc",
        "cast_op_impl_int64.cc",
        "cast_op_impl_int8.cc",
        "cast_op_impl_uint16.cc",
        "cast_op_impl_uint8.cc",
        "concat_lib.h",
        "concat_lib_cpu.cc",
        "concat_lib_cpu.h",
        "concat_op.cc",
        "constant_op.cc",
        "constant_op.h",
        "cwise_ops.h",
        "cwise_ops_common.cc",
        "cwise_ops_common.h",
        "cwise_ops_gradients.h",
        "dense_update_ops.cc",
        "dense_update_ops.h",
        "example_parsing_ops.cc",
        "fill_functor.cc",
        "fill_functor.h",
        "function_ops.cc",
        "gather_functor.h",
        "gather_op.cc",
        "identity_op.cc",
        "identity_op.h",
        "immutable_constant_op.cc",
        "immutable_constant_op.h",
        "matmul_op.cc",
        "matmul_op.h",
        "no_op.cc",
        "no_op.h",
        "non_max_suppression_op.cc",
        "non_max_suppression_op.h",
        "one_hot_op.cc",
        "one_hot_op.h",
        "ops_util.h",
        "pack_op.cc",
        "pooling_ops_common.h",
        "reshape_op.cc",
        "reshape_op.h",
        "reverse_sequence_op.cc",
        "reverse_sequence_op.h",
        "sendrecv_ops.cc",
        "sendrecv_ops.h",
        "sequence_ops.cc",
        "shape_ops.cc",
        "shape_ops.h",
        "slice_op.cc",
        "slice_op.h",
        "slice_op_cpu_impl.h",
        "slice_op_cpu_impl_1.cc",
        "slice_op_cpu_impl_2.cc",
        "slice_op_cpu_impl_3.cc",
        "slice_op_cpu_impl_4.cc",
        "slice_op_cpu_impl_5.cc",
        "slice_op_cpu_impl_6.cc",
        "slice_op_cpu_impl_7.cc",
        "softmax_op.cc",
        "softmax_op.h",
        "softmax_op_functor.h",
        "split_lib.h",
        "split_lib_cpu.cc",
        "split_op.cc",
        "split_v_op.cc",
        "strided_slice_op.cc",
        "strided_slice_op.h",
        "strided_slice_op_impl.h",
        "strided_slice_op_inst_0.cc",
        "strided_slice_op_inst_1.cc",
        "strided_slice_op_inst_2.cc",
        "strided_slice_op_inst_3.cc",
        "strided_slice_op_inst_4.cc",
        "strided_slice_op_inst_5.cc",
        "strided_slice_op_inst_6.cc",
        "strided_slice_op_inst_7.cc",
        "unpack_op.cc",
        "variable_ops.cc",
        "variable_ops.h",
    ],
)

# Other kernels we may want on Android.
#
# The kernels can be consumed as a whole or in two groups for
# supporting separate compilation. Note that the split into groups
# is entirely for improving compilation time, and not for
# organizational reasons; you should not depend on any
# of those groups independently.
filegroup(
    name = "android_extended_ops",
    srcs = [
        ":android_extended_ops_group1",
        ":android_extended_ops_group2",
        ":android_quantized_ops",
    ],
    visibility = ["//visibility:public"],
)

filegroup(
    name = "android_extended_ops_headers",
    srcs = [
        "argmax_op.h",
        "avgpooling_op.h",
        "batch_norm_op.h",
        "control_flow_ops.h",
        "conv_2d.h",
        "conv_ops.h",
        "depthtospace_op.h",
        "depthwise_conv_op.h",
        "fake_quant_ops_functor.h",
        "gemm_functors.h",
        "image_resizer_state.h",
        "maxpooling_op.h",
        "mirror_pad_op.h",
        "mirror_pad_op_cpu_impl.h",
        "pad_op.h",
        "random_op.h",
        "reduction_ops.h",
        "reduction_ops_common.h",
        "relu_op.h",
        "relu_op_functor.h",
        "resize_bilinear_op.h",
        "reverse_op.h",
        "save_restore_tensor.h",
        "softplus_op.h",
        "softsign_op.h",
        "spacetobatch_functor.h",
        "tensor_array.h",
        "tile_ops_cpu_impl.h",
        "tile_ops_impl.h",
        "training_ops.h",
        "transpose_functor.h",
        "transpose_op.h",
        "where_op.h",
        "xent_op.h",
    ],
)

filegroup(
    name = "android_extended_ops_group1",
    srcs = [
        "argmax_op.cc",
        "avgpooling_op.cc",
        "batch_norm_op.cc",
        "bcast_ops.cc",
        "check_numerics_op.cc",
        "control_flow_ops.cc",
        "conv_2d.h",
        "conv_grad_filter_ops.cc",
        "conv_grad_input_ops.cc",
        "conv_grad_ops.cc",
        "conv_grad_ops.h",
        "conv_ops.cc",
        "conv_ops_fused.cc",
        "conv_ops_using_gemm.cc",
        "crop_and_resize_op.cc",
        "crop_and_resize_op.h",
        "cwise_op_abs.cc",
        "cwise_op_add_1.cc",
        "cwise_op_add_2.cc",
        "cwise_op_div.cc",
        "cwise_op_equal_to_1.cc",
        "cwise_op_equal_to_2.cc",
        "cwise_op_exp.cc",
        "cwise_op_floor.cc",
        "cwise_op_greater.cc",
        "cwise_op_greater_equal.cc",
        "cwise_op_isfinite.cc",
        "cwise_op_less.cc",
        "cwise_op_log.cc",
        "cwise_op_logical_and.cc",
        "cwise_op_logical_not.cc",
        "cwise_op_maximum.cc",
        "cwise_op_minimum.cc",
        "cwise_op_mul_1.cc",
        "cwise_op_mul_2.cc",
        "cwise_op_neg.cc",
        "cwise_op_pow.cc",
        "cwise_op_reciprocal.cc",
        "cwise_op_rsqrt.cc",
        "cwise_op_select.cc",
        "cwise_op_sigmoid.cc",
        "cwise_op_sign.cc",
        "cwise_op_sqrt.cc",
        "cwise_op_square.cc",
        "cwise_op_squared_difference.cc",
        "cwise_op_sub.cc",
        "cwise_op_tanh.cc",
        "deep_conv2d.cc",
        "deep_conv2d.h",
        "depthwise_conv_op.cc",
        "dynamic_partition_op.cc",
        "fake_quant_ops.cc",
        "fifo_queue.cc",
        "fused_batch_norm_op.cc",
        "winograd_transform.h",
        ":android_extended_ops_headers",
    ] + select({
        ":xsmm": [
            "xsmm_conv2d.h",
            "xsmm_conv2d.cc",
        ],
        "//conditions:default": [],
    }),
)

filegroup(
    name = "android_extended_ops_group2",
    srcs = [
        "batchtospace_op.cc",
        "ctc_decoder_ops.cc",
        "depthtospace_op.cc",
        "dynamic_stitch_op.cc",
        "in_topk_op.cc",
        "logging_ops.cc",
        "lrn_op.cc",
        "maxpooling_op.cc",
        "mirror_pad_op.cc",
        "mirror_pad_op_cpu_impl_1.cc",
        "mirror_pad_op_cpu_impl_2.cc",
        "mirror_pad_op_cpu_impl_3.cc",
        "mirror_pad_op_cpu_impl_4.cc",
        "mirror_pad_op_cpu_impl_5.cc",
        "pad_op.cc",
        "padding_fifo_queue.cc",
        "padding_fifo_queue_op.cc",
        "queue_base.cc",
        "queue_ops.cc",
        "random_op.cc",
        "reduction_ops_any.cc",
        "reduction_ops_common.cc",
        "reduction_ops_max.cc",
        "reduction_ops_mean.cc",
        "reduction_ops_min.cc",
        "reduction_ops_prod.cc",
        "reduction_ops_sum.cc",
        "relu_op.cc",
        "resize_bilinear_op.cc",
        "resize_nearest_neighbor_op.cc",
        "restore_op.cc",
        "reverse_op.cc",
        "save_op.cc",
        "save_restore_tensor.cc",
        "save_restore_v2_ops.cc",
        "session_ops.cc",
        "softplus_op.cc",
        "softsign_op.cc",
        "spacetobatch_functor.cc",
        "spacetobatch_op.cc",
        "sparse_to_dense_op.cc",
        "stack_ops.cc",
        "summary_op.cc",
        "tensor_array.cc",
        "tensor_array_ops.cc",
        "tile_ops.cc",
        "tile_ops_cpu_impl_1.cc",
        "tile_ops_cpu_impl_2.cc",
        "tile_ops_cpu_impl_3.cc",
        "tile_ops_cpu_impl_4.cc",
        "tile_ops_cpu_impl_5.cc",
        "tile_ops_cpu_impl_6.cc",
        "tile_ops_cpu_impl_7.cc",
        "topk_op.cc",
        "training_ops.cc",
        "transpose_functor_cpu.cc",
        "transpose_op.cc",
        "where_op.cc",
        "xent_op.cc",
        ":android_extended_ops_headers",
    ],
)

filegroup(
    name = "android_quantized_ops",
    srcs = [
        "dequantize_op.cc",
        "meta_support.cc",
        "meta_support.h",
        "quantization_utils.cc",
        "quantization_utils.h",
        "quantize_down_and_shrink_range.cc",
        "quantize_op.cc",
        "quantized_activation_ops.cc",
        "quantized_batch_norm_op.cc",
        "quantized_bias_add_op.cc",
        "quantized_concat_op.cc",
        "quantized_conv_ops.cc",
        "quantized_instance_norm.cc",
        "quantized_matmul_op.cc",
        "quantized_mul_op.cc",
        "quantized_pooling_ops.cc",
        "quantized_reshape_op.cc",
        "reference_gemm.h",
        "requantization_range_op.cc",
        "requantize.cc",
        "reshape_op.h",
    ],
    visibility = ["//visibility:public"],
)

# A file group which contains nearly all available operators which
# may work on Android. This is intended to be used with selective
# registration.
filegroup(
    name = "android_all_ops",
    srcs = glob(
        [
            "*.cc",
            "*.h",
        ],
        exclude = [
            "*test.cc",
            "*testutil*",
            "*testlib*",
            "*main.cc",
            "*_gpu*",
            "*_3d*",
            "*.cu.*",
            # Ops already in android_srcs
            "ops_util.cc",
            "pooling_ops_common.cc",
            # Ops which we are currently excluding because they are likely
            # not used on Android. Those ops also do not compile if included,
            # unless we add the additional deps they need.
            "tf_record_reader_op.*",
            "string_to_hash_bucket_op.*",
            "sdca_ops.*",
            "sdca_internal.*",
            "text_line_reader_op.*",
            "summary_image_op.*",
            "encode_png_op.*",
            "decode_png_op.*",
            "encode_jpeg_op.*",
            "decode_jpeg_op.*",
            "decode_gif_op.*",
            "identity_reader_op.*",
            "remote_fused_graph_execute_op.*",
            "fixed_length_record_reader_op.*",
            "whole_file_read_ops.*",
            "sample_distorted_bounding_box_op.*",
            "ctc_loss_op.*",
            # Excluded due to experimental status:
            "debug_ops.*",
            "scatter_nd_op*",
            # Lib CURL is not supported on Android.
            "bigquery*",
        ],
    ),
    visibility = ["//visibility:public"],
)
# LINT.ThenChange(//tensorflow/contrib/makefile/tf_op_files.txt)

cc_library(
    name = "android_tensorflow_kernels",
    srcs = select({
        "//tensorflow:android": [
            "//tensorflow/core/kernels:android_core_ops",
            "//tensorflow/core/kernels:android_extended_ops",
        ],
        "//conditions:default": [],
    }),
    copts = tf_copts(),
    tags = [
        "manual",
        "notap",
    ],
    visibility = ["//visibility:public"],
    deps = [
        "//tensorflow/core:android_tensorflow_lib_lite",
        "//tensorflow/core:protos_cc",
        "//third_party/eigen3",
        "@gemmlowp//:gemmlowp",
    ],
    alwayslink = 1,
)

#   Quantization-specific OpKernels

tf_kernel_library(
    name = "quantized_ops",
    srcs = [
        "dequantize_op.cc",
        "meta_support.cc",
        "quantization_utils.cc",
        "quantize_down_and_shrink_range.cc",
        "quantize_op.cc",
        "quantized_activation_ops.cc",
        "quantized_batch_norm_op.cc",
        "quantized_bias_add_op.cc",
        "quantized_concat_op.cc",
        "quantized_conv_ops.cc",
        "quantized_instance_norm.cc",
        "quantized_matmul_op.cc",
        "quantized_mul_op.cc",
        "quantized_pooling_ops.cc",
        "quantized_reshape_op.cc",
        "requantization_range_op.cc",
        "requantize.cc",
        "reshape_op.h",
    ],
    hdrs = [
        "meta_support.h",
        "quantization_utils.h",
        "reference_gemm.h",
    ],
    deps = [
        ":concat_lib_hdrs",
        ":conv_ops",
        ":eigen_helpers",
        ":ops_util",
        ":pooling_ops",
        "//tensorflow/core",
        "//tensorflow/core:array_ops_op_lib",
        "//tensorflow/core:framework",
        "//tensorflow/core:lib",
        "//tensorflow/core:math_ops_op_lib",
        "//tensorflow/core:nn_ops_op_lib",
        "//third_party/eigen3",
        "@gemmlowp//:gemmlowp",
    ],
)

tf_cc_test(
    name = "requantization_range_op_test",
    size = "small",
    srcs = ["requantization_range_op_test.cc"],
    deps = [
        ":ops_testutil",
        ":ops_util",
        ":quantized_ops",
        "//tensorflow/core:framework",
        "//tensorflow/core:protos_all_cc",
        "//tensorflow/core:test",
        "//tensorflow/core:test_main",
        "//tensorflow/core:testlib",
    ],
)

tf_cc_test(
    name = "quantize_down_and_shrink_range_op_test",
    size = "small",
    srcs = ["quantize_down_and_shrink_range_op_test.cc"],
    deps = [
        ":ops_testutil",
        ":ops_util",
        ":quantized_ops",
        "//tensorflow/core:framework",
        "//tensorflow/core:protos_all_cc",
        "//tensorflow/core:test",
        "//tensorflow/core:test_main",
        "//tensorflow/core:testlib",
    ],
)

tf_cc_test(
    name = "requantize_op_test",
    size = "small",
    srcs = ["requantize_op_test.cc"],
    deps = [
        ":ops_testutil",
        ":ops_util",
        ":quantized_ops",
        "//tensorflow/core:framework",
        "//tensorflow/core:protos_all_cc",
        "//tensorflow/core:test",
        "//tensorflow/core:test_main",
        "//tensorflow/core:testlib",
    ],
)

tf_cc_test(
    name = "quantization_utils_test",
    srcs = ["quantization_utils_test.cc"],
    deps = [
        ":quantized_ops",
        "//tensorflow/core:array_ops_op_lib",
        "//tensorflow/core:core_cpu",
        "//tensorflow/core:core_cpu_internal",
        "//tensorflow/core:framework",
        "//tensorflow/core:lib",
        "//tensorflow/core:math_ops_op_lib",
        "//tensorflow/core:nn_ops_op_lib",
        "//tensorflow/core:protos_all_cc",
        "//tensorflow/core:test",
        "//tensorflow/core:test_main",
        "//tensorflow/core:testlib",
        "//third_party/eigen3",
    ],
)

tf_cc_test(
    name = "quantized_activation_ops_test",
    srcs = ["quantized_activation_ops_test.cc"],
    deps = [
        ":ops_testutil",
        ":ops_util",
        ":quantized_ops",
        "//tensorflow/core:array_ops_op_lib",
        "//tensorflow/core:framework",
        "//tensorflow/core:math_ops_op_lib",
        "//tensorflow/core:nn_ops_op_lib",
        "//tensorflow/core:protos_all_cc",
        "//tensorflow/core:test",
        "//tensorflow/core:test_main",
        "//tensorflow/core:testlib",
    ],
)

tf_cc_test(
    name = "quantized_bias_add_op_test",
    size = "small",
    srcs = ["quantized_bias_add_op_test.cc"],
    deps = [
        ":ops_testutil",
        ":ops_util",
        ":quantized_ops",
        "//tensorflow/core:array_ops_op_lib",
        "//tensorflow/core:framework",
        "//tensorflow/core:math_ops_op_lib",
        "//tensorflow/core:nn_ops_op_lib",
        "//tensorflow/core:protos_all_cc",
        "//tensorflow/core:test",
        "//tensorflow/core:test_main",
        "//tensorflow/core:testlib",
    ],
)

tf_cc_test(
    name = "quantized_conv_ops_test",
    size = "small",
    srcs = ["quantized_conv_ops_test.cc"],
    tags = ["nomsan"],  # http://b/32242946
    deps = [
        ":ops_testutil",
        ":ops_util",
        ":quantized_ops",
        "//tensorflow/core:array_ops_op_lib",
        "//tensorflow/core:framework",
        "//tensorflow/core:math_ops_op_lib",
        "//tensorflow/core:nn_ops_op_lib",
        "//tensorflow/core:protos_all_cc",
        "//tensorflow/core:test",
        "//tensorflow/core:test_main",
        "//tensorflow/core:testlib",
    ],
)

tf_cc_test(
    name = "quantize_op_test",
    size = "small",
    srcs = ["quantize_op_test.cc"],
    deps = [
        ":ops_testutil",
        ":ops_util",
        ":quantized_ops",
        "//tensorflow/core:array_ops_op_lib",
        "//tensorflow/core:framework",
        "//tensorflow/core:math_ops_op_lib",
        "//tensorflow/core:nn_ops_op_lib",
        "//tensorflow/core:protos_all_cc",
        "//tensorflow/core:test",
        "//tensorflow/core:test_main",
        "//tensorflow/core:testlib",
    ],
)

tf_cc_test(
    name = "quantized_matmul_op_test",
    size = "small",
    srcs = ["quantized_matmul_op_test.cc"],
    tags = ["nomsan"],  # http://b/32242946
    deps = [
        ":ops_testutil",
        ":ops_util",
        ":quantized_ops",
        "//tensorflow/core:array_ops_op_lib",
        "//tensorflow/core:framework",
        "//tensorflow/core:math_ops_op_lib",
        "//tensorflow/core:nn_ops_op_lib",
        "//tensorflow/core:protos_all_cc",
        "//tensorflow/core:test",
        "//tensorflow/core:test_main",
        "//tensorflow/core:testlib",
    ],
)

# Android-only test for quantized instance norm.
cc_binary(
    name = "quantized_mul_op_test_android_only",
    testonly = 1,
    srcs = ["quantized_mul_op_test.cc"],
    linkopts = select({
        "//tensorflow:android": [
            "-pie",
        ],
        "//conditions:default": [],
    }),
    linkstatic = 1,
    tags = [
        "manual",
        "notap",
    ],
    deps = [
        "//tensorflow/cc:cc_ops",
        "//tensorflow/cc:client_session",
    ] + select({
        "//tensorflow:android": [
            ":android_tensorflow_kernels",
            "//tensorflow/core:android_tensorflow_lib",
            "//tensorflow/core:android_tensorflow_test_lib",
        ],
        "//conditions:default": [
            "//tensorflow/core:framework",
            "//tensorflow/core:tensor_testutil",
            "//tensorflow/core:test_main",
        ],
    }),
)

tf_cc_test(
    name = "quantized_mul_op_test",
    size = "small",
    srcs = ["quantized_mul_op_test.cc"],
    deps = [
        ":math",
        ":ops_testutil",
        ":ops_util",
        ":quantized_ops",
        "//tensorflow/cc:cc_ops",
        "//tensorflow/cc:client_session",
        "//tensorflow/core:array_ops_op_lib",
        "//tensorflow/core:core_cpu",
        "//tensorflow/core:direct_session",
        "//tensorflow/core:framework",
        "//tensorflow/core:math_ops_op_lib",
        "//tensorflow/core:nn_ops_op_lib",
        "//tensorflow/core:protos_all_cc",
        "//tensorflow/core:test",
        "//tensorflow/core:test_main",
        "//tensorflow/core:testlib",
    ],
)

tf_cc_test(
    name = "quantized_pooling_ops_test",
    size = "small",
    srcs = ["quantized_pooling_ops_test.cc"],
    deps = [
        ":ops_testutil",
        ":ops_util",
        ":quantized_ops",
        "//tensorflow/core:array_ops_op_lib",
        "//tensorflow/core:framework",
        "//tensorflow/core:math_ops_op_lib",
        "//tensorflow/core:nn_ops_op_lib",
        "//tensorflow/core:protos_all_cc",
        "//tensorflow/core:test",
        "//tensorflow/core:test_main",
        "//tensorflow/core:testlib",
    ],
)

tf_cc_test(
    name = "quantized_reshape_op_test",
    size = "small",
    srcs = ["quantized_reshape_op_test.cc"],
    deps = [
        ":ops_testutil",
        ":ops_util",
        ":quantized_ops",
        "//tensorflow/core:framework",
        "//tensorflow/core:lib",
        "//tensorflow/core:protos_all_cc",
        "//tensorflow/core:test",
        "//tensorflow/core:test_main",
        "//tensorflow/core:testlib",
    ],
)

tf_cc_test(
    name = "quantized_concat_op_test",
    size = "small",
    srcs = ["quantized_concat_op_test.cc"],
    deps = [
        ":ops_testutil",
        ":ops_util",
        ":quantized_ops",
        "//tensorflow/core:array_ops_op_lib",
        "//tensorflow/core:core_cpu",
        "//tensorflow/core:framework",
        "//tensorflow/core:lib",
        "//tensorflow/core:math_ops_op_lib",
        "//tensorflow/core:nn_ops_op_lib",
        "//tensorflow/core:protos_all_cc",
        "//tensorflow/core:test",
        "//tensorflow/core:test_main",
        "//tensorflow/core:testlib",
    ],
)

tf_cc_test(
    name = "quantized_batch_norm_op_test",
    size = "small",
    srcs = ["quantized_batch_norm_op_test.cc"],
    deps = [
        ":batch_norm_op",
        ":ops_testutil",
        ":quantized_ops",
        "//tensorflow/core:array_ops_op_lib",
        "//tensorflow/core:core_cpu_internal",
        "//tensorflow/core:framework",
        "//tensorflow/core:lib",
        "//tensorflow/core:math_ops_op_lib",
        "//tensorflow/core:nn_ops_op_lib",
        "//tensorflow/core:protos_all_cc",
        "//tensorflow/core:test",
        "//tensorflow/core:test_main",
        "//tensorflow/core:testlib",
        "//third_party/eigen3",
    ],
)

# Android-only test for quantized instance norm.
cc_binary(
    name = "quantized_instance_norm_test_android_only",
    testonly = 1,
    srcs = ["quantized_instance_norm_test.cc"],
    linkopts = select({
        "//tensorflow:android": [
            "-pie",
        ],
        "//conditions:default": [],
    }),
    linkstatic = 1,
    tags = [
        "manual",
        "notap",
    ],
    deps = [
        "//tensorflow/cc:cc_ops",
        "//tensorflow/cc:client_session",
    ] + select({
        "//tensorflow:android": [
            ":android_tensorflow_kernels",
            "//tensorflow/core:android_tensorflow_lib",
            "//tensorflow/core:android_tensorflow_test_lib",
        ],
        "//conditions:default": [
            "//tensorflow/core:framework",
            "//tensorflow/core:tensor_testutil",
            "//tensorflow/core:test_main",
        ],
    }),
)

tf_cc_test(
    name = "quantized_instance_norm_test",
    size = "small",
    srcs = ["quantized_instance_norm_test.cc"],
    deps = [
        ":ops_testutil",
        ":ops_util",
        ":quantized_ops",
        "//tensorflow/cc:cc_ops",
        "//tensorflow/cc:client_session",
        "//tensorflow/core:core_cpu",
        "//tensorflow/core:direct_session",
        "//tensorflow/core:framework",
        "//tensorflow/core:lib",
        "//tensorflow/core:protos_all_cc",
        "//tensorflow/core:test",
        "//tensorflow/core:test_main",
        "//tensorflow/core:testlib",
    ],
)

tf_kernel_library(
    name = "remote_fused_graph_ops",
    prefix = "remote_fused_graph_ops",
    deps = [
        ":remote_fused_graph_execute_op",
        "//tensorflow/core:framework",
        "//tensorflow/core:lib",
        "//tensorflow/core:remote_fused_graph_ops_op_lib",
        "//tensorflow/core/kernels/hexagon:graph_transferer",
    ],
)

cc_library(
    name = "remote_fused_graph_execute_op",
    srcs = ["remote_fused_graph_execute_op.cc"],
    deps = [
        "//tensorflow/core:framework",
        "//tensorflow/core:lib",
        "//tensorflow/core:lib_internal",
        "//tensorflow/core/kernels/hexagon:graph_transferer",
    ],
)

tf_cc_test(
    name = "remote_fused_graph_ops_test",
    size = "small",
    srcs = [
        "remote_fused_graph_execute_op_test.cc",
    ],
    deps = [
        ":ops_testutil",
        ":ops_util",
        ":remote_fused_graph_execute_op",
        "//tensorflow/core:core_cpu",
        "//tensorflow/core:framework",
        "//tensorflow/core:lib",
        "//tensorflow/core:protos_all_cc",
        "//tensorflow/core:remote_fused_graph_ops_op_lib",
        "//tensorflow/core:test",
        "//tensorflow/core:test_main",
        "//tensorflow/core:testlib",
    ],
)

if_mkl(
    tf_kernel_library(
<<<<<<< HEAD
        name = "mkl_matmul_op",
=======
        name = "mkl_ops",
>>>>>>> e72c0a49
        prefix = "mkl_matmul",
        deps = [
            ":math",
            "//third_party/mkl:intel_binary_blob",
        ],
<<<<<<< HEAD
    )
=======
    ),
>>>>>>> e72c0a49
)

# -----------------------------------------------------------------------------
# Google-internal targets.  These must be at the end for syncrepo.

filegroup(
    name = "all_files",
    srcs = glob(
        ["**/*"],
        exclude = [
            "**/METADATA",
            "**/OWNERS",
        ],
    ),
    visibility = ["//tensorflow:__subpackages__"],
)<|MERGE_RESOLUTION|>--- conflicted
+++ resolved
@@ -4274,21 +4274,13 @@
 
 if_mkl(
     tf_kernel_library(
-<<<<<<< HEAD
         name = "mkl_matmul_op",
-=======
-        name = "mkl_ops",
->>>>>>> e72c0a49
         prefix = "mkl_matmul",
         deps = [
             ":math",
             "//third_party/mkl:intel_binary_blob",
         ],
-<<<<<<< HEAD
-    )
-=======
     ),
->>>>>>> e72c0a49
 )
 
 # -----------------------------------------------------------------------------
