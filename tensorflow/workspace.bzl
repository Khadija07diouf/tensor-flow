--- conflicted
+++ resolved
@@ -250,13 +250,8 @@
         sha256 = "6560547c63e4af82b0f202cb710ceabb3f21347a4b996db565a411da5b17aba0",
         strip_prefix = "farmhash-0d859a811870d10f53a594927d0d0b97573ad06d",
         urls = [
-<<<<<<< HEAD
-            "http://mirror.tensorflow.org/github.com/google/farmhash/archive/0d859a811870d10f53a594927d0d0b97573ad06d.tar.gz",
-            "https://github.com/google/farmhash/archive/0d859a811870d10f53a594927d0d0b97573ad06d.tar.gz",
-=======
             "https://storage.googleapis.com/mirror.tensorflow.org/github.com/google/farmhash/archive/816a4ae622e964763ca0862d9dbd19324a1eaf45.tar.gz",
             "https://github.com/google/farmhash/archive/816a4ae622e964763ca0862d9dbd19324a1eaf45.tar.gz",
->>>>>>> 54513563
         ],
     )
 
