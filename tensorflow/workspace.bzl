# TensorFlow external dependencies that can be loaded in WORKSPACE files.

load("//third_party/gpus:cuda_configure.bzl", "cuda_configure")
load("//third_party/sycl:sycl_configure.bzl", "sycl_configure")
<<<<<<< HEAD
load("@io_bazel_rules_closure//closure/private:java_import_external.bzl",
     "java_import_external")
=======
load("//third_party/mkl:build_defs.bzl", "mkl_repository")
load("@io_bazel_rules_closure//closure/private:java_import_external.bzl", "java_import_external")
>>>>>>> d50cad0e
load("@io_bazel_rules_closure//closure:defs.bzl", "filegroup_external")
load("//third_party/py:python_configure.bzl", "python_configure")
load("//third_party/toolchains/cpus/arm:arm_compiler_configure.bzl",
     "arm_compiler_configure")


def _is_windows(repository_ctx):
  """Returns true if the host operating system is windows."""
  return repository_ctx.os.name.lower().find("windows") != -1


def _get_env_var(repository_ctx, name):
  """Find an environment variable."""
  if name in repository_ctx.os.environ:
    return repository_ctx.os.environ[name]
  else:
    return None


# Parse the bazel version string from `native.bazel_version`.
def _parse_bazel_version(bazel_version):
  # Remove commit from version.
  version = bazel_version.split(" ", 1)[0]

  # Split into (release, date) parts and only return the release
  # as a tuple of integers.
  parts = version.split("-", 1)

  # Turn "release" into a tuple of strings
  version_tuple = ()
  for number in parts[0].split("."):
    version_tuple += (str(number),)
  return version_tuple


# Check that a specific bazel version is being used.
def check_version(bazel_version):
  if "bazel_version" not in dir(native):
    fail("\nCurrent Bazel version is lower than 0.2.1, expected at least %s\n" %
         bazel_version)
  elif not native.bazel_version:
    print("\nCurrent Bazel is not a release version, cannot check for " +
          "compatibility.")
    print("Make sure that you are running at least Bazel %s.\n" % bazel_version)
  else:
    current_bazel_version = _parse_bazel_version(native.bazel_version)
    minimum_bazel_version = _parse_bazel_version(bazel_version)
    if minimum_bazel_version > current_bazel_version:
      fail("\nCurrent Bazel version is {}, expected at least {}\n".format(
          native.bazel_version, bazel_version))


def _repos_are_siblings():
  return Label("@foo//bar").workspace_root.startswith("../")


# Temporary workaround to support including TensorFlow as a submodule until this
# use-case is supported in the next Bazel release.
def _temp_workaround_http_archive_impl(repo_ctx):
  repo_ctx.template("BUILD", repo_ctx.attr.build_file, {
      "%prefix%": ".." if _repos_are_siblings() else "external",
      "%ws%": repo_ctx.attr.repository
  }, False)
  repo_ctx.download_and_extract(repo_ctx.attr.urls, "", repo_ctx.attr.sha256,
                                "", repo_ctx.attr.strip_prefix)
  if repo_ctx.attr.patch_file != None:
    _apply_patch(repo_ctx, repo_ctx.attr.patch_file)


temp_workaround_http_archive = repository_rule(
    implementation = _temp_workaround_http_archive_impl,
    attrs = {
        "build_file": attr.label(),
        "repository": attr.string(),
        "patch_file": attr.label(default = None),
        "urls": attr.string_list(default = []),
        "sha256": attr.string(default = ""),
        "strip_prefix": attr.string(default = ""),
    },
)

# Executes specified command with arguments and calls 'fail' if it exited with
# non-zero code
def _execute_and_check_ret_code(repo_ctx, cmd_and_args):
  result = repo_ctx.execute(cmd_and_args, timeout=10)
  if result.return_code != 0:
    fail(("Non-zero return code({1}) when executing '{0}':\n" + "Stdout: {2}\n"
          + "Stderr: {3}").format(" ".join(cmd_and_args), result.return_code,
                                  result.stdout, result.stderr))


# Apply a patch_file to the repository root directory
# Runs 'patch -p1'
def _apply_patch(repo_ctx, patch_file):
  cmd = [
      "patch", "-p1", "-d", repo_ctx.path("."), "-i", repo_ctx.path(patch_file)
  ]
  if _is_windows(repo_ctx):
    bazel_sh = _get_env_var(repo_ctx, "BAZEL_SH")
    if not bazel_sh:
      fail("BAZEL_SH environment variable is not set")
    cmd = [bazel_sh, "-c", " ".join(cmd)]
  _execute_and_check_ret_code(repo_ctx, cmd)


# Download the repository and apply a patch to its root
def _patched_http_archive_impl(repo_ctx):
  repo_ctx.download_and_extract(
      repo_ctx.attr.urls,
      sha256=repo_ctx.attr.sha256,
      stripPrefix=repo_ctx.attr.strip_prefix)
  _apply_patch(repo_ctx, repo_ctx.attr.patch_file)


patched_http_archive = repository_rule(
    implementation = _patched_http_archive_impl,
    attrs = {
        "patch_file": attr.label(),
        "build_file": attr.label(),
        "repository": attr.string(),
        "urls": attr.string_list(default = []),
        "sha256": attr.string(default = ""),
        "strip_prefix": attr.string(default = ""),
    },
)


# If TensorFlow is linked as a submodule.
# path_prefix is no longer used.
# tf_repo_name is thought to be under consideration.
def tf_workspace(path_prefix="", tf_repo_name=""):
  # We must check the bazel version before trying to parse any other BUILD
  # files, in case the parsing of those build files depends on the bazel
  # version we require here.
  check_version("0.4.5")
  cuda_configure(name="local_config_cuda")
  sycl_configure(name="local_config_sycl")
  python_configure(name="local_config_python")

<<<<<<< HEAD
  # Point //external/local_config_arm_compiler to //external/arm_compiler
  arm_compiler_configure(
      name="local_config_arm_compiler",
      remote_config_repo="../arm_compiler",
      build_file = str(Label("//third_party/toolchains/cpus/arm:BUILD")))
=======
  mkl_repository(
      name = "mkl",
      urls = [
          "http://mirror.bazel.build/github.com/01org/mkl-dnn/releases/download/v0.7/mklml_lnx_2018.0.20170425.tgz",
          "https://github.com/01org/mkl-dnn/releases/download/v0.7/mklml_lnx_2018.0.20170425.tgz",
      ],
      sha256 = "3cc2501fb209e1fd0960a5f61c919438f9619c68a644dcebf0fdf69b07460c57",
      strip_prefix = "mklml_lnx_2018.0.20170425",
      build_file = str(Label("//third_party/mkl:mkl.BUILD")),
      repository = tf_repo_name,
  )
>>>>>>> d50cad0e

  if path_prefix:
    print("path_prefix was specified to tf_workspace but is no longer used " +
          "and will be removed in the future.")

  native.new_http_archive(
      name = "eigen_archive",
      urls = [
          "http://mirror.bazel.build/bitbucket.org/eigen/eigen/get/d781c1de9834.tar.gz",
          "https://bitbucket.org/eigen/eigen/get/d781c1de9834.tar.gz",
      ],
      sha256 = "a34b208da6ec18fa8da963369e166e4a368612c14d956dd2f9d7072904675d9b",
      strip_prefix = "eigen-eigen-d781c1de9834",
      build_file = str(Label("//third_party:eigen.BUILD")),
  )

  native.new_http_archive(
    name = "arm_compiler",
    build_file = str(Label("//:arm_compiler.BUILD")),
    sha256 = "970285762565c7890c6c087d262b0a18286e7d0384f13a37786d8521773bc969",
    strip_prefix = "tools-0e906ebc527eab1cdbf7adabff5b474da9562e9f/arm-bcm2708/arm-rpi-4.9.3-linux-gnueabihf",
    urls = [
        "http://mirror.bazel.build/github.com/raspberrypi/tools/archive/0e906ebc527eab1cdbf7adabff5b474da9562e9f.tar.gz",
        "https://github.com/raspberrypi/tools/archive/0e906ebc527eab1cdbf7adabff5b474da9562e9f.tar.gz",
    ],
  )

  native.new_http_archive(
      name = "libxsmm_archive",
      urls = [
          "http://mirror.bazel.build/github.com/hfp/libxsmm/archive/1.8.1.tar.gz",
          "https://github.com/hfp/libxsmm/archive/1.8.1.tar.gz",
      ],
      sha256 = "2ade869c3f42f23b5263c7d594aa3c7e5e61ac6a3afcaf5d6e42899d2a7986ce",
      strip_prefix = "libxsmm-1.8.1",
      build_file = str(Label("//third_party:libxsmm.BUILD")),
  )

  native.bind(
      name = "xsmm_avx",
      actual = "@libxsmm_archive//third_party:xsmm_avx",
  )

  native.new_http_archive(
      name = "ortools_archive",
      urls = [
          "http://mirror.bazel.build/github.com/google/or-tools/archive/253f7955c6a1fd805408fba2e42ac6d45b312d15.tar.gz",
          "https://github.com/google/or-tools/archive/253f7955c6a1fd805408fba2e42ac6d45b312d15.tar.gz",
      ],
      sha256 = "932075525642b04ac6f1b50589f1df5cd72ec2f448b721fd32234cf183f0e755",
      strip_prefix = "or-tools-253f7955c6a1fd805408fba2e42ac6d45b312d15/src",
      build_file = str(Label("//third_party:ortools.BUILD")),
  )

  native.http_archive(
      name = "com_googlesource_code_re2",
      urls = [
          "http://mirror.bazel.build/github.com/google/re2/archive/b94b7cd42e9f02673cd748c1ac1d16db4052514c.tar.gz",
          "https://github.com/google/re2/archive/b94b7cd42e9f02673cd748c1ac1d16db4052514c.tar.gz",
      ],
      sha256 = "bd63550101e056427c9e7ff12a408c1c8b74e9803f393ca916b2926fc2c4906f",
      strip_prefix = "re2-b94b7cd42e9f02673cd748c1ac1d16db4052514c",
  )

  native.http_archive(
      name = "gemmlowp",
      urls = [
          "http://mirror.bazel.build/github.com/google/gemmlowp/archive/a6f29d8ac48d63293f845f2253eccbf86bc28321.tar.gz",
          "https://github.com/google/gemmlowp/archive/a6f29d8ac48d63293f845f2253eccbf86bc28321.tar.gz",
      ],
      sha256 = "75d40ea8e68b0d1644f052fffe8f14a410b2a73d40ccb859a95c0578d194ec26",
      strip_prefix = "gemmlowp-a6f29d8ac48d63293f845f2253eccbf86bc28321",
  )

  native.new_http_archive(
      name = "farmhash_archive",
      urls = [
          "http://mirror.bazel.build/github.com/google/farmhash/archive/23eecfbe7e84ebf2e229bd02248f431c36e12f1a.zip",
          "https://github.com/google/farmhash/archive/23eecfbe7e84ebf2e229bd02248f431c36e12f1a.zip",
      ],
      sha256 = "55215f8cd3ddbe9781f6fe5cc228731d6dcc8301b6191c6d420034c3fff1cb8d",
      strip_prefix = "farmhash-23eecfbe7e84ebf2e229bd02248f431c36e12f1a",
      build_file = str(Label("//third_party:farmhash.BUILD")),
  )

  native.bind(
      name = "farmhash",
      actual = "@farmhash//:farmhash",
  )

  native.new_http_archive(
      name = "highwayhash",
      urls = [
          "http://mirror.bazel.build/github.com/google/highwayhash/archive/dfcb97ca4fe9277bf9dc1802dd979b071896453b.tar.gz",
          "https://github.com/google/highwayhash/archive/dfcb97ca4fe9277bf9dc1802dd979b071896453b.tar.gz",
      ],
      sha256 = "0f30a15b1566d93f146c8d149878a06e91d9bb7ec2cfd76906df62a82be4aac9",
      strip_prefix = "highwayhash-dfcb97ca4fe9277bf9dc1802dd979b071896453b",
      build_file = str(Label("//third_party:highwayhash.BUILD")),
  )

  native.new_http_archive(
      name = "nasm",
      urls = [
          "http://mirror.bazel.build/www.nasm.us/pub/nasm/releasebuilds/2.12.02/nasm-2.12.02.tar.bz2",
          "http://pkgs.fedoraproject.org/repo/pkgs/nasm/nasm-2.12.02.tar.bz2/d15843c3fb7db39af80571ee27ec6fad/nasm-2.12.02.tar.bz2",
      ],
      sha256 = "00b0891c678c065446ca59bcee64719d0096d54d6886e6e472aeee2e170ae324",
      strip_prefix = "nasm-2.12.02",
      build_file = str(Label("//third_party:nasm.BUILD")),
  )

  temp_workaround_http_archive(
      name = "jpeg",
      urls = [
          "http://mirror.bazel.build/github.com/libjpeg-turbo/libjpeg-turbo/archive/1.5.1.tar.gz",
          "https://github.com/libjpeg-turbo/libjpeg-turbo/archive/1.5.1.tar.gz",
      ],
      sha256 = "c15a9607892113946379ccea3ca8b85018301b200754f209453ab21674268e77",
      strip_prefix = "libjpeg-turbo-1.5.1",
      build_file = str(Label("//third_party/jpeg:jpeg.BUILD")),
      repository = tf_repo_name,
  )

  native.new_http_archive(
      name = "png_archive",
      urls = [
          "http://mirror.bazel.build/github.com/glennrp/libpng/archive/v1.2.53.zip",
          "https://github.com/glennrp/libpng/archive/v1.2.53.zip",
      ],
      sha256 = "c35bcc6387495ee6e757507a68ba036d38ad05b415c2553b3debe2a57647a692",
      strip_prefix = "libpng-1.2.53",
      build_file = str(Label("//third_party:png.BUILD")),
  )

  native.new_http_archive(
      name = "gif_archive",
      urls = [
          "http://mirror.bazel.build/ufpr.dl.sourceforge.net/project/giflib/giflib-5.1.4.tar.gz",
          "http://ufpr.dl.sourceforge.net/project/giflib/giflib-5.1.4.tar.gz",
          "http://pilotfiber.dl.sourceforge.net/project/giflib/giflib-5.1.4.tar.gz",
      ],
      sha256 = "34a7377ba834397db019e8eb122e551a49c98f49df75ec3fcc92b9a794a4f6d1",
      strip_prefix = "giflib-5.1.4",
      build_file = str(Label("//third_party:gif.BUILD")),
  )

  native.new_http_archive(
      name = "six_archive",
      urls = [
          "http://mirror.bazel.build/pypi.python.org/packages/source/s/six/six-1.10.0.tar.gz",
          "https://pypi.python.org/packages/source/s/six/six-1.10.0.tar.gz",
      ],
      sha256 = "105f8d68616f8248e24bf0e9372ef04d3cc10104f1980f54d57b2ce73a5ad56a",
      strip_prefix = "six-1.10.0",
      build_file = str(Label("//third_party:six.BUILD")),
  )

  native.new_http_archive(
      name = "org_python_pypi_backports_weakref",
      urls = [
          "http://mirror.bazel.build/pypi.python.org/packages/bc/cc/3cdb0a02e7e96f6c70bd971bc8a90b8463fda83e264fa9c5c1c98ceabd81/backports.weakref-1.0rc1.tar.gz",
          "https://pypi.python.org/packages/bc/cc/3cdb0a02e7e96f6c70bd971bc8a90b8463fda83e264fa9c5c1c98ceabd81/backports.weakref-1.0rc1.tar.gz",
      ],
      sha256 = "8813bf712a66b3d8b85dc289e1104ed220f1878cf981e2fe756dfaabe9a82892",
      strip_prefix = "backports.weakref-1.0rc1/src",
      build_file = str(Label("//third_party:backports_weakref.BUILD")),
  )

  native.new_http_archive(
      name = "com_github_andreif_codegen",
      urls = [
          "http://mirror.bazel.build/github.com/andreif/codegen/archive/1.0.tar.gz",
          "https://github.com/andreif/codegen/archive/1.0.tar.gz",
      ],
      sha256 = "2dadd04a2802de27e0fe5a19b76538f6da9d39ff244036afa00c1bba754de5ee",
      strip_prefix = "codegen-1.0",
      build_file = str(Label("//third_party:codegen.BUILD")),
  )

  filegroup_external(
      name = "org_python_license",
      licenses = ["notice"],  # Python 2.0
      sha256_urls = {
          "b5556e921715ddb9242c076cae3963f483aa47266c5e37ea4c187f77cc79501c": [
              "http://mirror.bazel.build/docs.python.org/2.7/_sources/license.txt",
              "https://docs.python.org/2.7/_sources/license.txt",
          ],
      },
  )

  native.bind(
      name = "six",
      actual = "@six_archive//:six",
  )

  patched_http_archive(
      name = "protobuf",
      urls = [
          "https://github.com/google/protobuf/archive/0b059a3d8a8f8aa40dde7bea55edca4ec5dfea66.tar.gz",
          "http://mirror.bazel.build/github.com/google/protobuf/archive/0b059a3d8a8f8aa40dde7bea55edca4ec5dfea66.tar.gz",
      ],
      sha256 = "6d43b9d223ce09e5d4ce8b0060cb8a7513577a35a64c7e3dad10f0703bf3ad93",
      strip_prefix = "protobuf-0b059a3d8a8f8aa40dde7bea55edca4ec5dfea66",
      # TODO: remove patching when tensorflow stops linking same protos into
      #       multiple shared libraries loaded in runtime by python.
      #       This patch fixes a runtime crash when tensorflow is compiled
      #       with clang -O2 on Linux (see https://github.com/tensorflow/tensorflow/issues/8394)
      patch_file = str(Label("//third_party/protobuf:add_noinlines.patch")),
  )

  # We need to import the protobuf library under the names com_google_protobuf
  # and com_google_protobuf_cc to enable proto_library support in bazel.
  # Unfortunately there is no way to alias http_archives at the moment.
  native.http_archive(
      name = "com_google_protobuf",
      urls = [
          "https://github.com/google/protobuf/archive/0b059a3d8a8f8aa40dde7bea55edca4ec5dfea66.tar.gz",
          "http://mirror.bazel.build/github.com/google/protobuf/archive/0b059a3d8a8f8aa40dde7bea55edca4ec5dfea66.tar.gz",
      ],
      sha256 = "6d43b9d223ce09e5d4ce8b0060cb8a7513577a35a64c7e3dad10f0703bf3ad93",
      strip_prefix = "protobuf-0b059a3d8a8f8aa40dde7bea55edca4ec5dfea66",
  )

  native.http_archive(
      name = "com_google_protobuf_cc",
      urls = [
          "https://github.com/google/protobuf/archive/0b059a3d8a8f8aa40dde7bea55edca4ec5dfea66.tar.gz",
          "http://mirror.bazel.build/github.com/google/protobuf/archive/0b059a3d8a8f8aa40dde7bea55edca4ec5dfea66.tar.gz",
      ],
      sha256 = "6d43b9d223ce09e5d4ce8b0060cb8a7513577a35a64c7e3dad10f0703bf3ad93",
      strip_prefix = "protobuf-0b059a3d8a8f8aa40dde7bea55edca4ec5dfea66",
  )

  native.new_http_archive(
      name = "gmock_archive",
      urls = [
          "http://mirror.bazel.build/github.com/google/googletest/archive/release-1.8.0.zip",
          "https://github.com/google/googletest/archive/release-1.8.0.zip",
      ],
      sha256 = "f3ed3b58511efd272eb074a3a6d6fb79d7c2e6a0e374323d1e6bcbcc1ef141bf",
      strip_prefix = "googletest-release-1.8.0",
      build_file = str(Label("//third_party:gmock.BUILD")),
  )

  native.bind(
      name = "gtest",
      actual = "@gmock_archive//:gtest",
  )

  native.bind(
      name = "gtest_main",
      actual = "@gmock_archive//:gtest_main",
  )

  native.http_archive(
      name = "com_github_gflags_gflags",
      urls = [
          "http://mirror.bazel.build/github.com/gflags/gflags/archive/f8a0efe03aa69b3336d8e228b37d4ccb17324b88.tar.gz",
          "https://github.com/gflags/gflags/archive/f8a0efe03aa69b3336d8e228b37d4ccb17324b88.tar.gz",
      ],
      sha256 = "4d222fab8f1ede4709cdff417d15a1336f862d7334a81abf76d09c15ecf9acd1",
      strip_prefix = "gflags-f8a0efe03aa69b3336d8e228b37d4ccb17324b88",
  )

  native.bind(
      name = "python_headers",
      actual = str(Label("//util/python:python_headers")),
  )

  native.new_http_archive(
      name = "pcre",
      sha256 = "ccdf7e788769838f8285b3ee672ed573358202305ee361cfec7a4a4fb005bbc7",
      urls = [
          "http://mirror.bazel.build/ftp.exim.org/pub/pcre/pcre-8.39.tar.gz",
          "http://ftp.exim.org/pub/pcre/pcre-8.39.tar.gz",
      ],
      strip_prefix = "pcre-8.39",
      build_file = str(Label("//third_party:pcre.BUILD")),
  )

  native.new_http_archive(
      name = "swig",
      sha256 = "58a475dbbd4a4d7075e5fe86d4e54c9edde39847cdb96a3053d87cb64a23a453",
      urls = [
          "http://mirror.bazel.build/ufpr.dl.sourceforge.net/project/swig/swig/swig-3.0.8/swig-3.0.8.tar.gz",
          "http://ufpr.dl.sourceforge.net/project/swig/swig/swig-3.0.8/swig-3.0.8.tar.gz",
          "http://pilotfiber.dl.sourceforge.net/project/swig/swig/swig-3.0.8/swig-3.0.8.tar.gz",
      ],
      strip_prefix = "swig-3.0.8",
      build_file = str(Label("//third_party:swig.BUILD")),
  )

  temp_workaround_http_archive(
      name = "curl",
      sha256 = "ff3e80c1ca6a068428726cd7dd19037a47cc538ce58ef61c59587191039b2ca6",
      urls = [
          "http://mirror.bazel.build/curl.haxx.se/download/curl-7.49.1.tar.gz",
          "https://curl.haxx.se/download/curl-7.49.1.tar.gz",
      ],
      strip_prefix = "curl-7.49.1",
      build_file = str(Label("//third_party:curl.BUILD")),
      repository = tf_repo_name
  )

  # grpc expects //external:protobuf_clib and //external:protobuf_compiler
  # to point to the protobuf's compiler library.
  native.bind(
      name = "protobuf_clib",
      actual = "@protobuf//:protoc_lib",
  )

  native.bind(
      name = "protobuf_compiler",
      actual = "@protobuf//:protoc_lib",
  )

  native.new_http_archive(
      name = "grpc",
      urls = [
          "http://mirror.bazel.build/github.com/grpc/grpc/archive/d7ff4ff40071d2b486a052183e3e9f9382afb745.tar.gz",
          "https://github.com/grpc/grpc/archive/d7ff4ff40071d2b486a052183e3e9f9382afb745.tar.gz",
      ],
      sha256 = "a15f352436ab92c521b1ac11e729e155ace38d0856380cf25048c5d1d9ba8e31",
      strip_prefix = "grpc-d7ff4ff40071d2b486a052183e3e9f9382afb745",
      build_file = str(Label("//third_party:grpc.BUILD")),
  )

  # protobuf expects //external:grpc_cpp_plugin to point to grpc's
  # C++ plugin code generator.
  native.bind(
      name = "grpc_cpp_plugin",
      actual = "@grpc//:grpc_cpp_plugin",
  )

  native.bind(
      name = "grpc_lib",
      actual = "@grpc//:grpc++_unsecure",
  )

  native.new_http_archive(
      name = "linenoise",
      sha256 = "7f51f45887a3d31b4ce4fa5965210a5e64637ceac12720cfce7954d6a2e812f7",
      urls = [
          "http://mirror.bazel.build/github.com/antirez/linenoise/archive/c894b9e59f02203dbe4e2be657572cf88c4230c3.tar.gz",
          "https://github.com/antirez/linenoise/archive/c894b9e59f02203dbe4e2be657572cf88c4230c3.tar.gz",
      ],
      strip_prefix = "linenoise-c894b9e59f02203dbe4e2be657572cf88c4230c3",
      build_file = str(Label("//third_party:linenoise.BUILD")),
  )

  # TODO(phawkins): currently, this rule uses an unofficial LLVM mirror.
  # Switch to an official source of snapshots if/when possible.
  temp_workaround_http_archive(
      name = "llvm",
      urls = [
          "http://mirror.bazel.build/github.com/llvm-mirror/llvm/archive/4d98985c94c36b9eb4396c91fe0a72a0c5f707b2.tar.gz",
          "https://github.com/llvm-mirror/llvm/archive/4d98985c94c36b9eb4396c91fe0a72a0c5f707b2.tar.gz",
      ],
      sha256 = "1a085c995522fa19900568c03eb595b425df53842c7f281e3ab79aaa04affffa",
      strip_prefix = "llvm-4d98985c94c36b9eb4396c91fe0a72a0c5f707b2",
      build_file = str(Label("//third_party/llvm:llvm.BUILD")),
      repository = tf_repo_name,
  )

  native.new_http_archive(
    name = "lmdb",
    urls = [
      "http://mirror.bazel.build/github.com/LMDB/lmdb/archive/LMDB_0.9.19.tar.gz",
      "https://github.com/LMDB/lmdb/archive/LMDB_0.9.19.tar.gz",
    ],
    sha256 = "108532fb94c6f227558d45be3f3347b52539f0f58290a7bb31ec06c462d05326",
    strip_prefix = "lmdb-LMDB_0.9.19/libraries/liblmdb",
    build_file = str(Label("//third_party:lmdb.BUILD")),
  )

  native.new_http_archive(
      name = "jsoncpp_git",
      urls = [
          "http://mirror.bazel.build/github.com/open-source-parsers/jsoncpp/archive/11086dd6a7eba04289944367ca82cea71299ed70.tar.gz",
          "https://github.com/open-source-parsers/jsoncpp/archive/11086dd6a7eba04289944367ca82cea71299ed70.tar.gz",
      ],
      sha256 = "07d34db40593d257324ec5fb9debc4dc33f29f8fb44e33a2eeb35503e61d0fe2",
      strip_prefix = "jsoncpp-11086dd6a7eba04289944367ca82cea71299ed70",
      build_file = str(Label("//third_party:jsoncpp.BUILD")),
  )

  native.bind(
      name = "jsoncpp",
      actual = "@jsoncpp_git//:jsoncpp",
  )

  patched_http_archive(
      name = "boringssl",
      urls = [
          "http://mirror.bazel.build/github.com/google/boringssl/archive/bbcaa15b0647816b9a1a9b9e0d209cd6712f0105.tar.gz",
          "https://github.com/google/boringssl/archive/bbcaa15b0647816b9a1a9b9e0d209cd6712f0105.tar.gz",  # 2016-07-11
      ],
      sha256 = "025264d6e9a7ad371f2f66d17a28b6627de0c9592dc2eb54afd062f68f1f9aa3",
      strip_prefix = "boringssl-bbcaa15b0647816b9a1a9b9e0d209cd6712f0105",

      # Add patch to boringssl code to support s390x
      patch_file = str(Label("//third_party/boringssl:add_boringssl_s390x.patch")),
  )

  native.new_http_archive(
      name = "nanopb_git",
      urls = [
          "http://mirror.bazel.build/github.com/nanopb/nanopb/archive/1251fa1065afc0d62f635e0f63fec8276e14e13c.tar.gz",
          "https://github.com/nanopb/nanopb/archive/1251fa1065afc0d62f635e0f63fec8276e14e13c.tar.gz",
      ],
      sha256 = "ab1455c8edff855f4f55b68480991559e51c11e7dab060bbab7cffb12dd3af33",
      strip_prefix = "nanopb-1251fa1065afc0d62f635e0f63fec8276e14e13c",
      build_file = str(Label("//third_party:nanopb.BUILD")),
  )

  native.bind(
      name = "nanopb",
      actual = "@nanopb_git//:nanopb",
  )

  native.new_http_archive(
      name = "zlib_archive",
      urls = [
          "http://mirror.bazel.build/zlib.net/zlib-1.2.8.tar.gz",
          "http://zlib.net/fossils/zlib-1.2.8.tar.gz",
      ],
      sha256 = "36658cb768a54c1d4dec43c3116c27ed893e88b02ecfcb44f2166f9c0b7f2a0d",
      strip_prefix = "zlib-1.2.8",
      build_file = str(Label("//third_party:zlib.BUILD")),
  )

  native.bind(
      name = "zlib",
      actual = "@zlib_archive//:zlib",
  )

  native.new_http_archive(
      name = "fft2d",
      urls = [
          "http://mirror.bazel.build/www.kurims.kyoto-u.ac.jp/~ooura/fft.tgz",
          "http://www.kurims.kyoto-u.ac.jp/~ooura/fft.tgz",
      ],
      sha256 = "52bb637c70b971958ec79c9c8752b1df5ff0218a4db4510e60826e0cb79b5296",
      build_file = str(Label("//third_party/fft2d:fft2d.BUILD")),
  )

  temp_workaround_http_archive(
      name = "snappy",
      urls = [
          "http://mirror.bazel.build/github.com/google/snappy/archive/1.1.4.zip",
          "https://github.com/google/snappy/archive/1.1.4.zip",
      ],
      sha256 = "6c74d2b663170d68184da353cdd71b5b7d57bc8888ef1e99b4929b5d680dba54",
      strip_prefix = "snappy-1.1.4",
      build_file = str(Label("//third_party:snappy.BUILD")),
      repository = tf_repo_name,
  )

  temp_workaround_http_archive(
      name = "nccl_archive",
      urls = [
          "http://mirror.bazel.build/github.com/nvidia/nccl/archive/ccfc4567dc3e2a37fb42cfbc64d10eb526e7da7b.tar.gz",
          "https://github.com/nvidia/nccl/archive/ccfc4567dc3e2a37fb42cfbc64d10eb526e7da7b.tar.gz",
      ],
      sha256 = "6c34a0862d9f8ed4ad5984c6a8206b351957bb14cf6ad7822720f285f4aada04",
      strip_prefix = "nccl-ccfc4567dc3e2a37fb42cfbc64d10eb526e7da7b",
      build_file = str(Label("//third_party:nccl.BUILD")),
      repository = tf_repo_name,
  )

  java_import_external(
      name = "junit",
      jar_sha256 = "59721f0805e223d84b90677887d9ff567dc534d7c502ca903c0c2b17f05c116a",
      jar_urls = [
          "http://mirror.bazel.build/repo1.maven.org/maven2/junit/junit/4.12/junit-4.12.jar",
          "http://repo1.maven.org/maven2/junit/junit/4.12/junit-4.12.jar",
          "http://maven.ibiblio.org/maven2/junit/junit/4.12/junit-4.12.jar",
      ],
      licenses = ["reciprocal"],  # Common Public License Version 1.0
      testonly_ = True,
      deps = ["@org_hamcrest_core"],
  )

  java_import_external(
      name = "org_hamcrest_core",
      jar_sha256 = "66fdef91e9739348df7a096aa384a5685f4e875584cce89386a7a47251c4d8e9",
      jar_urls = [
          "http://mirror.bazel.build/repo1.maven.org/maven2/org/hamcrest/hamcrest-core/1.3/hamcrest-core-1.3.jar",
          "http://repo1.maven.org/maven2/org/hamcrest/hamcrest-core/1.3/hamcrest-core-1.3.jar",
          "http://maven.ibiblio.org/maven2/org/hamcrest/hamcrest-core/1.3/hamcrest-core-1.3.jar",
      ],
      licenses = ["notice"],  # New BSD License
      testonly_ = True,
  )

  temp_workaround_http_archive(
      name = "jemalloc",
      urls = [
          "http://mirror.bazel.build/github.com/jemalloc/jemalloc/archive/4.4.0.tar.gz",
          "https://github.com/jemalloc/jemalloc/archive/4.4.0.tar.gz",
      ],
      sha256 = "3c8f25c02e806c3ce0ab5fb7da1817f89fc9732709024e2a81b6b82f7cc792a8",
      strip_prefix = "jemalloc-4.4.0",
      build_file = str(Label("//third_party:jemalloc.BUILD")),
      repository = tf_repo_name,
  )

  native.new_http_archive(
      name = "com_google_pprof",
      urls = [
          "http://mirror.bazel.build/github.com/google/pprof/archive/c0fb62ec88c411cc91194465e54db2632845b650.tar.gz",
          "https://github.com/google/pprof/archive/c0fb62ec88c411cc91194465e54db2632845b650.tar.gz",
      ],
      sha256 = "e0928ca4aa10ea1e0551e2d7ce4d1d7ea2d84b2abbdef082b0da84268791d0c4",
      strip_prefix = "pprof-c0fb62ec88c411cc91194465e54db2632845b650",
      build_file = str(Label("//third_party:pprof.BUILD")),
  )

  native.new_http_archive(
      name = "cub_archive",
      urls = [
          "http://mirror.bazel.build/github.com/NVlabs/cub/archive/1.6.4.zip",
          "https://github.com/NVlabs/cub/archive/1.6.4.zip",
      ],
      sha256 = "966d0c4f41e2bdc81aebf9ccfbf0baffaac5a74f00b826b06f4dee79b2bb8cee",
      strip_prefix = "cub-1.6.4",
      build_file = str(Label("//third_party:cub.BUILD")),
  )

  native.bind(
      name = "cub",
      actual = "@cub_archive//:cub",
  )

  native.http_archive(
      name = "bazel_toolchains",
      urls = [
          "http://mirror.bazel.build/github.com/bazelbuild/bazel-toolchains/archive/bccee4855c049d34bac481083b4c68e2fab8cc50.tar.gz",
          "https://github.com/bazelbuild/bazel-toolchains/archive/bccee4855c049d34bac481083b4c68e2fab8cc50.tar.gz",
      ],
      sha256 = "3903fd93b96b42067e00b7973a2c16c34e761ad7a0b55e1557d408f352849e41",
      strip_prefix = "bazel-toolchains-bccee4855c049d34bac481083b4c68e2fab8cc50",
  )<|MERGE_RESOLUTION|>--- conflicted
+++ resolved
@@ -2,13 +2,9 @@
 
 load("//third_party/gpus:cuda_configure.bzl", "cuda_configure")
 load("//third_party/sycl:sycl_configure.bzl", "sycl_configure")
-<<<<<<< HEAD
+load("//third_party/mkl:build_defs.bzl", "mkl_repository")
 load("@io_bazel_rules_closure//closure/private:java_import_external.bzl",
      "java_import_external")
-=======
-load("//third_party/mkl:build_defs.bzl", "mkl_repository")
-load("@io_bazel_rules_closure//closure/private:java_import_external.bzl", "java_import_external")
->>>>>>> d50cad0e
 load("@io_bazel_rules_closure//closure:defs.bzl", "filegroup_external")
 load("//third_party/py:python_configure.bzl", "python_configure")
 load("//third_party/toolchains/cpus/arm:arm_compiler_configure.bzl",
@@ -148,13 +144,12 @@
   sycl_configure(name="local_config_sycl")
   python_configure(name="local_config_python")
 
-<<<<<<< HEAD
   # Point //external/local_config_arm_compiler to //external/arm_compiler
   arm_compiler_configure(
       name="local_config_arm_compiler",
       remote_config_repo="../arm_compiler",
       build_file = str(Label("//third_party/toolchains/cpus/arm:BUILD")))
-=======
+
   mkl_repository(
       name = "mkl",
       urls = [
@@ -166,7 +161,6 @@
       build_file = str(Label("//third_party/mkl:mkl.BUILD")),
       repository = tf_repo_name,
   )
->>>>>>> d50cad0e
 
   if path_prefix:
     print("path_prefix was specified to tf_workspace but is no longer used " +
