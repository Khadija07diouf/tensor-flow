--- conflicted
+++ resolved
@@ -16,12 +16,8 @@
 from __future__ import absolute_import
 from __future__ import division
 from __future__ import print_function
-<<<<<<< HEAD
-from sklearn import cross_validation
 from sklearn import datasets
-=======
 from sklearn import model_selection
->>>>>>> baa85cbf
 from sklearn import metrics
 from sklearn import preprocessing
 import tensorflow as tf
