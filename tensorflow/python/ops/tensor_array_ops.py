# Copyright 2015 The TensorFlow Authors. All Rights Reserved.
#
# Licensed under the Apache License, Version 2.0 (the "License");
# you may not use this file except in compliance with the License.
# You may obtain a copy of the License at
#
#     http://www.apache.org/licenses/LICENSE-2.0
#
# Unless required by applicable law or agreed to in writing, software
# distributed under the License is distributed on an "AS IS" BASIS,
# WITHOUT WARRANTIES OR CONDITIONS OF ANY KIND, either express or implied.
# See the License for the specific language governing permissions and
# limitations under the License.
# ==============================================================================
"""TensorArray: a dynamically sized array of Tensors."""
# Mixture of pep8 and non-pep8 names, so disable pylint bad-name
# pylint: disable=g-bad-name
from __future__ import absolute_import
from __future__ import division
from __future__ import print_function

import contextlib
import weakref

from tensorflow.python.eager import context
from tensorflow.python.framework import constant_op
from tensorflow.python.framework import dtypes
from tensorflow.python.framework import errors_impl
from tensorflow.python.framework import ops
from tensorflow.python.framework import tensor_shape
from tensorflow.python.framework import tensor_util
from tensorflow.python.ops import array_ops
from tensorflow.python.ops import control_flow_util
from tensorflow.python.ops import gen_control_flow_ops
from tensorflow.python.ops import gen_data_flow_ops
from tensorflow.python.ops import list_ops
from tensorflow.python.ops import math_ops
from tensorflow.python.util import tf_should_use
from tensorflow.python.util.tf_export import tf_export


# _GraphTensorArray accesses many of the hidden generated ops, but is in
# fact built to wrap these methods.
# pylint: disable=protected-access
class _GraphTensorArray(object):
  """Graph-mode implementation of TensorArray.
  """

  def __init__(self,
               dtype,
               size=None,
               dynamic_size=None,
               clear_after_read=None,
               tensor_array_name=None,
               handle=None,
               flow=None,
               infer_shape=True,
               element_shape=None,
               colocate_with_first_write_call=True,
               name=None):
    """Constructs a graph mode TensorArray.

    Args:
      dtype: (required) data type of the TensorArray.
      size: (optional) int32 scalar `Tensor`: the size of the TensorArray.
        Required if handle is not provided.
      dynamic_size: (optional) Python bool: If true, writes to the TensorArray
        can grow the TensorArray past its initial size.  Default: False.
      clear_after_read: Boolean (optional, default: True).  If True, clear
        TensorArray values after reading them.  This disables read-many
        semantics, but allows early release of memory.
      tensor_array_name: (optional) Python string: the name of the TensorArray.
        This is used when creating the TensorArray handle.  If this value is
        set, handle should be None.
      handle: (optional) A `Tensor` handle to an existing TensorArray.  If this
        is set, tensor_array_name should be None. Only supported in graph mode.
      flow: (optional) A float `Tensor` scalar coming from an existing
        `TensorArray.flow`. Only supported in graph mode.
      infer_shape: (optional, default: True) If True, shape inference
        is enabled.  In this case, all elements must have the same shape.
      element_shape: (optional, default: None) A `TensorShape` object specifying
        the shape constraints of each of the elements of the TensorArray.
        Need not be fully defined.
      colocate_with_first_write_call: If `True`, the TensorArray will be
        colocated on the same device as the Tensor used on its first write
        (write operations include `write`, `unstack`, and `split`).  If `False`,
        the TensorArray will be placed on the device determined by the
        device context available during its initialization.
      name: A name for the operation (optional).

    Raises:
      ValueError: if both handle and tensor_array_name are provided.
      TypeError: if handle is provided but is not a Tensor.
    """
    if handle is not None and tensor_array_name:
      raise ValueError(
          "Cannot construct with both handle and tensor_array_name")
    if handle is not None and not isinstance(handle, ops.Tensor):
      raise TypeError("Handle must be a Tensor")
    if handle is None and size is None:
      raise ValueError("Size must be provided if handle is not provided")
    if handle is not None and size is not None:
      raise ValueError("Cannot provide both a handle and size "
                       "at the same time")
    if handle is not None and element_shape is not None:
      raise ValueError("Cannot provide both a handle and element_shape "
                       "at the same time")
    if handle is not None and dynamic_size is not None:
      raise ValueError("Cannot provide both a handle and dynamic_size "
                       "at the same time")
    if handle is not None and clear_after_read is not None:
      raise ValueError("Cannot provide both a handle and clear_after_read "
                       "at the same time")

    if clear_after_read is None:
      clear_after_read = True
    self._dynamic_size = None
    dynamic_size = dynamic_size or False

    self._dtype = dtype

    # Used to keep track of what tensors the TensorArray should be
    # colocated with.  We choose to colocate the TensorArray with the
    # first tensor written to it.
    self._colocate_with_first_write_call = colocate_with_first_write_call
    if colocate_with_first_write_call:
      self._colocate_with = []
    else:
      self._colocate_with = None

    # Record the current static shape for the array elements. The element
    # shape is defined either by `element_shape` or the shape of the tensor
    # of the first write. If `infer_shape` is true, all writes checks for
    # shape equality.
    if element_shape is None:
      self._infer_shape = infer_shape
      self._element_shape = []
    else:
      self._infer_shape = True
      self._element_shape = [tensor_shape.TensorShape(element_shape)]
    with ops.name_scope(name, "TensorArray", [handle, size, flow]) as scope:
      if handle is not None:
        self._handle = handle
        if flow is None:
          raise ValueError("flow must not be None if handle is not None.")
        self._flow = flow
      else:
        # Construct the TensorArray with an empty device.  The first
        # write into the TensorArray from a Tensor with a set device
        # will retroactively set the device value of this op.
        def create():
          """Create the TensorArray op."""
          return gen_data_flow_ops.tensor_array_v3(
              dtype=dtype,
              size=size,
              element_shape=element_shape,
              identical_element_shapes=infer_shape,
              dynamic_size=dynamic_size,
              clear_after_read=clear_after_read,
              tensor_array_name=tensor_array_name,
              name=scope)
        if colocate_with_first_write_call:
          with ops.device(None), ops.colocate_with(None, ignore_existing=True):
            self._handle, self._flow = create()
        else:
          self._handle, self._flow = create()

  @property
  def flow(self):
    return self._flow

  @property
  def dtype(self):
    return self._dtype

  @property
  def handle(self):
    return self._handle

  def _merge_element_shape(self, shape):
    """Changes the element shape of the array given a shape to merge with.

    Args:
      shape: A `TensorShape` object to merge with.

    Raises:
      ValueError: if the provided shape is incompatible with the current
          element shape of the `TensorArray`.
    """

    if self._element_shape:
      if not shape.is_compatible_with(self._element_shape[0]):
        raise ValueError(
            "Inconsistent shapes: saw %s but expected %s "
            "(and infer_shape=True)" % (shape, self._element_shape[0]))
      self._element_shape[0] = self._element_shape[0].merge_with(shape)
    else:
      self._element_shape.append(shape)

  @contextlib.contextmanager
  def _maybe_colocate_with(self, value):
    """Colocate operations with an internal colocation group or `value`.

    Args:
      value: `Tensor`, the tensor to try to colocate with.

    Yields:
      Does not yield anything, but the new context is a colocation context.

    If no internal colocation group is set, colocate with `value` and set
    the internal colocation group to be value.
    """
    if not self._colocate_with_first_write_call:
      yield
    else:
      if not self._colocate_with:
        self._colocate_with.append(value)
      with ops.colocate_with(self._colocate_with[0]):
        yield

  def identity(self):
    """See TensorArray."""
    flow = array_ops.identity(self._flow)
    ta = TensorArray(
        dtype=self._dtype,
        handle=self._handle,
        flow=flow,
        infer_shape=self._infer_shape,
        colocate_with_first_write_call=self._colocate_with_first_write_call)
    ta._element_shape = self._element_shape
    ta._colocate_with = self._colocate_with
    return ta

  def grad(self, source, flow=None, name=None):
    """See TensorArray."""
    # tensor_array_grad requires a flow input when forward
    # TensorArrays are dynamically sized.  This forces the creation
    # of the grad TensorArray only once the final forward array's size
    # is fixed.
    if flow is None:
      flow = self.flow
    with ops.name_scope(name, "TensorArrayGrad", [self._handle]):
      with ops.colocate_with(self._handle):
        g_handle, unused_flow = gen_data_flow_ops.tensor_array_grad_v3(
            handle=self._handle, source=source, flow_in=flow, name=name)
        with ops.control_dependencies([g_handle]):
          flow = array_ops.identity(flow, name="gradient_flow")
        g = TensorArray(
            dtype=self._dtype,
            handle=g_handle,
            flow=flow,
            infer_shape=self._infer_shape,
            colocate_with_first_write_call=False)
        g._element_shape = self._element_shape
        return g

  def read(self, index, name=None):
    """See TensorArray."""
    value = gen_data_flow_ops.tensor_array_read_v3(
        handle=self._handle,
        index=index,
        flow_in=self._flow,
        dtype=self._dtype,
        name=name)
    if self._element_shape:
      value.set_shape(self._element_shape[0].dims)
    return value

  @tf_should_use.should_use_result
  def write(self, index, value, name=None):
    """See TensorArray."""
    with ops.name_scope(name, "TensorArrayWrite", [self._handle, index, value]):
      value = ops.convert_to_tensor(value, name="value")
      if self._infer_shape:
        self._merge_element_shape(value.shape)
      with self._maybe_colocate_with(value):
        flow_out = gen_data_flow_ops.tensor_array_write_v3(
            handle=self._handle,
            index=index,
            value=value,
            flow_in=self._flow,
            name=name)
      ta = TensorArray(
          dtype=self._dtype,
          handle=self._handle,
          flow=flow_out,
          colocate_with_first_write_call=self._colocate_with_first_write_call)
      ta._infer_shape = self._infer_shape
      ta._element_shape = self._element_shape
      ta._colocate_with = self._colocate_with
      return ta

  def stack(self, name=None):
    """See TensorArray."""
    with ops.colocate_with(self._handle):
      with ops.name_scope(name, "TensorArrayStack", [self._handle]):
        return self.gather(math_ops.range(0, self.size()), name=name)

  def gather(self, indices, name=None):
    """See TensorArray."""
    if self._element_shape:
      element_shape = self._element_shape[0]
    else:
      element_shape = tensor_shape.TensorShape(None)
    value = gen_data_flow_ops.tensor_array_gather_v3(
        handle=self._handle,
        indices=indices,
        flow_in=self._flow,
        dtype=self._dtype,
        name=name,
        element_shape=element_shape)
    if self._element_shape and self._element_shape[0].dims is not None:
      value.set_shape([None] + self._element_shape[0].dims)
    return value

  def concat(self, name=None):
    """See TensorArray."""
    if self._element_shape and self._element_shape[0].dims is not None:
      element_shape_except0 = (
          tensor_shape.TensorShape(self._element_shape[0].dims[1:]))
    else:
      element_shape_except0 = tensor_shape.TensorShape(None)
    value, _ = gen_data_flow_ops.tensor_array_concat_v3(
        handle=self._handle,
        flow_in=self._flow,
        dtype=self._dtype,
        name=name,
        element_shape_except0=element_shape_except0)
    if self._element_shape and self._element_shape[0].dims is not None:
      value.set_shape([None] + self._element_shape[0].dims[1:])
    return value

  @tf_should_use.should_use_result
  def unstack(self, value, name=None):
    """See TensorArray."""
    with ops.name_scope(name, "TensorArrayUnstack", [self._handle, value]):
      num_elements = array_ops.shape(value)[0]
      return self.scatter(
          indices=math_ops.range(0, num_elements), value=value, name=name)

  @tf_should_use.should_use_result
  def scatter(self, indices, value, name=None):
    """See TensorArray."""
    with ops.name_scope(name, "TensorArrayScatter",
                        [self._handle, value, indices]):
      value = ops.convert_to_tensor(value, name="value")
      if self._infer_shape and not context.executing_eagerly():
        self._merge_element_shape(value.shape[1:])
      with self._maybe_colocate_with(value):
        flow_out = gen_data_flow_ops.tensor_array_scatter_v3(
            handle=self._handle,
            indices=indices,
            value=value,
            flow_in=self._flow,
            name=name)
      ta = TensorArray(
          dtype=self._dtype,
          handle=self._handle,
          flow=flow_out,
          colocate_with_first_write_call=self._colocate_with_first_write_call)
      ta._infer_shape = self._infer_shape
      ta._element_shape = self._element_shape
      ta._colocate_with = self._colocate_with
      return ta

  @tf_should_use.should_use_result
  def split(self, value, lengths, name=None):
    """See TensorArray."""
    with ops.name_scope(name, "TensorArraySplit",
                        [self._handle, value, lengths]):
      value = ops.convert_to_tensor(value, name="value")
      with self._maybe_colocate_with(value):
        lengths_64 = math_ops.to_int64(lengths)
        if self._infer_shape and not context.executing_eagerly():
          clengths = tensor_util.constant_value(lengths_64)
          if value.shape.dims is not None:
            if clengths is not None and clengths.max() == clengths.min():
              self._merge_element_shape(
                  tensor_shape.TensorShape([clengths[0]]).concatenate(
                      value.shape[1:]))
        flow_out = gen_data_flow_ops.tensor_array_split_v3(
            handle=self._handle,
            value=value,
            lengths=lengths_64,
            flow_in=self._flow,
            name=name)
      ta = TensorArray(
          dtype=self._dtype,
          handle=self._handle,
          flow=flow_out,
          colocate_with_first_write_call=self._colocate_with_first_write_call)
      ta._infer_shape = self._infer_shape
      ta._element_shape = self._element_shape
      ta._colocate_with = self._colocate_with
      return ta

  def size(self, name=None):
    """See TensorArray."""
    return gen_data_flow_ops.tensor_array_size_v3(
        handle=self._handle, flow_in=self.flow, name=name)

  @tf_should_use.should_use_result
  def close(self, name=None):
    """See TensorArray."""
    return gen_data_flow_ops.tensor_array_close_v3(
        handle=self._handle, name=name)


class _GraphTensorArrayV2(object):
  """Graph-mode implementation of TensorArray backed by TensorLists.

  The backing tensor of this TensorArray is a TensorList variant tensor which is
  stored in the `flow`. The `handle` is always none here. The reason we use the
  `flow` field and not the `handle` field is to ensure backwards compatibility
  with legacy control flow.
  """

  def __init__(self,
               dtype,
               size=None,
               dynamic_size=None,
               clear_after_read=None,
               tensor_array_name=None,
               handle=None,
               flow=None,
               infer_shape=True,
               element_shape=None,
               colocate_with_first_write_call=True,
               name=None):
    """Constructs a graph mode TensorArray.

    Args:
      dtype: (required) data type of the TensorArray.
      size: (optional) int32 scalar `Tensor`: the size of the TensorArray.
        Required if flow is not provided.
      dynamic_size: (optional) Python bool: If true, writes to the TensorArray
        can grow the TensorArray past its initial size.  Default: False.
      clear_after_read: (optional) unused. Not supported in TensorLists.
      tensor_array_name: (optional) unused.
      handle: (optional) Must always be None.
      flow: (optional) A variant `Tensor` scalar for a TensorList.
      infer_shape: (optional, default: True) If True, shape inference is
        enabled.  In this case, all elements must have the same shape.
      element_shape: (optional, default: None) A `TensorShape` object specifying
        the shape constraints of each of the elements of the TensorArray. Need
        not be fully defined.
      colocate_with_first_write_call: (optional). unused.
      name: (optional) A name for the operation.

    Raises:
      ValueError: if both handle and tensor_array_name are provided.
      TypeError: if handle is provided but is not a Tensor.
    """
    assert handle is None
    del handle
    del clear_after_read
    del tensor_array_name
    del colocate_with_first_write_call

<<<<<<< HEAD
    del dynamic_size  # TODO(b/117943489): Unused for now.
=======
    self._dynamic_size = dynamic_size
>>>>>>> f91aeed3

    if (flow is not None and
        (not isinstance(flow, ops.Tensor) or flow.dtype != dtypes.variant)):
      raise TypeError("flow must be a variant tensor")
    if flow is None and size is None:
      raise ValueError("Size must be provided if flow is not provided")
    if flow is not None and size is not None:
      raise ValueError("Cannot provide both a flow and size "
                       "at the same time")
    if flow is not None and element_shape is not None:
      raise ValueError("Cannot provide both a flow and element_shape "
                       "at the same time")

    self._dtype = dtype

    # Record the current static shape for the array elements. The element
    # shape is defined either by `element_shape` or the shape of the tensor
    # of the first write. If `infer_shape` is true, all writes checks for
    # shape equality.
    if element_shape is None:
      self._infer_shape = infer_shape
      self._element_shape = []
    else:
      self._infer_shape = True
      self._element_shape = [tensor_shape.TensorShape(element_shape)]
    with ops.name_scope(name, "TensorArrayV2", [size, flow]) as scope:
      if flow is None:
        self._flow = list_ops.tensor_list_reserve(
            element_shape=element_shape,
            num_elements=size,
            element_dtype=dtype,
            name=scope)
      else:
        self._flow = flow

    # For backwards compatibility.
    self._colocate_with_first_write_call = None
    self._colocate_with = None

  @property
  def flow(self):
    return self._flow

  @property
  def dtype(self):
    return self._dtype

  @property
  def handle(self):
    # We intentionally do not raise an error so that legacy while_loop does not
    # complain.
    return None

  def _merge_element_shape(self, shape):
    """Changes the element shape of the array given a shape to merge with.

    Args:
      shape: A `TensorShape` object to merge with.

    Raises:
      ValueError: if the provided shape is incompatible with the current
          element shape of the `TensorArray`.
    """

    if self._element_shape:
      if not shape.is_compatible_with(self._element_shape[0]):
        raise ValueError(
            "Inconsistent shapes: saw %s but expected %s "
            "(and infer_shape=True)" % (shape, self._element_shape[0]))
      self._element_shape[0] = self._element_shape[0].merge_with(shape)
    else:
      self._element_shape.append(shape)

  def identity(self):
    """See TensorArray."""
    flow = array_ops.identity(self._flow)
<<<<<<< HEAD
    ta = TensorArray(
        dtype=self._dtype, flow=flow, infer_shape=self._infer_shape)
    ta._element_shape = self._element_shape
    return ta
=======
    return build_ta_with_new_flow(self, flow)
>>>>>>> f91aeed3

  def grad(self, source, flow=None, name=None):
    """Not supported."""
    raise NotImplementedError()

  def read(self, index, name=None):
    """See TensorArray."""
    value = list_ops.tensor_list_get_item(
        input_handle=self._flow,
        index=index,
        element_dtype=self._dtype,
        name=name)
    if self._element_shape:
      value.set_shape(self._element_shape[0].dims)
    return value

  @tf_should_use.should_use_result
  def write(self, index, value, name=None):
    """See TensorArray."""
    with ops.name_scope(name, "TensorArrayV2Write", [self._flow, index, value]):
      value = ops.convert_to_tensor(value, name="value")
      if self._infer_shape:
        self._merge_element_shape(value.shape)
      flow_out = list_ops.tensor_list_set_item(
<<<<<<< HEAD
          input_handle=self._flow, index=index, item=value, name=name)
      ta = TensorArray(dtype=self._dtype, handle=None, flow=flow_out)
      ta._infer_shape = self._infer_shape
      ta._element_shape = self._element_shape
      return ta
=======
          input_handle=self._flow,
          index=index,
          item=value,
          resize_if_index_out_of_bounds=self._dynamic_size,
          name=name)
      return build_ta_with_new_flow(self, flow_out)
>>>>>>> f91aeed3

  def stack(self, name=None):
    """See TensorArray."""
    with ops.name_scope(name, "TensorArrayV2Stack", [self._flow]):
      value = list_ops.tensor_list_stack(
          input_handle=self._flow, element_dtype=self._dtype)
      if self._element_shape and self._element_shape[0].dims is not None:
        value.set_shape([None] + self._element_shape[0].dims)
      return value

  def gather(self, indices, name=None):
    """See TensorArray."""
    value = list_ops.tensor_list_gather(
        input_handle=self._flow,
        indices=indices,
        element_dtype=self._dtype,
        name=name)
    if self._element_shape and self._element_shape[0].dims is not None:
      value.set_shape([None] + self._element_shape[0].dims)
    return value

  def concat(self, name=None):
    """See TensorArray."""
<<<<<<< HEAD
    value = list_ops.tensor_list_concat(
        input_handle=self._flow, element_dtype=self._dtype, name=name)
    if self._element_shape and self._element_shape[0].dims is not None:
      value.set_shape([None] + self._element_shape[0].dims[1:])
=======
    if self._element_shape and self._element_shape[0].dims is not None:
      element_shape = [None] + self._element_shape[0].dims[1:]
    else:
      element_shape = None

    value = list_ops.tensor_list_concat(
        input_handle=self._flow,
        element_dtype=self._dtype,
        element_shape=element_shape,
        name=name)
>>>>>>> f91aeed3
    return value

  @tf_should_use.should_use_result
  def unstack(self, value, name=None):
    """See TensorArray."""
    with ops.name_scope(name, "TensorArrayUnstack", [self._flow, value]):
      value = ops.convert_to_tensor(value, name="value")
      if self._infer_shape and not context.executing_eagerly():
        self._merge_element_shape(value.shape[1:])
      flow_out = list_ops.tensor_list_from_tensor(
          tensor=value, element_shape=value.shape[1:])
<<<<<<< HEAD
      ta = TensorArray(
          dtype=self._dtype,
          handle=self.handle,
          flow=flow_out,
          colocate_with_first_write_call=self._colocate_with_first_write_call)
      ta._infer_shape = self._infer_shape
      ta._element_shape = self._element_shape
      ta._colocate_with = self._colocate_with
      return ta
=======
      return build_ta_with_new_flow(self, flow_out)
>>>>>>> f91aeed3

  @tf_should_use.should_use_result
  def scatter(self, indices, value, name=None):
    """See TensorArray."""
    with ops.name_scope(name, "TensorArrayScatter",
                        [self._flow, value, indices]):
      value = ops.convert_to_tensor(value, name="value")
      if self._infer_shape and not context.executing_eagerly():
        self._merge_element_shape(value.shape[1:])
      flow_out = list_ops.tensor_list_scatter(
          tensor=value, indices=indices, element_shape=-1)
<<<<<<< HEAD
      ta = TensorArray(
          dtype=self._dtype,
          handle=self.handle,
          flow=flow_out,
          colocate_with_first_write_call=self._colocate_with_first_write_call)
      ta._infer_shape = self._infer_shape
      ta._element_shape = self._element_shape
      ta._colocate_with = self._colocate_with
      return ta
=======
      return build_ta_with_new_flow(self, flow_out)
>>>>>>> f91aeed3

  @tf_should_use.should_use_result
  def split(self, value, lengths, name=None):
    """See TensorArray."""
    with ops.name_scope(name, "TensorArraySplit", [self._flow, value, lengths]):
      value = ops.convert_to_tensor(value, name="value")
      lengths_64 = math_ops.to_int64(lengths)
      if self._infer_shape and not context.executing_eagerly():
        clengths = tensor_util.constant_value(lengths_64)
        if value.shape.dims is not None:
          if clengths is not None and clengths.max() == clengths.min():
            self._merge_element_shape(
                tensor_shape.TensorShape([clengths[0]]).concatenate(
                    value.shape[1:]))
      flow_out = list_ops.tensor_list_split(
          tensor=value,
          lengths=lengths_64,
          element_shape=self._element_shape[0] if self._element_shape else None,
          name=name)
<<<<<<< HEAD
      ta = TensorArray(
          dtype=self._dtype,
          handle=self.handle,
          flow=flow_out,
          colocate_with_first_write_call=self._colocate_with_first_write_call)
      ta._infer_shape = self._infer_shape
      ta._element_shape = self._element_shape
      ta._colocate_with = self._colocate_with
      return ta
=======
      return build_ta_with_new_flow(self, flow_out)
>>>>>>> f91aeed3

  def size(self, name=None):
    """See TensorArray."""
    return list_ops.tensor_list_length(input_handle=self._flow, name=name)

  @tf_should_use.should_use_result
  def close(self, name=None):
    """See TensorArray."""
    return gen_control_flow_ops.no_op(name=name)

# pylint: enable=protected-access


class _EagerTensorArray(object):
  """Eager-compatible implementation of TensorArray.
  """

  def __init__(self,
               dtype,
               size=None,
               dynamic_size=None,
               clear_after_read=None,
               tensor_array_name=None,
               handle=None,
               flow=None,
               infer_shape=True,
               element_shape=None,
               colocate_with_first_write_call=True,
               name=None):
    """Constructs a TensorArray compatible with eager execution.

    Args:
      dtype: (required) data type of the TensorArray.
      size: (optional) int32 scalar `Tensor`: the size of the TensorArray.
        Required if handle is not provided.
      dynamic_size: (optional) Python bool: If true, writes to the TensorArray
        can grow the TensorArray past its initial size.  Default: False.
      clear_after_read: Boolean (optional, default: True).  If True, clear
        TensorArray values after reading them.  This disables read-many
        semantics, but allows early release of memory.
      tensor_array_name: unused.
      handle: unsupported.
      flow: unsupported.
      infer_shape: used for error checking, same semantics as TensorArray.
      element_shape: used for error checking, same semantics as TensorArray.
      colocate_with_first_write_call: unsupported.
      name: unsupported.

    Raises:
      ValueError: handle or flow are supplied, or if size is not supplied.
    """

    del (flow, tensor_array_name, name)  # Unused.

    if handle is not None:
      raise ValueError("TensorArray handles are not supported when eager "
                       "execution is enabled.")
    if size is None:
      raise ValueError("Size must be declared for TensorArrays when eager "
                       "execution is enabled.")

    # These attributes are not meaningful when eager is enabled, but some
    # library functions (e.g., those in control_flow_ops.py) access them to
    # create new tensor arrays; as such, we define them for the sake of
    # compatibility.
    self._handle = None
    # we assign a dummy value to _flow in case other code assumes it to be
    # a Tensor
    self._flow = constant_op.constant(0, dtype=dtypes.int32)
    self._infer_shape = infer_shape
    self._element_shape = element_shape
    self._colocate_with_first_write_call = colocate_with_first_write_call

    self._dtype = dtype
    self._dynamic_size = dynamic_size or False
    self._clear_after_read = (
        True if clear_after_read is None else clear_after_read)
    self._previously_read_indices = []

    if isinstance(size, ops.EagerTensor):
      size = size.numpy()
    self._tensor_array = [None for _ in range(size)]

  @property
  def flow(self):
    """For compatibility; flows are not meaningful when eager is enabled."""
    return self._flow

  @property
  def dtype(self):
    return self._dtype

  @property
  def handle(self):
    """For compatibility; handles are not meaningful when eager is enabled."""
    return self._handle

  def identity(self):
    """See TensorArray."""
    return self.parent()

  def grad(self, source, flow=None, name=None):
    raise NotImplementedError(
        "TensorArray.grad is not supported when executing eagerly; eager's "
        "gradient implementation does not use/need this function to compute "
        "gradients of operations that use TensorArrays.")

  def read(self, index, name=None):
    """See TensorArray."""
    del name  # not meaningful when executing eagerly.

    if isinstance(index, ops.EagerTensor):
      index = index.numpy()

    if index < 0:
      raise errors_impl.OutOfRangeError(
          None, None,
          "Reading from negative indices (index %d) is not allowed." % index)

    if index >= len(self._tensor_array):
      raise errors_impl.OutOfRangeError(
          None, None, "Tried to read from index %d but array size is: %d" %
          (index, len(self._tensor_array)))

    tensor = self._tensor_array[index]
    if tensor is None:
      if index in self._previously_read_indices:
        raise errors_impl.InvalidArgumentError(
            None, None,
            "Could not read index %d twice because it was cleared after "
            "a previous read (perhaps try setting clear_after_read = false?)" %
            index)
      else:
        tensor = self._maybe_zero(index)

    if self._clear_after_read:
      self._tensor_array[index] = None
      self._previously_read_indices.append(index)
    return tensor

  def _write(self, index, value):
    """Writes `value` into index named by `index`.

    Args:
      index: 0-D.  int32 scalar with the index to write to.
      value: N-D.  Tensor of type `dtype`.  The `Tensor` to write to `index`.

    Raises:
      errors_impl.InvalidArgumentError: `value` dtype does not match dtype.
      errors_impl.OutOfRangeError: `index` is out of bounds.
      ValueError: shape of `value` is not consistent with inferred shape.
    """

    if isinstance(index, ops.EagerTensor):
      index = index.numpy()

    if index < 0:
      raise errors_impl.OutOfRangeError(
          None, None,
          "Writing to negative indices (index %d) is not allowed." % index)

    size = len(self._tensor_array)
    if index >= size:
      if not self._dynamic_size:
        raise errors_impl.OutOfRangeError(
            None, None,
            "Tried to write to index %d but array is not resizeable and size "
            "is: %d" % (index, size))
      self._tensor_array.extend([None for _ in range(index - size + 1)])

    if not isinstance(value, ops.EagerTensor):
      value = ops.convert_to_tensor(value)

    if self._infer_shape:
      if self._element_shape is None:
        self._element_shape = value.shape
      elif self._element_shape != value.shape:
        raise ValueError("Incompatible shape for value (%s), expected (%s)" %
                         (value.shape.as_list(), self._element_shape.as_list()))

    if self._dtype != value.dtype:
      raise errors_impl.InvalidArgumentError(
          None, None,
          "TensorArray dtype is %s but Op is trying to write dtype %s" %
          (self._dtype.name, value.dtype.name))
    self._tensor_array[index] = value

  def write(self, index, value, name=None):
    """See TensorArray."""
    del name  # not meaningful when executing eagerly.
    self._write(index, value)
    return self.parent()

  def _maybe_zero(self, ix):
    val = self._tensor_array[ix]
    if val is None:
      val = self._tensor_array[ix] = array_ops.zeros(
          shape=self._element_shape, dtype=self._dtype)
    return val

  def stack(self, name=None):
    """See TensorArray."""
    if self._tensor_array:
      for ix in range(len(self._tensor_array)):
        self._maybe_zero(ix)
    return ops.convert_to_tensor(
        self._tensor_array, name=name, dtype=self._dtype)

  def gather(self, indices, name=None):
    """See TensorArray."""
    del name  # not meaningful when executing eagerly.
    return array_ops.stack([self._maybe_zero(i) for i in indices.numpy()])

  def concat(self, name=None):
    """See TensorArray."""
    try:
      return array_ops.concat(
          [self._maybe_zero(ix) for ix in range(len(self._tensor_array))],
          0, name=name)
    except errors_impl.OpError:
      # Reproduce a subset of the error-handling for graph-mode TensorArrays.
      shapes = [t.shape for t in self._tensor_array]
      ndims = [s.ndims for s in shapes]
      if 0 in ndims:
        idx = ndims.index(0)
        raise errors_impl.InvalidArgumentError(
            None, None, "Concat saw a scalar shape at index %d but requires "
            "at least vectors." % idx)
      else:
        raise

  def unstack(self, value, name=None):
    """See TensorArray."""
    tensors = array_ops.unstack(value, name=name)
    if len(tensors) > len(self._tensor_array) and not self._dynamic_size:
      raise ValueError(
          "Cannot unstack %d tensors into a TensorArray of static size %d" %
          (len(tensors), len(self._tensor_array)))
    self._tensor_array = tensors
    return self.parent()

  def scatter(self, indices, value, name=None):
    """See TensorArray."""
    del name  # not meaningful when executing eagerly.
    for index, val in zip(indices.numpy(), array_ops.unstack(value)):
      self._write(index, val)  # pylint: disable=protected-access
    return self.parent()

  def split(self, value, lengths, name=None):
    """See TensorArray."""
    # error checking to match graph-mode errors
    value = ops.convert_to_tensor(value)
    lengths = ops.convert_to_tensor(lengths)
    sum_lengths = math_ops.reduce_sum(lengths)
    if lengths.shape.ndims != 1:
      raise errors_impl.InvalidArgumentError(
          None, None, "Expected lengths to be a vector, received shape: %s" %
          lengths.shape.as_list())
    elif value.shape.ndims == 0:
      raise errors_impl.InvalidArgumentError(
          None, None, "Expected value to be at least a vector, "
          "but received shape: %s" % value.shape.as_list())
    elif sum_lengths.numpy() != value.shape.as_list()[0]:
      raise errors_impl.InvalidArgumentError(
          None, None, "Expected sum of lengths to be equal to "
          "values.shape[0], but sum of lengths is %d and "
          "value's shape is: %s " % (sum_lengths.numpy(),
                                     value.shape.as_list()))
    elif not self._dynamic_size and lengths.shape[0] != len(self._tensor_array):
      raise errors_impl.InvalidArgumentError(
          None, None, "TensorArray's size is not equal to the size of "
          "lengths (%d vs. %d), and the TensorArray is not marked as "
          "dynamically resizeable" % (len(self._tensor_array),
                                      lengths.shape[0]))
    else:
      self._tensor_array = array_ops.split(value, lengths, name=name)
      return self.parent()

  def size(self, name=None):
    """See TensorArray."""
    del name  # not meaningful when executing eagerly.
    return constant_op.constant(len(self._tensor_array))

  def close(self, name=None):
    del name  # not meaningful when executing eagerly.
    del self._tensor_array[:]


# TensorArray is designed to hide an underlying implementation object
# and as such accesses many of that object's hidden fields.
# pylint: disable=protected-access
@tf_export("TensorArray")
class TensorArray(object):
  """Class wrapping dynamic-sized, per-time-step, write-once Tensor arrays.

  This class is meant to be used with dynamic iteration primitives such as
  `while_loop` and `map_fn`.  It supports gradient back-propagation via special
  "flow" control flow dependencies.
  """

  def __init__(self,
               dtype,
               size=None,
               dynamic_size=None,
               clear_after_read=None,
               tensor_array_name=None,
               handle=None,
               flow=None,
               infer_shape=True,
               element_shape=None,
               colocate_with_first_write_call=True,
               name=None):
    """Construct a new TensorArray or wrap an existing TensorArray handle.

    A note about the parameter `name`:

    The name of the `TensorArray` (even if passed in) is uniquified: each time
    a new `TensorArray` is created at runtime it is assigned its own name for
    the duration of the run.  This avoids name collisions if a `TensorArray`
    is created within a `while_loop`.

    Args:
      dtype: (required) data type of the TensorArray.
      size: (optional) int32 scalar `Tensor`: the size of the TensorArray.
        Required if handle is not provided.
      dynamic_size: (optional) Python bool: If true, writes to the TensorArray
        can grow the TensorArray past its initial size.  Default: False.
      clear_after_read: Boolean (optional, default: True).  If True, clear
        TensorArray values after reading them.  This disables read-many
        semantics, but allows early release of memory.
      tensor_array_name: (optional) Python string: the name of the TensorArray.
        This is used when creating the TensorArray handle.  If this value is
        set, handle should be None.
      handle: (optional) A `Tensor` handle to an existing TensorArray.  If this
        is set, tensor_array_name should be None. Only supported in graph mode.
      flow: (optional) A float `Tensor` scalar coming from an existing
        `TensorArray.flow`. Only supported in graph mode.
      infer_shape: (optional, default: True) If True, shape inference
        is enabled.  In this case, all elements must have the same shape.
      element_shape: (optional, default: None) A `TensorShape` object specifying
        the shape constraints of each of the elements of the TensorArray.
        Need not be fully defined.
      colocate_with_first_write_call: If `True`, the TensorArray will be
        colocated on the same device as the Tensor used on its first write
        (write operations include `write`, `unstack`, and `split`).  If `False`,
        the TensorArray will be placed on the device determined by the
        device context available during its initialization.
      name: A name for the operation (optional).

    Raises:
      ValueError: if both handle and tensor_array_name are provided.
      TypeError: if handle is provided but is not a Tensor.
    """
    if context.executing_eagerly():
      implementation = _EagerTensorArray
    else:
      if control_flow_util.EnableControlFlowV2(ops.get_default_graph()):
        implementation = _GraphTensorArrayV2
      else:
        implementation = _GraphTensorArray
    self._implementation = implementation(
        dtype,
        size=size,
        dynamic_size=dynamic_size,
        clear_after_read=clear_after_read,
        tensor_array_name=tensor_array_name,
        handle=handle,
        flow=flow,
        infer_shape=infer_shape,
        element_shape=element_shape,
        colocate_with_first_write_call=colocate_with_first_write_call,
        name=name)

    self._implementation.parent = weakref.ref(self)

  @property
  def flow(self):
    """The flow `Tensor` forcing ops leading to this TensorArray state."""
    return self._implementation._flow

  @property
  def dtype(self):
    """The data type of this TensorArray."""
    return self._implementation._dtype

  @property
  def handle(self):
    """The reference to the TensorArray."""
    return self._implementation.handle
<<<<<<< HEAD
=======

  @property
  def _dynamic_size(self):
    return self._implementation._dynamic_size
>>>>>>> f91aeed3

  @property
  def _infer_shape(self):
    return self._implementation._infer_shape

  @_infer_shape.setter
  def _infer_shape(self, infer_shape):
    self._implementation._infer_shape = infer_shape

  @property
  def _element_shape(self):
    return self._implementation._element_shape

  @_element_shape.setter
  def _element_shape(self, element_shape):
    self._implementation._element_shape = element_shape

  @property
  def _colocate_with_first_write_call(self):
    return self._implementation._colocate_with_first_write_call

  @property
  def _colocate_with(self):
    return self._implementation._colocate_with

  @_colocate_with.setter
  def _colocate_with(self, colocate_with):
    self._implementation._colocate_with = colocate_with

  def identity(self):
    """Returns a TensorArray with the same content and properties.

    Returns:
      A new TensorArray object with flow that ensures the control dependencies
      from the contexts will become control dependencies for writes, reads, etc.
      Use this object all for subsequent operations.
    """
    return self._implementation.identity()

  def grad(self, source, flow=None, name=None):
    return self._implementation.grad(source, flow=flow, name=name)

  def read(self, index, name=None):
    """Read the value at location `index` in the TensorArray.

    Args:
      index: 0-D.  int32 tensor with the index to read from.
      name: A name for the operation (optional).

    Returns:
      The tensor at index `index`.
    """
    return self._implementation.read(index, name=name)

  @tf_should_use.should_use_result
  def write(self, index, value, name=None):
    """Write `value` into index `index` of the TensorArray.

    Args:
      index: 0-D.  int32 scalar with the index to write to.
      value: N-D.  Tensor of type `dtype`.  The Tensor to write to this index.
      name: A name for the operation (optional).

    Returns:
      A new TensorArray object with flow that ensures the write occurs.
      Use this object all for subsequent operations.

    Raises:
      ValueError: if there are more writers than specified.
    """
    return self._implementation.write(index, value, name=name)

  def stack(self, name=None):
    """Return the values in the TensorArray as a stacked `Tensor`.

    All of the values must have been written and their shapes must all match.
    If input shapes have rank-`R`, then output shape will have rank-`(R+1)`.

    Args:
      name: A name for the operation (optional).

    Returns:
      All the tensors in the TensorArray stacked into one tensor.
    """
    return self._implementation.stack(name=name)

  def gather(self, indices, name=None):
    """Return selected values in the TensorArray as a packed `Tensor`.

    All of selected values must have been written and their shapes
    must all match.

    Args:
      indices: A `1-D` `Tensor` taking values in `[0, max_value)`.  If
        the `TensorArray` is not dynamic, `max_value=size()`.
      name: A name for the operation (optional).

    Returns:
      The tensors in the `TensorArray` selected by `indices`, packed into one
      tensor.
    """
    return self._implementation.gather(indices, name=name)

  def concat(self, name=None):
    """Return the values in the TensorArray as a concatenated `Tensor`.

    All of the values must have been written, their ranks must match, and
    and their shapes must all match for all dimensions except the first.

    Args:
      name: A name for the operation (optional).

    Returns:
      All the tensors in the TensorArray concatenated into one tensor.
    """
    return self._implementation.concat(name=name)

  @tf_should_use.should_use_result
  def unstack(self, value, name=None):
    """Unstack the values of a `Tensor` in the TensorArray.

    If input value shapes have rank-`R`, then the output TensorArray will
    contain elements whose shapes are rank-`(R-1)`.

    Args:
      value: (N+1)-D.  Tensor of type `dtype`.  The Tensor to unstack.
      name: A name for the operation (optional).

    Returns:
      A new TensorArray object with flow that ensures the unstack occurs.
      Use this object all for subsequent operations.

    Raises:
      ValueError: if the shape inference fails.
    """
    return self._implementation.unstack(value, name=name)

  @tf_should_use.should_use_result
  def scatter(self, indices, value, name=None):
    """Scatter the values of a `Tensor` in specific indices of a `TensorArray`.

    Args:
      indices: A `1-D` `Tensor` taking values in `[0, max_value)`.  If
        the `TensorArray` is not dynamic, `max_value=size()`.
      value: (N+1)-D.  Tensor of type `dtype`.  The Tensor to unpack.
      name: A name for the operation (optional).

    Returns:
      A new TensorArray object with flow that ensures the scatter occurs.
      Use this object all for subsequent operations.

    Raises:
      ValueError: if the shape inference fails.
    """
    return self._implementation.scatter(indices, value, name=name)

  @tf_should_use.should_use_result
  def split(self, value, lengths, name=None):
    """Split the values of a `Tensor` into the TensorArray.

    Args:
      value: (N+1)-D.  Tensor of type `dtype`.  The Tensor to split.
      lengths: 1-D.  int32 vector with the lengths to use when splitting
        `value` along its first dimension.
      name: A name for the operation (optional).

    Returns:
      A new TensorArray object with flow that ensures the split occurs.
      Use this object all for subsequent operations.

    Raises:
      ValueError: if the shape inference fails.
    """
    return self._implementation.split(value, lengths, name=name)

  def size(self, name=None):
    """Return the size of the TensorArray."""
    return self._implementation.size(name=name)

  @tf_should_use.should_use_result
  def close(self, name=None):
    """Close the current TensorArray."""
    return self._implementation.close(name=name)


def build_ta_with_new_flow(old_ta, flow):
<<<<<<< HEAD
  ta = TensorArray(
      dtype=old_ta.dtype,
=======
  """Builds a TensorArray with a new `flow` tensor."""
  ta = TensorArray(
      dtype=old_ta.dtype,
      dynamic_size=old_ta._dynamic_size,
>>>>>>> f91aeed3
      handle=old_ta.handle,
      flow=flow,
      infer_shape=old_ta._infer_shape,
      colocate_with_first_write_call=old_ta._colocate_with_first_write_call)
  ta._colocate_with = old_ta._colocate_with
  ta._element_shape = old_ta._element_shape
  return ta

# pylint: enable=protected-access<|MERGE_RESOLUTION|>--- conflicted
+++ resolved
@@ -457,11 +457,7 @@
     del tensor_array_name
     del colocate_with_first_write_call
 
-<<<<<<< HEAD
-    del dynamic_size  # TODO(b/117943489): Unused for now.
-=======
     self._dynamic_size = dynamic_size
->>>>>>> f91aeed3
 
     if (flow is not None and
         (not isinstance(flow, ops.Tensor) or flow.dtype != dtypes.variant)):
@@ -538,14 +534,7 @@
   def identity(self):
     """See TensorArray."""
     flow = array_ops.identity(self._flow)
-<<<<<<< HEAD
-    ta = TensorArray(
-        dtype=self._dtype, flow=flow, infer_shape=self._infer_shape)
-    ta._element_shape = self._element_shape
-    return ta
-=======
     return build_ta_with_new_flow(self, flow)
->>>>>>> f91aeed3
 
   def grad(self, source, flow=None, name=None):
     """Not supported."""
@@ -570,20 +559,12 @@
       if self._infer_shape:
         self._merge_element_shape(value.shape)
       flow_out = list_ops.tensor_list_set_item(
-<<<<<<< HEAD
-          input_handle=self._flow, index=index, item=value, name=name)
-      ta = TensorArray(dtype=self._dtype, handle=None, flow=flow_out)
-      ta._infer_shape = self._infer_shape
-      ta._element_shape = self._element_shape
-      return ta
-=======
           input_handle=self._flow,
           index=index,
           item=value,
           resize_if_index_out_of_bounds=self._dynamic_size,
           name=name)
       return build_ta_with_new_flow(self, flow_out)
->>>>>>> f91aeed3
 
   def stack(self, name=None):
     """See TensorArray."""
@@ -607,12 +588,6 @@
 
   def concat(self, name=None):
     """See TensorArray."""
-<<<<<<< HEAD
-    value = list_ops.tensor_list_concat(
-        input_handle=self._flow, element_dtype=self._dtype, name=name)
-    if self._element_shape and self._element_shape[0].dims is not None:
-      value.set_shape([None] + self._element_shape[0].dims[1:])
-=======
     if self._element_shape and self._element_shape[0].dims is not None:
       element_shape = [None] + self._element_shape[0].dims[1:]
     else:
@@ -623,7 +598,6 @@
         element_dtype=self._dtype,
         element_shape=element_shape,
         name=name)
->>>>>>> f91aeed3
     return value
 
   @tf_should_use.should_use_result
@@ -635,19 +609,7 @@
         self._merge_element_shape(value.shape[1:])
       flow_out = list_ops.tensor_list_from_tensor(
           tensor=value, element_shape=value.shape[1:])
-<<<<<<< HEAD
-      ta = TensorArray(
-          dtype=self._dtype,
-          handle=self.handle,
-          flow=flow_out,
-          colocate_with_first_write_call=self._colocate_with_first_write_call)
-      ta._infer_shape = self._infer_shape
-      ta._element_shape = self._element_shape
-      ta._colocate_with = self._colocate_with
-      return ta
-=======
       return build_ta_with_new_flow(self, flow_out)
->>>>>>> f91aeed3
 
   @tf_should_use.should_use_result
   def scatter(self, indices, value, name=None):
@@ -659,19 +621,7 @@
         self._merge_element_shape(value.shape[1:])
       flow_out = list_ops.tensor_list_scatter(
           tensor=value, indices=indices, element_shape=-1)
-<<<<<<< HEAD
-      ta = TensorArray(
-          dtype=self._dtype,
-          handle=self.handle,
-          flow=flow_out,
-          colocate_with_first_write_call=self._colocate_with_first_write_call)
-      ta._infer_shape = self._infer_shape
-      ta._element_shape = self._element_shape
-      ta._colocate_with = self._colocate_with
-      return ta
-=======
       return build_ta_with_new_flow(self, flow_out)
->>>>>>> f91aeed3
 
   @tf_should_use.should_use_result
   def split(self, value, lengths, name=None):
@@ -691,19 +641,7 @@
           lengths=lengths_64,
           element_shape=self._element_shape[0] if self._element_shape else None,
           name=name)
-<<<<<<< HEAD
-      ta = TensorArray(
-          dtype=self._dtype,
-          handle=self.handle,
-          flow=flow_out,
-          colocate_with_first_write_call=self._colocate_with_first_write_call)
-      ta._infer_shape = self._infer_shape
-      ta._element_shape = self._element_shape
-      ta._colocate_with = self._colocate_with
-      return ta
-=======
       return build_ta_with_new_flow(self, flow_out)
->>>>>>> f91aeed3
 
   def size(self, name=None):
     """See TensorArray."""
@@ -1093,13 +1031,10 @@
   def handle(self):
     """The reference to the TensorArray."""
     return self._implementation.handle
-<<<<<<< HEAD
-=======
 
   @property
   def _dynamic_size(self):
     return self._implementation._dynamic_size
->>>>>>> f91aeed3
 
   @property
   def _infer_shape(self):
@@ -1286,15 +1221,10 @@
 
 
 def build_ta_with_new_flow(old_ta, flow):
-<<<<<<< HEAD
-  ta = TensorArray(
-      dtype=old_ta.dtype,
-=======
   """Builds a TensorArray with a new `flow` tensor."""
   ta = TensorArray(
       dtype=old_ta.dtype,
       dynamic_size=old_ta._dynamic_size,
->>>>>>> f91aeed3
       handle=old_ta.handle,
       flow=flow,
       infer_shape=old_ta._infer_shape,
