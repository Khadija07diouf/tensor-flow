# Copyright 2015 The TensorFlow Authors. All Rights Reserved.
#
# Licensed under the Apache License, Version 2.0 (the "License");
# you may not use this file except in compliance with the License.
# You may obtain a copy of the License at
#
#     http://www.apache.org/licenses/LICENSE-2.0
#
# Unless required by applicable law or agreed to in writing, software
# distributed under the License is distributed on an "AS IS" BASIS,
# WITHOUT WARRANTIES OR CONDITIONS OF ANY KIND, either express or implied.
# See the License for the specific language governing permissions and
# limitations under the License.
# ==============================================================================
"""Tests for SparseSoftmaxCrossEntropyWithLogits op."""

from __future__ import absolute_import
from __future__ import division
from __future__ import print_function

import sys
import time

import numpy as np

from tensorflow.core.protobuf import config_pb2
from tensorflow.python.client import session
from tensorflow.python.framework import constant_op
from tensorflow.python.framework import dtypes
from tensorflow.python.framework import errors_impl
from tensorflow.python.framework import ops as ops_lib
from tensorflow.python.ops import array_ops
from tensorflow.python.ops import gen_nn_ops
from tensorflow.python.ops import gradient_checker
from tensorflow.python.ops import gradients_impl
from tensorflow.python.ops import math_ops
from tensorflow.python.ops import nn_ops
from tensorflow.python.ops import random_ops
from tensorflow.python.ops import sparse_ops
from tensorflow.python.ops import variables
import tensorflow.python.ops.nn_grad  # pylint: disable=unused-import
from tensorflow.python.platform import app
from tensorflow.python.platform import test


class SparseXentTest(test.TestCase):

  def _npXent(self, features, labels):
    features = np.reshape(features, [-1, features.shape[-1]])
    labels = np.reshape(labels, [-1])
    batch_dim = 0
    class_dim = 1
    batch_size = features.shape[batch_dim]
    e = np.exp(features - np.reshape(
        np.amax(
            features, axis=class_dim), [batch_size, 1]))
    probs = e / np.reshape(np.sum(e, axis=class_dim), [batch_size, 1])
    labels_mat = np.zeros_like(probs).astype(probs.dtype)
    labels_mat[np.arange(batch_size), labels] = 1.0
    bp = (probs - labels_mat)
    l = -np.sum(labels_mat * np.log(probs + 1.0e-20), axis=1)
    return l, bp

  def _testXent(self, np_features, np_labels):
    np_loss, np_backprop = self._npXent(np_features, np_labels)
    with self.cached_session(use_gpu=True) as sess:
      loss, backprop = gen_nn_ops.sparse_softmax_cross_entropy_with_logits(
          np_features, np_labels)
      tf_loss, tf_backprop = sess.run([loss, backprop])
    self.assertAllCloseAccordingToType(np_loss, tf_loss)
    self.assertAllCloseAccordingToType(np_backprop, tf_backprop)

  def testSingleClass(self):
    for label_dtype in np.int32, np.int64:
      with self.cached_session(use_gpu=True) as sess:
        loss, backprop = gen_nn_ops.sparse_softmax_cross_entropy_with_logits(
            np.array([[1.], [-1.], [0.]]).astype(np.float32),
            np.array([0, 0, 0]).astype(label_dtype))
        tf_loss, tf_backprop = sess.run([loss, backprop])
      self.assertAllClose([0.0, 0.0, 0.0], tf_loss)
      self.assertAllClose([[0.0], [0.0], [0.0]], tf_backprop)

  def testInvalidLabel(self):
    features = [[1., 1., 1., 1.], [1., 1., 1., 1.], [1., 2., 3., 4.],
                [1., 2., 3., 4.]]
    labels = [4, 3, 0, -1]

<<<<<<< HEAD
    if test.is_built_with_gpu_support() and test.is_gpu_available():
      with self.test_session(use_gpu=True) as sess:
=======
    if test.is_built_with_cuda() and test.is_gpu_available():
      with self.session(use_gpu=True) as sess:
>>>>>>> a2211a92
        loss, backprop = (
            gen_nn_ops.sparse_softmax_cross_entropy_with_logits(
                features, labels))
        tf_loss, tf_backprop = sess.run([loss, backprop])
        self.assertAllClose(
            [[np.nan] * 4, [0.25, 0.25, 0.25, -0.75],
             [-0.968, 0.087, 0.237, 0.6439], [np.nan] * 4],
            tf_backprop,
            rtol=1e-3,
            atol=1e-3)
        self.assertAllClose(
            [np.nan, 1.3862, 3.4420, np.nan], tf_loss, rtol=1e-3, atol=1e-3)

    with self.session(use_gpu=False) as sess:
      loss, backprop = (
          gen_nn_ops.sparse_softmax_cross_entropy_with_logits(features, labels))
      with self.assertRaisesOpError("Received a label value of"):
        sess.run([loss, backprop])

  def testNpXent(self):
    # We create 2 batches of logits for testing.
    # batch 0 is the boring uniform distribution: 1, 1, 1, 1, with target 3.
    # batch 1 has a bit of difference: 1, 2, 3, 4, with target 0.
    features = [[1., 1., 1., 1.], [1., 2., 3., 4.]]
    labels = [3, 0]

    # For batch 0, we expect the uniform distribution: 0.25, 0.25, 0.25, 0.25
    # With a hard target 3, the backprop is [0.25, 0.25, 0.25, -0.75]
    # The loss for this batch is -log(0.25) = 1.386
    #
    # For batch 1, we have:
    # exp(0) = 1
    # exp(1) = 2.718
    # exp(2) = 7.389
    # exp(3) = 20.085
    # SUM = 31.192
    # So we have as probabilities:
    # exp(0) / SUM = 0.032
    # exp(1) / SUM = 0.087
    # exp(2) / SUM = 0.237
    # exp(3) / SUM = 0.644
    # With a hard 1, the backprop is [0.032 - 1.0 = -0.968, 0.087, 0.237, 0.644]
    # The loss for this batch is [1.0 * -log(0.25), 1.0 * -log(0.032)]
    # = [1.3862, 3.4420]
    np_loss, np_backprop = self._npXent(np.array(features), np.array(labels))
    self.assertAllClose(
        np.array([[0.25, 0.25, 0.25, -0.75], [-0.968, 0.087, 0.237, 0.6439]]),
        np_backprop,
        rtol=1.e-3,
        atol=1.e-3)
    self.assertAllClose(
        np.array([1.3862, 3.4420]), np_loss, rtol=1.e-3, atol=1.e-3)

  def testShapeMismatch(self):
    with self.session(use_gpu=True):
      with self.assertRaisesRegexp(ValueError, ".*Rank mismatch:*"):
        nn_ops.sparse_softmax_cross_entropy_with_logits(
            labels=[[0, 2]], logits=[[0., 1.], [2., 3.], [2., 3.]])

  def testScalar(self):
    with self.session(use_gpu=True):
      with self.assertRaisesRegexp(ValueError, ".*Logits cannot be scalars*"):
        nn_ops.sparse_softmax_cross_entropy_with_logits(
            labels=constant_op.constant(0), logits=constant_op.constant(1.0))

  def testLabelsPlaceholderScalar(self):
    with self.session(use_gpu=True):
      labels = array_ops.placeholder(np.int32)
      y = nn_ops.sparse_softmax_cross_entropy_with_logits(
          labels=labels, logits=[[7.]])
      with self.assertRaisesOpError("labels must be 1-D"):
        y.eval(feed_dict={labels: 0})

  def testVector(self):
    with self.session(use_gpu=True):
      loss = nn_ops.sparse_softmax_cross_entropy_with_logits(
          labels=constant_op.constant(0), logits=constant_op.constant([1.0]))
      self.assertAllClose(0.0, loss.eval())

  def testFloat(self):
    for label_dtype in np.int32, np.int64:
      self._testXent(
          np.array([[1., 1., 1., 1.], [1., 2., 3., 4.]]).astype(np.float32),
          np.array([3, 0]).astype(label_dtype))

  def testDouble(self):
    for label_dtype in np.int32, np.int64:
      self._testXent(
          np.array([[1., 1., 1., 1.], [1., 2., 3., 4.]]).astype(np.float64),
          np.array([0, 3]).astype(label_dtype))

  def testHalf(self):
    for label_dtype in np.int32, np.int64:
      self._testXent(
          np.array([[1., 1., 1., 1.], [1., 2., 3., 4.]]).astype(np.float16),
          np.array([3, 0]).astype(label_dtype))

  def testEmpty(self):
    self._testXent(np.zeros((0, 3)), np.zeros((0,), dtype=np.int32))

  def testGradient(self):
    with self.session(use_gpu=True):
      l = constant_op.constant([3, 0, 1], name="l")
      f = constant_op.constant(
          [0.1, 0.2, 0.3, 0.4, 0.1, 0.4, 0.9, 1.6, 0.1, 0.8, 2.7, 6.4],
          shape=[3, 4],
          dtype=dtypes.float64,
          name="f")
      x = nn_ops.sparse_softmax_cross_entropy_with_logits(
          labels=l, logits=f, name="xent")
      err = gradient_checker.compute_gradient_error(f, [3, 4], x, [3])
    print("cross entropy gradient err = ", err)
    self.assertLess(err, 5e-8)

  def testSecondGradient(self):
    images_placeholder = array_ops.placeholder(dtypes.float32, shape=(3, 2))
    labels_placeholder = array_ops.placeholder(dtypes.int32, shape=(3))
    weights = variables.Variable(random_ops.truncated_normal([2], stddev=1.0))
    weights_with_zeros = array_ops.stack([array_ops.zeros([2]), weights],
                                         axis=1)
    logits = math_ops.matmul(images_placeholder, weights_with_zeros)
    cross_entropy = nn_ops.sparse_softmax_cross_entropy_with_logits(
        labels=labels_placeholder, logits=logits)
    loss = math_ops.reduce_mean(cross_entropy)

    # Taking ths second gradient should fail, since it is not
    # yet supported.
    with self.assertRaisesRegexp(LookupError,
                                 "explicitly disabled"):
      _ = gradients_impl.hessians(loss, [weights])

  def _testHighDim(self, features, labels):
    np_loss, np_backprop = self._npXent(np.array(features), np.array(labels))
    # manually reshape loss
    np_loss = np.reshape(np_loss, np.array(labels).shape)
    with self.cached_session(use_gpu=True) as sess:
      loss = nn_ops.sparse_softmax_cross_entropy_with_logits(
          labels=labels, logits=features)
      backprop = loss.op.inputs[0].op.outputs[1]
      tf_loss, tf_backprop = sess.run([loss, backprop])
    self.assertAllCloseAccordingToType(np_loss, tf_loss)
    self.assertAllCloseAccordingToType(np_backprop, tf_backprop)

  def testHighDim(self):
    features = [[[1., 1., 1., 1.]], [[1., 2., 3., 4.]]]
    labels = [[3], [0]]
    self._testHighDim(features, labels)

  def testHighDim2(self):
    features = [[[1., 1., 1., 1.], [2., 2., 2., 2.]],
                [[1., 2., 3., 4.], [5., 6., 7., 8.]]]
    labels = [[3, 2], [0, 3]]
    self._testHighDim(features, labels)

  def testScalarHandling(self):
    with self.session(use_gpu=False) as sess:
      with self.assertRaisesRegexp(errors_impl.InvalidArgumentError,
                                   ".*labels must be 1-D.*"):
        labels = array_ops.placeholder(dtypes.int32, shape=[None, 1])
        logits = array_ops.placeholder(dtypes.float32, shape=[None, 3])
        ce = nn_ops.sparse_softmax_cross_entropy_with_logits(
            labels=array_ops.squeeze(labels), logits=logits)
        labels_v2 = np.zeros((1, 1), dtype=np.int32)
        logits_v2 = np.random.randn(1, 3)
        sess.run([ce], feed_dict={labels: labels_v2, logits: logits_v2})


def _sparse_vs_dense_xent_benchmark_dense(labels, logits):
  labels = array_ops.identity(labels)
  logits = array_ops.identity(logits)
  with ops_lib.device("/cpu:0"):  # Sparse-to-dense must be on CPU
    batch_size = array_ops.shape(logits)[0]
    num_entries = array_ops.shape(logits)[1]
    length = batch_size * num_entries
    labels += num_entries * math_ops.range(batch_size)
    target = sparse_ops.sparse_to_dense(labels,
                                        array_ops.stack([length]), 1.0, 0.0)
  target = array_ops.reshape(target, array_ops.stack([-1, num_entries]))
  crossent = nn_ops.softmax_cross_entropy_with_logits(
      labels=target, logits=logits, name="SequenceLoss/CrossEntropy")
  crossent_sum = math_ops.reduce_sum(crossent)
  grads = gradients_impl.gradients([crossent_sum], [logits])[0]

  return (crossent_sum, grads)


def _sparse_vs_dense_xent_benchmark_sparse(labels, logits):
  # Using sparse_softmax_cross_entropy_with_logits
  labels = labels.astype(np.int64)
  labels = array_ops.identity(labels)
  logits = array_ops.identity(logits)
  crossent = nn_ops.sparse_softmax_cross_entropy_with_logits(
      logits, labels, name="SequenceLoss/CrossEntropy")
  crossent_sum = math_ops.reduce_sum(crossent)
  grads = gradients_impl.gradients([crossent_sum], [logits])[0]

  return (crossent_sum, grads)


def sparse_vs_dense_xent_benchmark(batch_size, num_entries, use_gpu):
  config = config_pb2.ConfigProto()
  config.allow_soft_placement = True
  config.gpu_options.per_process_gpu_memory_fraction = 0.3
  labels = np.random.randint(num_entries, size=batch_size).astype(np.int32)
  logits = np.random.randn(batch_size, num_entries).astype(np.float32)

  def _timer(sess, ops):
    # Warm in
    for _ in range(20):
      sess.run(ops)

    # Timing run
    start = time.time()
    for _ in range(20):
      sess.run(ops)
    end = time.time()

    return (end - start) / 20.0  # Average runtime per iteration

  # Using sparse_to_dense and softmax_cross_entropy_with_logits
  with session.Session(config=config) as sess:
    if not use_gpu:
      with ops_lib.device("/cpu:0"):
        ops = _sparse_vs_dense_xent_benchmark_dense(labels, logits)
    else:
      ops = _sparse_vs_dense_xent_benchmark_dense(labels, logits)
    delta_dense = _timer(sess, ops)

  # Using sparse_softmax_cross_entropy_with_logits
  with session.Session(config=config) as sess:
    if not use_gpu:
      with ops_lib.device("/cpu:0"):
        ops = _sparse_vs_dense_xent_benchmark_sparse(labels, logits)
    else:
      ops = _sparse_vs_dense_xent_benchmark_sparse(labels, logits)
    delta_sparse = _timer(sess, ops)

  print("%d \t %d \t %s \t %f \t %f \t %f" % (batch_size, num_entries, use_gpu,
                                              delta_dense, delta_sparse,
                                              delta_sparse / delta_dense))


def main(_):
  print("Sparse Xent vs. SparseToDense + Xent")
  print("batch \t depth \t gpu \t dt(dense) \t dt(sparse) "
        "\t dt(sparse)/dt(dense)")
  for use_gpu in (False, True):
    for batch_size in (32, 64, 128):
      for num_entries in (100, 1000, 10000):
        sparse_vs_dense_xent_benchmark(batch_size, num_entries, use_gpu)
    sparse_vs_dense_xent_benchmark(32, 100000, use_gpu)
    sparse_vs_dense_xent_benchmark(8, 1000000, use_gpu)


if __name__ == "__main__":
  if "--benchmarks" in sys.argv:
    sys.argv.remove("--benchmarks")
    app.run()
  else:
    test.main()<|MERGE_RESOLUTION|>--- conflicted
+++ resolved
@@ -85,13 +85,8 @@
                 [1., 2., 3., 4.]]
     labels = [4, 3, 0, -1]
 
-<<<<<<< HEAD
     if test.is_built_with_gpu_support() and test.is_gpu_available():
-      with self.test_session(use_gpu=True) as sess:
-=======
-    if test.is_built_with_cuda() and test.is_gpu_available():
       with self.session(use_gpu=True) as sess:
->>>>>>> a2211a92
         loss, backprop = (
             gen_nn_ops.sparse_softmax_cross_entropy_with_logits(
                 features, labels))
