--- conflicted
+++ resolved
@@ -144,8 +144,6 @@
     cond_op = output.op.inputs[0].op
     self.assertEqual(cond_op.type, "If")
     return output, cond_op
-<<<<<<< HEAD
-=======
 
   def _createNestedCond(self, name):
     """Like _createCond but creates a nested cond_v2 call as well."""
@@ -162,7 +160,6 @@
     cond_op = output.op.inputs[0].op
     self.assertEqual(cond_op.type, "If")
     return output, cond_op
->>>>>>> f91aeed3
 
   def testDefaultName(self):
     with ops.Graph().as_default():
@@ -664,11 +661,7 @@
       # Build the cond_v2 in an XLA context
       xla_context = control_flow_ops.XLAControlFlowContext()
       xla_context.Enter()
-<<<<<<< HEAD
-      cond_output, _ = self._createCond("cond")
-=======
       cond_output, cond_op = self._createCond("cond")
->>>>>>> f91aeed3
       xla_context.Exit()
 
       # Check lowering attr is not set.
@@ -701,8 +694,6 @@
           "An `If` op was not found, but the graph should not be lowered.")
 
   @test_util.run_deprecated_v1
-<<<<<<< HEAD
-=======
   def testNestedLoweringDisabledInXLA(self):
     # Build the cond_v2 in an XLA context
     xla_context = control_flow_ops.XLAControlFlowContext()
@@ -726,7 +717,6 @@
     # programmatically access those graphs.
 
   @test_util.run_deprecated_v1
->>>>>>> f91aeed3
   def testLoweringDisabledWithSingleThreadedExecutorContext(self):
     with self.session(graph=ops.Graph()) as sess:
       @function.defun
