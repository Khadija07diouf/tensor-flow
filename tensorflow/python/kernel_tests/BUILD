--- conflicted
+++ resolved
@@ -1888,10 +1888,7 @@
     ],
 )
 
-<<<<<<< HEAD
-gpu_py_test(
-=======
-cuda_py_test(
+gpu_py_test(
     name = "lu_op_test",
     size = "small",
     srcs = ["lu_op_test.py"],
@@ -1907,8 +1904,7 @@
     ],
 )
 
-cuda_py_test(
->>>>>>> 8855358c
+gpu_py_test(
     name = "manip_ops_test",
     size = "small",
     srcs = ["manip_ops_test.py"],
