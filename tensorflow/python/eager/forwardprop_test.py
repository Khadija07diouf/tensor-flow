# Copyright 2019 The TensorFlow Authors. All Rights Reserved.
#
# Licensed under the Apache License, Version 2.0 (the "License");
# you may not use this file except in compliance with the License.
# You may obtain a copy of the License at
#
#     http://www.apache.org/licenses/LICENSE-2.0
#
# Unless required by applicable law or agreed to in writing, software
# distributed under the License is distributed on an "AS IS" BASIS,
# WITHOUT WARRANTIES OR CONDITIONS OF ANY KIND, either express or implied.
# See the License for the specific language governing permissions and
# limitations under the License.
# ==============================================================================

from __future__ import absolute_import
from __future__ import division
from __future__ import print_function

import functools
import gc
import weakref

from absl.testing import parameterized
import numpy as np

from tensorflow.python import pywrap_tfe
from tensorflow.python.distribute import mirrored_strategy
from tensorflow.python.eager import backprop
from tensorflow.python.eager import def_function
from tensorflow.python.eager import forwardprop
from tensorflow.python.eager import forwardprop_util
from tensorflow.python.eager import tape as tape_lib
from tensorflow.python.framework import constant_op
from tensorflow.python.framework import dtypes
from tensorflow.python.framework import ops
from tensorflow.python.framework import test_util
from tensorflow.python.module import module
from tensorflow.python.ops import array_ops
from tensorflow.python.ops import custom_gradient
from tensorflow.python.ops import gradient_checker_v2
from tensorflow.python.ops import map_fn
from tensorflow.python.ops import math_ops
from tensorflow.python.ops import nn_impl
from tensorflow.python.ops import nn_ops
from tensorflow.python.ops import random_ops
from tensorflow.python.ops import variables
from tensorflow.python.ops.parallel_for import control_flow_ops
from tensorflow.python.ops.unconnected_gradients import UnconnectedGradients
from tensorflow.python.platform import test
from tensorflow.python.util import nest

_X11_35_DERIVATIVES = [
    1.1**3.5, 3.5 * 1.1**2.5, 3.5 * 2.5 * 1.1**1.5, 3.5 * 2.5 * 1.5 * 1.1**0.5
]


# TODO(allenl): Move this somewhere useful once forward gradients are stable.
def _jvp(f, primals, tangents):
  """Compute the jacobian of `f` at `primals` multiplied by `tangents`."""
  with forwardprop.ForwardAccumulator(primals, tangents) as acc:
    primals_out = f(*primals)
  return primals_out, acc.jvp(
      primals_out, unconnected_gradients=UnconnectedGradients.ZERO)


def _jacfwd(f, primals):
  """Compute the jacobian of `f` at `primals` using forward-mode autodiff."""
  jac_flat = []
  flat_primals = nest.flatten(primals)
  tangent_mask = [array_ops.zeros_like(primal) for primal in flat_primals]
  for primal_index, primal in enumerate(flat_primals):
    primal_vector = array_ops.reshape(primal, [-1])
    primal_vector_length = array_ops.size(primal_vector)
    jac_columns = []
    for element_index in math_ops.range(primal_vector_length):
      mask = array_ops.one_hot(element_index, primal_vector_length)
      tangent_mask[primal_index] = array_ops.reshape(mask,
                                                     array_ops.shape(primal))
      jac_columns.append(
          nest.map_structure(
              functools.partial(array_ops.reshape, shape=[-1]),
              _jvp(f, primals, nest.pack_sequence_as(primals,
                                                     tangent_mask))[1]))
    jac_flat.append(array_ops.stack(jac_columns, axis=1))
    tangent_mask[primal_index] = array_ops.zeros_like(primal)
  return nest.pack_sequence_as(primals, jac_flat)


def _jvp_batch(f, primal, tangents):
  tf_function = def_function.function(f)

  return control_flow_ops.vectorized_map(
      functools.partial(_jvp, tf_function, primal), tangents)


def _jvp_batch_matmul(f, primals, tangent_batch):
  """Compute the jacobian of `f` at `primals` multiplied by `tangents`."""
  jac_fwd = _jacfwd(f, primals)

  def jac_mul(tangent):
    flat_tangent = array_ops.reshape(tangent, shape=[-1])
    tangent_vector = array_ops.expand_dims(flat_tangent, 1)
    jvp_vector = math_ops.matmul(jac_fwd, tangent_vector)
    return array_ops.reshape(jvp_vector, tangent.shape)

  return control_flow_ops.vectorized_map(jac_mul, tangent_batch)


def _grad(f, argnums=0):
  """Return a function which computes the gradient of `f`."""

  def _f(*params):
    with backprop.GradientTape() as tape:
      tape.watch(params)
      primals_out = f(*params)
    return tape.gradient(
        primals_out,
        params[argnums],
        unconnected_gradients=UnconnectedGradients.ZERO)

  return _f


def _gradfwd(f, argnums=0, f_out_dtypes=dtypes.float32):
  """Return a function which computes the gradient of `f` in forward mode."""

  def _f(*params):

    def _single_jvp(param_mask):
      with forwardprop.ForwardAccumulator(
          primals=[params[argnums]], tangents=param_mask) as acc:
        primals_out = f(*params)
      return acc.jvp(primals_out)

    # Building up a function to run with pfor takes a bit too long since we're
    # only running it a handful of times.
    return _vectorize_parameters(
        _single_jvp, [params[argnums]], use_pfor=False, dtype=f_out_dtypes)

  return _f


def _hvp(f, primals, tangents):
  """Compute a forward-over-back Hessian-vector product."""
  with forwardprop.ForwardAccumulator(primals, tangents) as acc:
    with backprop.GradientTape() as tape:
      tape.watch(primals)
      f_out = f(*primals)
      f_out.shape.assert_is_compatible_with([])
    return acc.jvp(tape.gradient(f_out, primals))


def _vectorize_parameters(f, params, use_pfor, dtype):
  """Loop over `params`, providing a one-hot mask to `f` for each."""
  parameter_sizes = [array_ops.size(param) for param in params]
  total_size = math_ops.add_n(parameter_sizes)

  def _wrapper(index):
    full_onehot = array_ops.one_hot(index, total_size)
    split_onehot = array_ops.split(full_onehot, parameter_sizes)
    tangents = [
        array_ops.reshape(v, array_ops.shape(param))
        for param, v in zip(params, split_onehot)
    ]
    return f(tangents)

  if use_pfor:
    return control_flow_ops.vectorized_map(_wrapper, math_ops.range(total_size))

  return map_fn.map_fn(_wrapper, math_ops.range(total_size), dtype)


def _forward_over_back_hessian(f, params, use_pfor, dtype=None):
  """Computes the full Hessian matrix for the scalar-valued f(*params).

  Args:
    f: A function taking `params` and returning a scalar.
    params: A possibly nested structure of tensors.
    use_pfor: If true, uses `tf.vectorized_map` calls instead of looping.
    dtype: Required if `use_pfor=False`. A possibly nested structure of dtypes
      (e.g. `tf.float32`) matching the structure of `f`'s returns.

  Returns:
    A possibly nested structure of matrix slices corresponding to `params`. Each
    slice has shape [P, p_s] where `p_s` is the number of parameters (`tf.size`)
    in the corresponding element of `params` and `P` is the total number of
    parameters (`sum_s(p_s)`). The full matrix can be obtained by concatenating
    along the second axis.
  """
  return _vectorize_parameters(
      functools.partial(_hvp, f, params),
      params,
      use_pfor=use_pfor,
      dtype=dtype)


def _test_gradients(testcase,
                    f,
                    primals,
                    order,
                    delta=1e-3,
                    rtol=1e-2,
                    atol=1e-6):
  """Tests forward/backward jacobians of `f`'s [0, `order`)-order gradients."""
  if order < 1:
    raise ValueError(
        "`order` should be a positive integer, got '{}'.".format(order))
  if order > 1:
    _test_gradients(
        testcase=testcase,
        f=_grad(f),
        primals=primals,
        order=order - 1,
        delta=delta,
        rtol=rtol,
        atol=atol)
  sym_jac_back, num_jac = gradient_checker_v2.compute_gradient(
      f, primals, delta=delta)
  testcase.assertAllClose(num_jac, sym_jac_back, rtol=rtol, atol=atol)
  sym_jac_fwd = _jacfwd(f, primals)
  testcase.assertAllClose(num_jac, sym_jac_fwd, rtol=rtol, atol=atol)
  # And the symbolic computations should be much closer.
  testcase.assertAllClose(sym_jac_back, sym_jac_fwd)


class ForwardpropTest(test.TestCase, parameterized.TestCase):

  def testJVPFunction(self):
    add_outputs = (constant_op.constant(4.),)
    vp, = forwardprop._jvp_dispatch(
        op_name="Add",
        attr_tuple=(),
        inputs=(constant_op.constant(1.), constant_op.constant(3.)),
        outputs=add_outputs,
        tangents=(
            constant_op.constant(1.),
            constant_op.constant(5.),
        ))
    self.assertAllClose(1. + 5., self.evaluate(vp))

    mul_outputs = (constant_op.constant([20.]),)
    vp, = forwardprop._jvp_dispatch(
        op_name="Mul",
        attr_tuple=(),
        inputs=(constant_op.constant([4.]), constant_op.constant([5.])),
        outputs=mul_outputs,
        tangents=(
            constant_op.constant([2.]),
            constant_op.constant([3.]),
        ))
    self.assertAllClose([2. * 5. + 3. * 4.], self.evaluate(vp))

  def testJVPFunctionWithBatchOfTangents(self):
    add_outputs = (constant_op.constant(4.),)
    jvp_flat = forwardprop._jvp_dispatch(
        op_name="Add",
        attr_tuple=(),
        inputs=(constant_op.constant(1.), constant_op.constant(3.)),
        outputs=add_outputs,
        tangents=(
            constant_op.constant([1., 2., 3.]),
            constant_op.constant([4., 5., 6.]),
        ),
        use_batch=True)

    # Using evaluate and asserting with just a list works too
    # but the output is more explicit this way
    self.assertAllClose([constant_op.constant([1. + 4., 2. + 5., 3. + 6.])],
                        jvp_flat)

    mul_outputs = (constant_op.constant([20.]),)
    jvp_flat = forwardprop._jvp_dispatch(
        op_name="Mul",
        attr_tuple=(),
        inputs=(constant_op.constant([4.]), constant_op.constant([5.])),
        outputs=mul_outputs,
        tangents=(
            constant_op.constant([[1.], [0.], [1.]]),
            constant_op.constant([[0.], [1.], [1.]]),
        ),
        use_batch=True)
    self.assertAllClose([constant_op.constant([[5.], [4.], [5. + 4.]])],
                        jvp_flat)

  def testJVPFunctionRaisesError(self):
    sum_outputs = (constant_op.constant(6.),)

    with self.assertRaisesRegex(ValueError, r".*was expected to be of shape*"):
      forwardprop._jvp_dispatch(
          op_name="Add",
          attr_tuple=(),
          inputs=(constant_op.constant(2.), constant_op.constant(4.)),
          outputs=sum_outputs,
          tangents=(constant_op.constant([1., 2.]),
                    constant_op.constant([[1.], [2.]])),
          use_batch=True)

  def testNonDifferentiableOpWithInputTangent(self):
    x = constant_op.constant(1.)
    with forwardprop.ForwardAccumulator(x, 2.) as acc1:
      with forwardprop.ForwardAccumulator(x, 2.) as acc2:
        y = array_ops.zeros_like(x)
      self.assertIsNone(acc1.jvp(y))
    self.assertIsNone(acc2.jvp(y))

  def testRunFunctionsEagerly(self):
    try:
      original_setting = def_function.functions_run_eagerly()
      def_function.run_functions_eagerly(True)
      x = constant_op.constant(1.)
      with forwardprop.ForwardAccumulator(x, 2.) as acc:
        y = x * 3.
      self.assertAllClose(6., acc.jvp(y))
    finally:
      def_function.run_functions_eagerly(original_setting)

  def testJVPFunctionUsedByAccumulatorForOps(self):
    previous_fn = forwardprop._jvp_dispatch
    try:
      x = constant_op.constant(1.)
      with forwardprop.ForwardAccumulator(x, 2.) as acc:
        y = x + x
        pywrap_tfe.TFE_Py_RegisterJVPFunction(
            lambda *args, **kwargs: [constant_op.constant(-15.)])
        z = x + x
      self.assertAllClose(4., acc.jvp(y))
      self.assertAllClose(-15., acc.jvp(z))
    finally:
      pywrap_tfe.TFE_Py_RegisterJVPFunction(previous_fn)

  @test_util.assert_no_new_pyobjects_executing_eagerly
  def testFunctionCacheLimited(self):
    # Every time this test is executed, it will create a slightly larger Tensor
    # and push it through Add's gradient. Since we check for new pyobjects after
    # the warmup, retracing each time without cleaning up old traces fails the
    # test. It works because of experimental_relax_shapes.
    for _ in range(forwardprop._TRACE_COUNT_LIMIT):
      execution_count = getattr(self, "_execution_count", 0)
      self._execution_count = execution_count + 1
      x = array_ops.zeros([execution_count])
      with forwardprop.ForwardAccumulator(x, array_ops.ones_like(x)) as acc:
        y = x + x
      self.assertAllClose(2. * array_ops.ones_like(x), acc.jvp(y))

  def testVariableUnwatchedZero(self):
    v = variables.Variable([[1.]])
    x = constant_op.constant(1.)
    xt = constant_op.constant(2.)
    with forwardprop.ForwardAccumulator(x, xt) as acc:
      pass
    self.assertIsNone(acc.jvp(v))
    self.assertAllClose([[0.]], acc.jvp(v, unconnected_gradients="zero"))

  @test_util.assert_no_new_pyobjects_executing_eagerly
  def testMultipleWatchesAdd(self):
    x = constant_op.constant(-2.)
    with self.assertRaisesRegex(ValueError, "multiple times"):
      with forwardprop.ForwardAccumulator([x, x], [1., 2.]):
        pass
    with forwardprop.ForwardAccumulator([x], [3.]) as acc:
      self.assertAllClose(3., acc.jvp(x))
      acc._watch(x, constant_op.constant(10.))
      self.assertAllClose(13., acc.jvp(x))
      acc._watch(x, constant_op.constant(11.))
      self.assertAllClose(24., acc.jvp(x))
      y = constant_op.constant(3.) * x
    self.assertAllClose(24., acc.jvp(x))
    self.assertAllClose(24. * 3., acc.jvp(y))

  @test_util.assert_no_new_pyobjects_executing_eagerly
  def testReenter(self):
    x = constant_op.constant(-2.)
    with forwardprop.ForwardAccumulator(x, 1.5) as acc:
      self.assertAllClose(1.5, acc.jvp(x))
      y = 4. * x
      self.assertAllClose(6., acc.jvp(y))
      with self.assertRaisesRegex(ValueError, "already recording"):
        with acc:
          pass
    z = 4. * x
    self.assertIsNone(acc.jvp(z))
    with acc:
      yy = y * y
    self.assertAllClose(6. * -8. * 2., acc.jvp(yy))

  @test_util.assert_no_new_pyobjects_executing_eagerly
  def testDeadTensorsJVPCleared(self):
    x = array_ops.ones([100])
    x_weak = weakref.ref(x)
    grad_tensor = constant_op.constant(array_ops.zeros([100]))
    grad_tensor_weak = weakref.ref(grad_tensor)
    with forwardprop.ForwardAccumulator(x, grad_tensor) as acc:
      derived_tensor = constant_op.constant(2.) * x
      del grad_tensor
      self.assertAllClose(array_ops.zeros([100]), acc.jvp(x))
      del x
      self.assertIsNone(x_weak())
      self.assertIsNone(grad_tensor_weak())
      derived_tensor_weak = weakref.ref(derived_tensor)
      derived_tensor_grad = acc.jvp(derived_tensor)
      derived_tensor_grad_weak = weakref.ref(derived_tensor_grad)
      del derived_tensor
      del derived_tensor_grad
      self.assertIsNone(derived_tensor_weak())
      self.assertIsNone(derived_tensor_grad_weak())

  @test_util.assert_no_new_pyobjects_executing_eagerly
  def testJVPManual(self):
    primal, tangent = _jvp(math_ops.sin, (constant_op.constant(0.1),),
                           (constant_op.constant(0.2),))
    self.assertAllClose(math_ops.sin(0.1), primal)
    self.assertAllClose(math_ops.cos(0.1) * 0.2, tangent)

  @test_util.assert_no_new_pyobjects_executing_eagerly
  def testNumericHigherOrder(self):

    def f(x):
      pointwise = math_ops.sin(x) * math_ops.tan(x)
      return math_ops.reduce_prod(
          pointwise + math_ops.reduce_sum(pointwise), axis=1)

    _test_gradients(
        self, f, [constant_op.constant([[2.0, 3.0], [1.0, 4.0]])], order=3)

  @test_util.assert_no_new_pyobjects_executing_eagerly
  def testCustomGradient(self):

    @custom_gradient.custom_gradient
    def f(x):

      def grad(dy):
        return dy * math_ops.cos(x)

      return np.sin(x.numpy()), grad

    _test_gradients(self, f, [constant_op.constant([1., 2.])], order=3)

  # TODO(allenl): investigate why assert_no_new_pyobjects_executing_eagerly
  # fails around this test?
  def testExceptionCustomGradientRecomputeGradForward(self):

    @custom_gradient.recompute_grad
    def f(x):
      return math_ops.reduce_prod(math_ops.tanh(x)**2)

    with self.assertRaisesRegex(NotImplementedError,
                                "recompute_grad tried to transpose"):
      primals = [constant_op.constant([1.])]
      sym_jac_fwd = _jacfwd(f, primals)

  def testExceptionInCustomGradientNotSwallowed(self):

    @custom_gradient.custom_gradient
    def f(unused_x):

      def grad(unused_dy):
        raise ValueError("test_error_string")

      return 1., grad

    c = constant_op.constant(1.)
    d = constant_op.constant(2.)
    with forwardprop.ForwardAccumulator(c, d):
      with self.assertRaisesRegex(ValueError, "test_error_string"):
        f(c)

  @parameterized.named_parameters([("EluM5", -0.5, nn_ops.elu),
                                   ("EluP5", [0.5], nn_ops.elu),
                                   ("SwishP5", 0.5, nn_impl.swish),
                                   ("SwishM5", [-0.5], nn_impl.swish)])
  def testElementwiseNNOps(self, value, op_fn):
    _test_gradients(self, op_fn, [constant_op.constant(value)], order=3)

  def testFusedBatchNormGradsInference(self):
<<<<<<< HEAD
=======

>>>>>>> d43b133c
    x_shape = [4, 10, 10, 2]
    increment = 3. / math_ops.reduce_prod(
        constant_op.constant(x_shape, dtype=dtypes.float32))
    x = array_ops.reshape(math_ops.range(-2., 1., increment), x_shape)
    scale = constant_op.constant([1., 1.1])
    offset = constant_op.constant([-0.5, -0.6])
    mean = constant_op.constant([-1.3, 1.4])
    variance = constant_op.constant([0.7, 0.9])
    epsilon = 0.001

    def _bn_fused(x_arg, scale_arg, offset_arg):
      return nn_impl.fused_batch_norm(
          x_arg,
          scale_arg,
          offset_arg,
          mean,
          variance,
          epsilon=epsilon,
          is_training=False)[0]

    _test_gradients(self, _bn_fused, [x, scale, offset], order=2, atol=1e-2)

  def testPushPopAccumulatorState(self):
    # Note that this example is somewhat contrived. push_forwardprop_state is
    # probably only useful in practice for building functions that compute jvps
    # alongside their usual outputs.
    c = constant_op.constant(1.)
    d = constant_op.constant(2.)
    with forwardprop.ForwardAccumulator(c, d) as acc:

      @custom_gradient.custom_gradient
      def f(x):
        y = math_ops.sin(x.numpy())

        def grad(dy):
          with forwardprop_util.push_forwardprop_state():
            x_copy = constant_op.constant(x.numpy())
            acc._watch(x_copy, dy)
            y_copy = math_ops.sin(x_copy)
          return dy * acc.jvp(y_copy)

        return y, grad

      output = f(c)
      self.assertAllClose(d * math_ops.cos(c), acc.jvp(output))

  @parameterized.named_parameters([
      ("Order{}".format(order), order, expected)
      for order, expected in enumerate(_X11_35_DERIVATIVES)
  ])
  @test_util.assert_no_new_pyobjects_executing_eagerly
  def testHigherOrderPureForward(self, order, expected):

    def _forwardgrad(f):

      def _compute_forwardgrad(primal):
        tangent = constant_op.constant(1.)
        with forwardprop.ForwardAccumulator(primal, tangent) as acc:
          primal_out = f(primal)
        return acc.jvp(primal_out)

      return _compute_forwardgrad

    def _forward(x):
      return x**3.5

    f = _forward
    primal = constant_op.constant(1.1)
    for _ in range(order):
      f = _forwardgrad(f)
    self.assertAllClose(expected, f(primal))

  @parameterized.named_parameters([("Function", def_function.function),
                                   ("NoFunction", lambda f: f)])
  def testGradPureForward(self, decorator):

    @decorator
    def f(x):
      return x**3.5

    primal = constant_op.constant(1.1)
    with forwardprop.ForwardAccumulator(primal,
                                        constant_op.constant(1.)) as outer_acc:
      with forwardprop.ForwardAccumulator(primal,
                                          constant_op.constant(1.)) as acc:
        primal_out = f(primal)
    inner_jvp = acc.jvp(primal_out)
    outer_jvp = outer_acc.jvp(inner_jvp)
    self.assertAllClose(1.1**3.5, primal_out)
    self.assertAllClose(3.5 * 1.1**2.5, inner_jvp)
    self.assertAllClose(3.5 * 2.5 * 1.1**1.5, outer_jvp)
    self.assertIsNone(acc.jvp(outer_acc.jvp(primal_out)))

  @test_util.assert_no_new_pyobjects_executing_eagerly
  def testJVPPacking(self):
    two = constant_op.constant(2.)
    primal_in = constant_op.constant(1.)
    inner_jvp = constant_op.constant(3.)
    with forwardprop.ForwardAccumulator(
        [primal_in, inner_jvp],
        [constant_op.constant(2.),
         constant_op.constant(4.)]) as outer_acc:
      with forwardprop.ForwardAccumulator(primal_in, inner_jvp) as inner_acc:
        packed_input_indices, packed_input_tangents = (
            forwardprop_util.pack_tangents([primal_in]))
        self.assertAllClose([3., 2., 4.], packed_input_tangents)
        expected_indices = (
            # inner_acc watches primal_in
            (
                (0, 1),),
            # outer_acc watches primal_in and inner_jvp
            ((0, 2), (1, 3)))
        self.assertAllEqual(expected_indices, packed_input_indices)
        primal_out = primal_in * two
        self.assertAllClose(6., inner_acc.jvp(primal_out))
        self.assertAllClose(4., outer_acc.jvp(primal_out))
        self.assertAllClose(8., outer_acc.jvp(inner_acc.jvp(primal_out)))
        packed_output_indices, packed_output_tangents = (
            forwardprop_util.pack_tangents([primal_out]))
        self.assertAllClose([6., 4., 8.], packed_output_tangents)
        self.assertAllEqual(expected_indices, packed_output_indices)

  def testFunctionGradInFunctionPureForward(self):

    @def_function.function
    def take_gradients():

      @def_function.function
      def f(x):
        return x**3.5

      primal = constant_op.constant(1.1)
      with forwardprop.ForwardAccumulator(
          primal, constant_op.constant(1.)) as outer_acc:
        with forwardprop.ForwardAccumulator(primal,
                                            constant_op.constant(1.)) as acc:
          primal_out = f(primal)
      inner_jvp = acc.jvp(primal_out)
      outer_jvp = outer_acc.jvp(inner_jvp)
      self.assertIsNone(acc.jvp(outer_acc.jvp(primal_out)))
      return primal_out, inner_jvp, outer_jvp

    primal_out, inner_jvp, outer_jvp = take_gradients()
    self.assertAllClose(1.1**3.5, primal_out)
    self.assertAllClose(3.5 * 1.1**2.5, inner_jvp)
    self.assertAllClose(3.5 * 2.5 * 1.1**1.5, outer_jvp)

  def testFunctionGrad(self):

    @def_function.function
    def f(x):
      return math_ops.reduce_prod(math_ops.tanh(x)**2)

    _test_gradients(self, f, [constant_op.constant([1., 2.])], order=3)

  def testReusingJVP(self):
    m1 = random_ops.random_uniform((256, 2096))
    m2 = array_ops.identity(m1)
    tangent1 = random_ops.random_uniform((256, 2096))
    tangent2 = random_ops.random_uniform((256, 2096))
    matmul = def_function.function(math_ops.matmul)

    with forwardprop.ForwardAccumulator(
        primals=[m1, m2], tangents=[tangent1, tangent2]) as acc:
      result1 = matmul(m1, m1, transpose_b=True)
      result2 = matmul(m2, m2, transpose_b=True)

    def _expected(mat, tangent):
      return (math_ops.matmul(tangent, mat, transpose_b=True) +
              math_ops.matmul(mat, tangent, transpose_b=True))

    self.assertAllClose(result1, result2)
    self.assertAllClose(_expected(m1, tangent1), acc.jvp(result1))
    self.assertAllClose(_expected(m2, tangent2), acc.jvp(result2))

  @test_util.assert_no_new_pyobjects_executing_eagerly
  def testHVPMemory(self):

    def fun(x):
      return math_ops.reduce_prod(math_ops.tanh(x)**2)

    primals = constant_op.constant([1., 2., 3.])
    tangents = constant_op.constant([3., 4., 5.])
    _hvp(fun, (primals,), (tangents,))

  @test_util.assert_no_new_pyobjects_executing_eagerly
  def testHVPCorrectness(self):

    def fun(x):
      return math_ops.reduce_prod(math_ops.tanh(x)**2)

    primals = constant_op.constant([1., 2., 3.])
    tangents = constant_op.constant([3., 4., 5.])
    forwardback_hvp_eager, = _hvp(fun, (primals,), (tangents,))
    forwardback_hvp_function, = def_function.function(_hvp)(fun, (primals,),
                                                            (tangents,))

    with backprop.GradientTape(persistent=True) as g:
      g.watch(primals)
      with backprop.GradientTape() as gg:
        gg.watch(primals)
        out = fun(primals)
      grad = array_ops.unstack(gg.gradient(out, primals))
    hessian = []
    for i in range(3):
      hessian.append(g.gradient(grad[i], primals))
    hessian = array_ops.stack(hessian, axis=0)
    backback_hvp = math_ops.tensordot(hessian, tangents, axes=1)

    self.assertAllClose(backback_hvp, forwardback_hvp_eager)
    self.assertAllClose(backback_hvp, forwardback_hvp_function)

  @test_util.assert_no_new_pyobjects_executing_eagerly
  def testShouldRecordAndStopRecord(self):
    c = constant_op.constant(1.)
    c_tangent = constant_op.constant(2.)
    with forwardprop.ForwardAccumulator(c, c_tangent) as acc:
      with backprop.GradientTape() as tape:
        self.assertFalse(tape_lib.should_record_backprop([c]))
        self.assertEqual(1, pywrap_tfe.TFE_Py_TapeSetPossibleGradientTypes([c]))
        tape.watch(c)
        self.assertEqual(2, pywrap_tfe.TFE_Py_TapeSetPossibleGradientTypes([c]))
        self.assertTrue(tape_lib.should_record_backprop([c]))
        with tape_lib.stop_recording():
          self.assertEqual(0,
                           pywrap_tfe.TFE_Py_TapeSetPossibleGradientTypes([c]))
          self.assertFalse(tape_lib.should_record_backprop([c]))
          d = c * 2.
        self.assertEqual(2, pywrap_tfe.TFE_Py_TapeSetPossibleGradientTypes([c]))
        self.assertTrue(tape_lib.should_record_backprop([c]))
        self.assertFalse(tape_lib.should_record_backprop([d]))
        self.assertIsNone(acc.jvp(d))
      self.assertIsNone(tape.gradient(d, c))

  @test_util.assert_no_new_pyobjects_executing_eagerly
  def testRecordingSelectively(self):
    c = constant_op.constant(1.)
    c_tangent = constant_op.constant(2.)
    with forwardprop.ForwardAccumulator(c, c_tangent) as acc:
      with backprop.GradientTape(persistent=True) as tape:
        tape.watch(c)
        with tape_lib.stop_recording():
          two = constant_op.constant(2.)
          d = c * two
          three = constant_op.constant(3.)
          e = c * three
        self.assertIsNone(acc.jvp(d))
        self.assertIsNone(acc.jvp(e))
        self.assertIsNone(tape.gradient(d, c))
        self.assertIsNone(tape.gradient(e, c))
        tape_lib.record_operation_forwardprop_only(
            "CustomForwardMul", [d], [c, two], lambda dd: (two * dd, c * dd),
            None)
        tape_lib.record_operation_backprop_only("CustomBackwardMul", [e],
                                                [c, three], lambda de:
                                                (three * de, c * de))
        self.assertAllClose(4., acc.jvp(d))
        self.assertIsNone(acc.jvp(e))
        self.assertIsNone(tape.gradient(d, c))
        self.assertAllClose(3., tape.gradient(e, c))

  @test_util.assert_no_new_pyobjects_executing_eagerly
  def testOpWithNoTrainableOutputs(self):
    v = variables.Variable(1.)
    with forwardprop.ForwardAccumulator(v, 11.):
      v.assign_sub(0.5)
      self.assertAllClose(0.5, self.evaluate(v))

  # TODO(b/141025187): Add a no_new_pyobjects decorator.
  def testVariableReadInFunction(self):
    v = variables.Variable(1.)
    with forwardprop.ForwardAccumulator(v, 11.) as acc:

      @def_function.function
      def f():
        return v.read_value(), 2. * v.read_value()

      result = f()
      self.assertAllClose((1.0, 2.), result)
      self.assertAllClose((11., 22.), acc.jvp(result))

  @parameterized.named_parameters([("ForwardPropFirst", True),
                                   ("TapeFirst", False)])
  def testForwardOverBackwardMemoryEfficiency(self, forward_prop_first):
    # Watching depends on nesting, not creation order
    c = constant_op.constant(1.)
    if forward_prop_first:
      forward_accumulator = forwardprop.ForwardAccumulator(c, .1)
      gradient_tape = backprop.GradientTape()
    else:
      gradient_tape = backprop.GradientTape()
      forward_accumulator = forwardprop.ForwardAccumulator(c, .1)
    try:
      gc.disable()
      with gradient_tape as tape:
        # Adding and removing the tape multiple times in different nesting
        # patterns does not affect watch ordering.
        pass
      with forward_accumulator as acc:
        with gradient_tape as tape:
          tape.watch(c)
          d = math_ops.cos(c)
          self.assertFalse(tape_lib.should_record_backprop((acc.jvp(d),)))
          e = math_ops.cos(acc.jvp(d))
          math_ops.cos(e)
          weak_e = weakref.ref(e)
          del e
          self.assertIsNone(weak_e())
        self.assertIsNone(tape.gradient(acc.jvp(d), c))
    finally:
      gc.enable()

  @parameterized.named_parameters([("ForwardPropFirst", True),
                                   ("TapeFirst", False)])
  def testBackwardOverForward(self, forward_prop_first):
    c = constant_op.constant(1.)
    # Watching depends on nesting, not creation order
    if forward_prop_first:
      forward_accumulator = forwardprop.ForwardAccumulator(c, .1)
      gradient_tape = backprop.GradientTape()
    else:
      gradient_tape = backprop.GradientTape()
      forward_accumulator = forwardprop.ForwardAccumulator(c, .1)
    with gradient_tape as tape:
      with forward_accumulator as acc:
        tape.watch(c)
        d = math_ops.cos(c)
        self.assertTrue(tape_lib.should_record_backprop((acc.jvp(d),)))
      self.assertAllClose(-.1 * math_ops.cos(1.), tape.gradient(acc.jvp(d), c))

  @test_util.assert_no_new_pyobjects_executing_eagerly
  def testRecordingWithJVPIndices(self):
    c = constant_op.constant(1.)
    with forwardprop.ForwardAccumulator(c, 10.) as acc:
      packed_input_tangents = forwardprop_util.pack_tangents([c]).tangents
      self.assertAllClose([10.], packed_input_tangents)
      d = constant_op.constant(2.)
      d_tangent = constant_op.constant(3.)
      tape_lib.record_operation_forwardprop_only("FunctionWithInlineJVPs",
                                                 [d] + [d_tangent],
                                                 [c] + packed_input_tangents,
                                                 None, (((0, 1),),))
      self.assertAllClose(3., acc.jvp(d))

  @test_util.assert_no_new_pyobjects_executing_eagerly
  def testSpecialForwardFunctionUsed(self):
    c = constant_op.constant(1.)
    d = constant_op.constant(2.)
    e = constant_op.constant(3.)
    with forwardprop.ForwardAccumulator(c, 10.) as acc:
      tape_lib.record_operation("ForwardIsSpecial", [d], [c], None,
                                lambda jvp: [-2. * jvp])
      self.assertAllClose(-20., acc.jvp(d))
      tape_lib.record_operation("ForwardIsSpecial2", [], [], None, lambda: [])
      tape_lib.record_operation("ForwardIsSpecial3", [e], [d], None,
                                lambda x: [x])
      self.assertAllClose(-20., acc.jvp(e))

  @test_util.assert_no_new_pyobjects_executing_eagerly
  def testVariableWatched(self):
    v = variables.Variable([1., 2., 3.])
    with forwardprop.ForwardAccumulator(v, constant_op.constant([.1, -.2,
                                                                 .3])) as acc:
      self.assertAllClose([.1, -.2, .3], acc.jvp(v))
      x = v * 2.
      self.assertAllClose([.2, -.4, .6], acc.jvp(x))
      x2 = v + .1
      self.assertAllClose([.1, -.2, .3], acc.jvp(x2))

  def testUnconnectedGradients(self):
    x = constant_op.constant(-1.)
    with forwardprop.ForwardAccumulator(x, 0.1) as acc:
      self.assertAllClose(0.1, acc.jvp(x, unconnected_gradients="zero"))
      self.assertAllClose(0.1, acc.jvp(x, unconnected_gradients="none"))
      y = constant_op.constant(-2.)
      self.assertAllClose(0.0, acc.jvp(y, unconnected_gradients="zero"))
      self.assertIsNone(acc.jvp(y, unconnected_gradients="none"))

  # TODO(kkb): One weakref instance is created with warmup_iters=2,
  # investigate.
  @test_util.assert_no_new_pyobjects_executing_eagerly(warmup_iters=3)
  def testVariableWatchedFunction(self):

    class _Model(module.Module):

      def __init__(self):
        self._v = None

      @def_function.function
      def compute_jvps(self):
        if self._v is None:
          self._v = variables.Variable([1., 2., 3.])
        with forwardprop.ForwardAccumulator(self._v,
                                            constant_op.constant([.1, -.2,
                                                                  .3])) as acc:
          x = self._v * 2.
          x2 = self._v + .1
        return acc.jvp((self._v, x, x2))

    model = _Model()
    v_jvp, x_jvp, x2_jvp = model.compute_jvps()
    self.assertAllClose([.1, -.2, .3], v_jvp)
    self.assertAllClose([.2, -.4, .6], x_jvp)
    self.assertAllClose([.1, -.2, .3], x2_jvp)

  def testIndexSlicesGrad(self):
    x = constant_op.constant([1.])

    with forwardprop.ForwardAccumulator(x, constant_op.constant([3.])) as acc:
      y = array_ops.gather(x, 0)
    self.assertAllClose(3., acc.jvp(y))

  def testIndexSlicesGradInFunction(self):

    @def_function.function
    def f(a):
      return array_ops.gather(a, 0)

    x = constant_op.constant([1.])

    with forwardprop.ForwardAccumulator(x, constant_op.constant([3.])) as acc:
      y = f(x)
    self.assertAllClose(3., acc.jvp(y))

  # NOTE: assert_no_new_pyobjects_executing_eagerly fails flakily on this
  # test... could be something wrong with the test decorator, or some sort of
  # nondeterministic caching.
  def testMirroredVariableWatched(self):

    def _replicated(input_tangent):
      with forwardprop.ForwardAccumulator(v, input_tangent) as acc:
        self.assertAllClose([.1, -.2, .3], acc.jvp(v))
        x = v * 2.
        self.assertAllClose([.2, -.4, .6], acc.jvp(x))
        x2 = v + .1
        self.assertAllClose([.1, -.2, .3], acc.jvp(x2))

    strategy = mirrored_strategy.MirroredStrategy()
    with strategy.scope():
      v = variables.Variable([1., 2., 3.])
      strategy.run(_replicated, args=(constant_op.constant([.1, -.2, .3]),))

  # TODO(b/141025187): Add a no_new_pyobjects decorator.
  def testArgumentUnused(self):
    v = constant_op.constant(1.)
    with forwardprop.ForwardAccumulator(v, 11.) as acc:

      @def_function.function
      def _f(x):
        del x
        return constant_op.constant(1.)

      result = _f(v)
      self.assertAllClose(1.0, result)
      self.assertIsNone(acc.jvp(result))


@def_function.function
def _has_loop(iters, y):
  ret = 0.
  for i in math_ops.range(iters):
    ret += y * math_ops.cast(i, dtypes.float32)
  return ret


@def_function.function
def _has_cond(k, y):
  if k > 1:
    ret = 3. * y
  else:
    ret = 0.
  return ret


@def_function.function
def _fprop_while(iters, y):
  with forwardprop.ForwardAccumulator(y, 1.) as acc:
    ret = 0.
    for i in math_ops.range(iters):
      ret += y * math_ops.cast(i, dtypes.float32)
  return acc.jvp(ret)


@def_function.function
def _fprop_cond(k, y):
  with forwardprop.ForwardAccumulator(y, 1.) as acc:
    if k > 1:
      ret = 3. * y
    else:
      ret = 0.
  return acc.jvp(ret)


class ControlFlowTests(test.TestCase):

  @test_util.assert_no_new_pyobjects_executing_eagerly
  def testOfFunctionWhile(self):
    y = constant_op.constant(1.)
    with forwardprop.ForwardAccumulator(y, 1.) as acc:
      self.assertAllClose(10., acc.jvp(_has_loop(constant_op.constant(5), y)))

  @test_util.assert_no_new_pyobjects_executing_eagerly
  def testOfFunctionCond(self):
    y = constant_op.constant(1.)
    with forwardprop.ForwardAccumulator(y, 1.) as acc:
      self.assertAllClose(3., acc.jvp(_has_cond(constant_op.constant(5), y)))
      self.assertAllClose(0., acc.jvp(_has_cond(constant_op.constant(0), y)))

  @test_util.assert_no_new_pyobjects_executing_eagerly
  def testInFunctionWhile(self):
    self.assertAllClose(
        10., _fprop_while(constant_op.constant(5), constant_op.constant(1.)))

  @test_util.assert_no_new_pyobjects_executing_eagerly
  def testInFunctionCond(self):
    self.assertAllClose(
        3., _fprop_cond(constant_op.constant(5), constant_op.constant(1.)))
    self.assertAllClose(
        0., _fprop_cond(constant_op.constant(0), constant_op.constant(1.)))


class HessianTests(test.TestCase, parameterized.TestCase):

  def testHessian1D(self):
    # Note: stolen from ops/gradients_test.py
    m = 4
    rng = np.random.RandomState([1, 2, 3])
    mat_value = rng.randn(m, m).astype("float32")
    x_value = rng.randn(m).astype("float32")
    hess_value = mat_value + mat_value.T
    mat = variables.Variable(mat_value)

    def _f(x):
      return math_ops.reduce_sum(x[:, None] * mat * x[None, :])

    hessian_eager, = _forward_over_back_hessian(
        _f, [constant_op.constant(x_value)],
        use_pfor=False,
        dtype=[dtypes.float32])
    self.assertAllClose(hess_value, hessian_eager)
    hessian_function, = def_function.function(_forward_over_back_hessian)(
        _f, [constant_op.constant(x_value)],
        use_pfor=False,
        dtype=[dtypes.float32])
    self.assertAllClose(hess_value, hessian_function)
    hessian_pfor, = def_function.function(_forward_over_back_hessian)(
        _f, [constant_op.constant(x_value)],
        use_pfor=True,
        dtype=[dtypes.float32])
    self.assertAllClose(hess_value, hessian_pfor)


class BatchTests(test.TestCase, parameterized.TestCase):

  @parameterized.parameters([(math_ops.sin, (2, 3), 5),
                             (math_ops.sin, (2, 3, 4), 10)])
  def testJVPBatchCorrectness(self, f, primal_shape, batch_size):
    primals = [random_ops.random_uniform(primal_shape)]
    tangent_batch = [random_ops.random_uniform([batch_size, *primal_shape])]
    self.assertAllClose(
        _jvp_batch(f, primals, tangent_batch)[1],
        _jvp_batch_matmul(f, primals, *tangent_batch))

  def testBatchCorrectness(self):
    x = constant_op.constant(2.0)
    y = constant_op.constant(5.0)
    tangents = (
        constant_op.constant([1., 0., 1.]),
        constant_op.constant([0., 1., 1.]),
    )
    with forwardprop.ForwardAccumulator._batch_accumulator((x, y),
                                                           tangents) as acc:
      z = x * y
    self.assertAllClose(acc.jvp(z), constant_op.constant([5.0, 2.0, 7.0]))

  @parameterized.named_parameters([("ForwardPropFirst", True),
                                   ("TapeFirst", False)])
  def testBatchBackwardOverForward(self, forward_prop_first):
    x = constant_op.constant(1.)
    tangents = random_ops.random_normal(shape=[10], seed=1)
    expected = [-t * math_ops.cos(1.) for t in tangents]
    if forward_prop_first:
      batch_acc = forwardprop.ForwardAccumulator._batch_accumulator(x, tangents)
      gradient_tape = backprop.GradientTape(persistent=True)
    else:
      gradient_tape = backprop.GradientTape(persistent=True)
      batch_acc = forwardprop.ForwardAccumulator._batch_accumulator(x, tangents)
    with gradient_tape as tape:
      with batch_acc as acc:
        tape.watch(x)
        y = math_ops.cos(x)
        self.assertTrue(tape_lib.should_record_backprop((acc.jvp(y),)))
        jvps = acc.jvp(y)
      d2y_dx2 = [tape.gradient(dy_dx, x) for dy_dx in jvps]
    self.assertAllClose(expected, d2y_dx2)


if __name__ == "__main__":
  # TODO(allenl): Also test with 1.x-style graph mode.
  ops.enable_eager_execution()
  test.main()<|MERGE_RESOLUTION|>--- conflicted
+++ resolved
@@ -473,10 +473,7 @@
     _test_gradients(self, op_fn, [constant_op.constant(value)], order=3)
 
   def testFusedBatchNormGradsInference(self):
-<<<<<<< HEAD
-=======
-
->>>>>>> d43b133c
+
     x_shape = [4, 10, 10, 2]
     increment = 3. / math_ops.reduce_prod(
         constant_op.constant(x_shape, dtype=dtypes.float32))
