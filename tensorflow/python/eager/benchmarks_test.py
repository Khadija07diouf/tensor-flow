--- conflicted
+++ resolved
@@ -672,7 +672,6 @@
           m, transpose_b=False, num_iters=self._num_iters_2_by_2)
 
   @test_util.disable_tfrt("copy to GPU not supported")
-<<<<<<< HEAD
   def benchmark_defun_matmul_2_by_2_GPU_with_signature(self):
     if not context.num_gpus():
       return
@@ -681,8 +680,6 @@
       self._benchmark_defun_matmul_with_signature(m, num_iters=self._num_iters_2_by_2)
 
   @test_util.disable_tfrt("Graph is not supported yet. b/156187905")
-=======
->>>>>>> dd918be8
   def benchmark_defun_args_matmul_2_by_2_GPU(self):
     if not context.num_gpus():
       return
