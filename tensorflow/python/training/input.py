# Copyright 2015 Google Inc. All Rights Reserved.
#
# Licensed under the Apache License, Version 2.0 (the "License");
# you may not use this file except in compliance with the License.
# You may obtain a copy of the License at
#
#     http://www.apache.org/licenses/LICENSE-2.0
#
# Unless required by applicable law or agreed to in writing, software
# distributed under the License is distributed on an "AS IS" BASIS,
# WITHOUT WARRANTIES OR CONDITIONS OF ANY KIND, either express or implied.
# See the License for the specific language governing permissions and
# limitations under the License.
# ==============================================================================

"""Input pipeline.

Please see the [reading data how-to](../../how_tos/reading_data/index.md)
for context.
"""

from __future__ import absolute_import
from __future__ import division
from __future__ import print_function

import collections

from six.moves import xrange  # pylint: disable=redefined-builtin

from tensorflow.python.framework import dtypes
from tensorflow.python.framework import ops
from tensorflow.python.framework import tensor_shape
from tensorflow.python.ops import array_ops
from tensorflow.python.ops import constant_op
from tensorflow.python.ops import data_flow_ops
from tensorflow.python.ops import io_ops
from tensorflow.python.ops import logging_ops
from tensorflow.python.ops import math_ops
from tensorflow.python.ops import random_ops
from tensorflow.python.ops import sparse_ops
from tensorflow.python.ops import variables
from tensorflow.python.training import queue_runner


def match_filenames_once(pattern, name=None):
  """Save the list of files matching pattern, so it is only computed once.

  Args:
    pattern: A file pattern (glob).
    name: A name for the operations (optional).

  Returns:
    A variable that is initialized to the list of files matching pattern.
  """
  with ops.op_scope([pattern], name, "matching_filenames") as name:
    return variables.Variable(io_ops.matching_files(pattern), trainable=False,
                              name=name, validate_shape=False)


def limit_epochs(tensor, num_epochs=None, name=None):
  """Returns tensor `num_epochs` times and then raises an `OutOfRange` error.

  Args:
    tensor: Any `Tensor`.
    num_epochs: A positive integer (optional).  If specified, limits the number
      of steps the output tensor may be evaluated.
    name: A name for the operations (optional).

  Returns:
    tensor or `OutOfRange`.

  Raises:
    ValueError: if `num_epochs` is invalid.
  """
  if num_epochs is None:
    return tensor
  if num_epochs <= 0:
    raise ValueError("num_epochs must be > 0 not %d." % num_epochs)
  with ops.op_scope([tensor], name, "limit_epochs") as name:
    zero64 = constant_op.constant(0, dtype=dtypes.int64)
    epochs = variables.Variable(zero64, name="epochs", trainable=False)
    counter = epochs.count_up_to(num_epochs)
    with ops.control_dependencies([counter]):
      return array_ops.identity(tensor, name=name)


def input_producer(input_tensor, element_shape=None, num_epochs=None,
                   shuffle=True, seed=None, capacity=32, shared_name=None,
                   summary_name=None, name=None):
  """Output the rows of `input_tensor` to a queue for an input pipeline.

  Args:
    input_tensor: A tensor with the rows to produce. Must be at
      one-dimensional. Must either have a fully-defined shape, or
      `element_shape` must be defined.
    element_shape: (Optional.) A `TensorShape` representing the shape of a
      row of `input_tensor`, if it cannot be inferred.
    num_epochs: (Optional.) An integer. If specified `input_producer` produces
      each row of `input_tensor` `num_epochs` times before generating an
      `OutOfRange` error. If not specified, `input_producer` can cycle through
      the rows of `input_tensor` an unlimited number of times.
    shuffle: (Optional.) A boolean. If true, the rows are randomly shuffled
      within each eopch.
    seed: (Optional.) An integer. The seed to use if `shuffle` is true.
    capacity: (Optional.) The capacity of the queue to be used for buffering
      the input.
    shared_name: (Optional.) If set, this queue will be shared under the given
      name across multiple sessions.
    summary_name: (Optional.) If set, a scalar summary for the current queue
      size will be generated, using this name as part of the tag.
    name: (Optional.) A name for queue.

  Returns:
    A queue with the output rows.  A `QueueRunner` for the queue is
    added to the current `QUEUE_RUNNER` collection of the current
    graph.

  Raises:
    ValueError: If the shape of the input cannot be inferred from the arguments.
  """
  with ops.op_scope([input_tensor], name, "input_producer"):
    input_tensor = ops.convert_to_tensor(input_tensor, name="input_tensor")
    element_shape = input_tensor.get_shape()[1:].merge_with(element_shape)
    if not element_shape.is_fully_defined():
      raise ValueError("Either `input_tensor` must have a fully defined shape "
                       "or `element_shape` must be specified")

    if shuffle:
      input_tensor = random_ops.random_shuffle(input_tensor, seed=seed)

    input_tensor = limit_epochs(input_tensor, num_epochs)

    q = data_flow_ops.FIFOQueue(capacity=capacity,
                                dtypes=[input_tensor.dtype.base_dtype],
                                shapes=[element_shape],
                                shared_name=shared_name, name=name)
    enq = q.enqueue_many([input_tensor])
    queue_runner.add_queue_runner(queue_runner.QueueRunner(q, [enq]))
    if summary_name is not None:
      logging_ops.scalar_summary("queue/%s/%s" % (q.name, summary_name),
                                 math_ops.cast(q.size(), dtypes.float32) *
                                 (1. / capacity))
    return q


def string_input_producer(string_tensor, num_epochs=None, shuffle=True,
                          seed=None, capacity=32, shared_name=None, name=None):
  """Output strings (e.g. filenames) to a queue for an input pipeline.

  Args:
    string_tensor: A 1-D string tensor with the strings to produce.
    num_epochs: An integer (optional). If specified, `string_input_producer`
      produces each string from `string_tensor` `num_epochs` times before
      generating an `OutOfRange` error. If not specified,
      `string_input_producer` can cycle through the strings in `string_tensor`
      an unlimited number of times.
    shuffle: Boolean. If true, the strings are randomly shuffled within each
      epoch.
    seed: An integer (optional). Seed used if shuffle == True.
    capacity: An integer. Sets the queue capacity.
    shared_name: (optional). If set, this queue will be shared under the given
      name across multiple sessions.
    name: A name for the operations (optional).

  Returns:
    A queue with the output strings.  A `QueueRunner` for the Queue
    is added to the current `Graph`'s `QUEUE_RUNNER` collection.

  Raises:
    ValueError: If the string_tensor is a null Python list.  At runtime,
    will fail with an assertion if string_tensor becomes a null tensor.
  """
  not_null_err = "string_input_producer requires a non-null input tensor"
  if not isinstance(string_tensor, ops.Tensor) and not string_tensor:
    raise ValueError(not_null_err)

  with ops.op_scope([string_tensor], name, "input_producer") as name:
    string_tensor = ops.convert_to_tensor(string_tensor, dtype=dtypes.string)
    with ops.control_dependencies([
        logging_ops.Assert(math_ops.greater(array_ops.size(string_tensor), 0),
                           [not_null_err])]):
      string_tensor = array_ops.identity(string_tensor)
    return input_producer(
        input_tensor=string_tensor,
        element_shape=[],
        num_epochs=num_epochs,
        shuffle=shuffle,
        seed=seed,
        capacity=capacity,
        shared_name=shared_name,
        name=name,
        summary_name="fraction_of_%d_full" % capacity)


def range_input_producer(limit, num_epochs=None, shuffle=True, seed=None,
                         capacity=32, shared_name=None, name=None):
  """Produces the integers from 0 to limit-1 in a queue.

  Args:
    limit: An int32 scalar tensor.
    num_epochs: An integer (optional). If specified, `range_input_producer`
      produces each integer `num_epochs` times before generating an
      OutOfRange error. If not specified, `range_input_producer` can cycle
      through the integers an unlimited number of times.
    shuffle: Boolean. If true, the integers are randomly shuffled within each
      epoch.
    seed: An integer (optional). Seed used if shuffle == True.
    capacity: An integer. Sets the queue capacity.
    shared_name: (optional). If set, this queue will be shared under the given
      name across multiple sessions.
    name: A name for the operations (optional).

  Returns:
    A Queue with the output integers.  A `QueueRunner` for the Queue
    is added to the current `Graph`'s `QUEUE_RUNNER` collection.
  """
  with ops.op_scope([limit], name, "input_producer") as name:
    range_tensor = math_ops.range(limit)
    return input_producer(
        range_tensor, [], num_epochs, shuffle, seed, capacity,
        shared_name, name, "fraction_of_%d_full" % capacity)


def slice_input_producer(tensor_list, num_epochs=None, shuffle=True, seed=None,
                         capacity=32, shared_name=None, name=None):
  """Produces a slice of each `Tensor` in `tensor_list`.

  Implemented using a Queue -- a `QueueRunner` for the Queue
  is added to the current `Graph`'s `QUEUE_RUNNER` collection.

  Args:
    tensor_list: A list of `Tensor` objects. Every `Tensor` in
      `tensor_list` must have the same size in the first dimension.
    num_epochs: An integer (optional). If specified, `slice_input_producer`
      produces each slice `num_epochs` times before generating
      an `OutOfRange` error. If not specified, `slice_input_producer` can cycle
      through the slices an unlimited number of times.
    shuffle: Boolean. If true, the integers are randomly shuffled within each
      epoch.
    seed: An integer (optional). Seed used if shuffle == True.
    capacity: An integer. Sets the queue capacity.
    shared_name: (optional). If set, this queue will be shared under the given
      name across multiple sessions.
    name: A name for the operations (optional).

  Returns:
    A list of tensors, one for each element of `tensor_list`.  If the tensor
    in `tensor_list` has shape `[N, a, b, .., z]`, then the corresponding output
    tensor will have shape `[a, b, ..., z]`.

  Raises:
    ValueError: if `slice_input_producer` produces nothing from `tensor_list`.
  """
  with ops.op_scope(tensor_list, name, "input_producer"):
    tensor_list = ops.convert_n_to_tensor_or_indexed_slices(tensor_list)
    if not tensor_list:
      raise ValueError(
          "Expected at least one tensor in slice_input_producer().")
    range_size = array_ops.shape(tensor_list[0])[0]
    # TODO(josh11b): Add an assertion that the first dimension of
    # everything in TensorList matches. Maybe just check the inferred shapes?
    queue = range_input_producer(range_size, num_epochs=num_epochs,
                                 shuffle=shuffle, seed=seed, capacity=capacity,
                                 shared_name=shared_name)
    index = queue.dequeue()
    output = [array_ops.gather(t, index) for t in tensor_list]
    return output


# Helpers for the batching functions ------------------------------------------


def _flatten(tensor_list_list):
  return [tensor for tensor_list in tensor_list_list for tensor in tensor_list]


class _SparseMetaData(object):
  """Store information about the Tensor: Is it sparse?, dtype, and rank."""

  def __init__(self, sparse, dtype, rank):
    self._sparse = sparse
    self._dtype = dtype
    self._rank = rank

  def __eq__(self, other):
    if self.sparse != other.sparse:
      return False
    if not self.sparse:
      return True
    if self.dtype != other.dtype:
      return False
    if not self.rank.is_compatible_with(other.rank):
      return False
    return True

  def __ne__(self, other):
    return not self.__eq__(other)

  def __str__(self):
    return "[SparseMetaData(%s, %s, %s)]" % (self.sparse, self.dtype, self.rank)

  def merge_with(self, other):
    if self != other:
      raise ValueError("SparseMetaData objects are incompatible: %s vs. %s"
                       % (self, other))
    if self.sparse:
      self.rank.merge_with(other.rank)
    return self

  @property
  def dtype(self):
    return self._dtype

  @property
  def sparse(self):
    return self._sparse

  @property
  def rank(self):
    return self._rank


def _as_tensor_list(tensors):
  if isinstance(tensors, dict):
    return [tensors[k] for k in sorted(tensors)]
  else:
    return tensors


def _as_tensor_list_list(tensors_list):
  if not tensors_list:
    raise ValueError("Expected at least one set of tensors")
  if isinstance(tensors_list[0], dict):
    expected_keys = set(tensors_list[0].keys())
    for tensors in tensors_list[1:]:
      if set(tensors.keys()) != expected_keys:
        raise ValueError("All dictionaries in tensors_list must have "
                         "the same keys")
    return [_as_tensor_list(tensors) for tensors in tensors_list]
  else:
    return tensors_list


def _as_original_type(original_tensors, tensor_list):
  if isinstance(original_tensors, dict):
    return {k: tensor_list[i]
            for i, k in enumerate(sorted(original_tensors))}
  else:
    return tensor_list


def _serialize_sparse_tensors(tensor_list, enqueue_many):
  """Serialize SparseTensors for feeding into batch, etc."""

  def _sparse_meta_data(t):
    if not isinstance(t, ops.SparseTensor):
      return _SparseMetaData(False, None, None)
    rank = t.shape.get_shape().with_rank(1)[0]
    if enqueue_many:
      rank -= 1
    return _SparseMetaData(sparse=True, dtype=t.dtype, rank=rank)

  def _maybe_serialize(t):
    if not isinstance(t, ops.SparseTensor):
      return t
    return (sparse_ops.serialize_many_sparse(t) if enqueue_many
            else sparse_ops.serialize_sparse(t))

  serialized_list = [_maybe_serialize(t) for t in tensor_list]
  sparse_info_list = [_sparse_meta_data(t) for t in tensor_list]
  return serialized_list, sparse_info_list


def _serialize_sparse_tensors_join(tensor_list_list, enqueue_many):
  """Serialize SparseTensors for feeding into batch_join, etc."""
  (s0, sparse_info_list) = _serialize_sparse_tensors(
      tensor_list_list[0], enqueue_many)
  serialized_list_list = [s0]
  for tensor_list in tensor_list_list[1:]:
    s, sparse_info_candidate = _serialize_sparse_tensors(
        tensor_list, enqueue_many)
    if sparse_info_list != sparse_info_candidate:
      raise ValueError("Inconsistent SparseTensors list: %s vs. %s"
                       % (tensor_list_list[0], tensor_list))
    sparse_info_list = [
        info.merge_with(candidate)
        for (info, candidate) in zip(sparse_info_list, sparse_info_candidate)]
    serialized_list_list.append(s)

  return (serialized_list_list, sparse_info_list)


def _deserialize_sparse_tensors(serialized_list, sparse_info_list):
  """Deserialize SparseTensors after dequeue in batch, batch_join, etc."""
  received_sequence = isinstance(serialized_list, collections.Sequence)
  if not received_sequence:
    serialized_list = (serialized_list,)
  tensors = [
      sparse_ops.deserialize_many_sparse(s, info.dtype, (info.rank + 1).value)
      if info.sparse else s
      for (s, info)
      in zip(serialized_list, sparse_info_list)]
  return tensors if received_sequence else tensors[0]


def _validate(tensor_list):
  tensor_list = ops.convert_n_to_tensor_or_indexed_slices(tensor_list)
  if not tensor_list:
    raise ValueError("Expected at least one tensor in batch().")
  return tensor_list


def _validate_join(tensor_list_list):
  tensor_list_list = [ops.convert_n_to_tensor_or_indexed_slices(tl)
                      for tl in tensor_list_list]
  if not tensor_list_list:
    raise ValueError("Expected at least one input in batch_join().")
  return tensor_list_list


def _dtypes(tensor_list_list):
  all_types = [[t.dtype for t in tl] for tl in tensor_list_list]
  types = all_types[0]
  for other_types in all_types[1:]:
    if other_types != types:
      raise TypeError("Expected types to be consistent: %s vs. %s." %
                      (", ".join(x.name for x in types),
                       ", ".join(x.name for x in other_types)))
  return types


def _merge_shapes(shape_list, enqueue_many):
  shape_list = [tensor_shape.as_shape(s) for s in shape_list]
  if enqueue_many:
    # We want the shapes without the leading batch dimension.
    shape_list = [s.with_rank_at_least(1)[1:] for s in shape_list]
  merged_shape = shape_list[0]
  for s in shape_list[1:]:
    merged_shape.merge_with(s)
  return merged_shape.as_list()


def _shapes(tensor_list_list, shapes, enqueue_many):
  """Calculate and merge the shapes of incoming tensors.

  Args:
    tensor_list_list: List of tensor lists.
    shapes: List of shape tuples corresponding to tensors within the lists.
    enqueue_many: Boolean describing whether shapes will be enqueued as
      batches or individual entries.

  Returns:
    A list of shapes aggregating shape inference info from `tensor_list_list`,
    or returning `shapes` if it is not `None`.

  Raises:
    ValueError: If any of the inferred shapes in `tensor_list_list` lack a
      well defined rank.
  """
  if shapes is None:
    len0 = len(tensor_list_list[0])

    for tl in tensor_list_list:
      for i in xrange(len0):
        if tl[i].get_shape().ndims is None:
          raise ValueError("Cannot infer Tensor's rank: %s" % tl[i])

    shapes = [_merge_shapes(
        [tl[i].get_shape().as_list() for tl in tensor_list_list], enqueue_many)
              for i in xrange(len0)]
  return shapes


def _enqueue_join(queue, tensor_list_list, enqueue_many):
  if enqueue_many:
    enqueue_ops = [queue.enqueue_many(tl) for tl in tensor_list_list]
  else:
    enqueue_ops = [queue.enqueue(tl) for tl in tensor_list_list]
  queue_runner.add_queue_runner(queue_runner.QueueRunner(queue, enqueue_ops))


def _enqueue(queue, tensor_list, threads, enqueue_many):
  if enqueue_many:
    enqueue_ops = [queue.enqueue_many(tensor_list)] * threads
  else:
    enqueue_ops = [queue.enqueue(tensor_list)] * threads
  queue_runner.add_queue_runner(queue_runner.QueueRunner(queue, enqueue_ops))


def _which_queue(dynamic_pad):
  return (data_flow_ops.PaddingFIFOQueue if dynamic_pad
          else data_flow_ops.FIFOQueue)


# Batching functions ----------------------------------------------------------


def batch(tensors, batch_size, num_threads=1, capacity=32,
          enqueue_many=False, shapes=None, dynamic_pad=False,
          shared_name=None, name=None):
  """Creates batches of tensors in `tensors`.

  The argument `tensors` can be a list or a dictionary of tensors.
  The value returned by the function will be of the same type
  as `tensors`.

  This function is implemented using a queue. A `QueueRunner` for the
  queue is added to the current `Graph`'s `QUEUE_RUNNER` collection.

  If `enqueue_many` is `False`, `tensors` is assumed to represent a single
  example.  An input tensor with shape `[x, y, z]` will be output as a tensor
  with shape `[batch_size, x, y, z]`.

  If `enqueue_many` is `True`, `tensors` is assumed to represent a batch of
  examples, where the first dimension is indexed by example, and all members of
  `tensor_list` should have the same size in the first dimension.  If an input
  tensor has shape `[*, x, y, z]`, the output will have shape `[batch_size, x,
  y, z]`.  The `capacity` argument controls the how long the prefetching is
  allowed to grow the queues.

  The returned operation is a dequeue operation and will throw
  `tf.errors.OutOfRangeError` if the input queue is exhausted. If this
  operation is feeding another input queue, its queue runner will catch
  this exception, however, if this operation is used in your main thread
  you are responsible for catching this yourself.

  *N.B.:* If `dynamic_pad` is `False`, you must ensure that either
  (i) the `shapes` argument is passed, or (ii) all of the tensors in
  `tensors` must have fully-defined shapes. `ValueError` will be
  raised if neither of these conditions holds.

  If `dynamic_pad` is `True`, it is sufficient that the *rank* of the
  tensors is known, but individual dimensions may have shape `None`.
  In this case, for each enqueue the dimensions with value `None`
  may have a variable length; upon dequeue, the output tensors will be padded
  on the right to the maximum shape of the tensors in the current minibatch.
  For numbers, this padding takes value 0.  For strings, this padding is
  the empty string.  See `PaddingFIFOQueue` for more info.

  Args:
    tensors: The list or dictionary of tensors to enqueue.
    batch_size: The new batch size pulled from the queue.
    num_threads: The number of threads enqueuing `tensor_list`.
    capacity: An integer. The maximum number of elements in the queue.
    enqueue_many: Whether each tensor in `tensor_list` is a single example.
    shapes: (Optional) The shapes for each example.  Defaults to the
      inferred shapes for `tensor_list`.
    dynamic_pad: Boolean.  Allow variable dimensions in input shapes.
      The given dimensions are padded upon dequeue so that tensors within a
      batch have the same shapes.
    shared_name: (optional). If set, this queue will be shared under the given
      name across multiple sessions.
    name: (Optional) A name for the operations.

  Returns:
    A list or dictionary of tensors with the same types as `tensors`.

  Raises:
    ValueError: If the `shapes` are not specified, and cannot be
      inferred from the elements of `tensors`.
  """
  tensor_list = _as_tensor_list(tensors)
  with ops.op_scope(tensor_list, name, "batch") as name:
    tensor_list = _validate(tensor_list)
    (tensor_list, sparse_info) = _serialize_sparse_tensors(
        tensor_list, enqueue_many)
    types = _dtypes([tensor_list])
    shapes = _shapes([tensor_list], shapes, enqueue_many)
    # TODO(josh11b,mrry): Switch to BatchQueue once it is written.
    queue = _which_queue(dynamic_pad)(
        capacity=capacity, dtypes=types, shapes=shapes, shared_name=shared_name)
    _enqueue(queue, tensor_list, num_threads, enqueue_many)
    logging_ops.scalar_summary(
        "queue/%s/fraction_of_%d_full" % (queue.name, capacity),
        math_ops.cast(queue.size(), dtypes.float32) * (1. / capacity))

    dequeued = queue.dequeue_many(batch_size, name=name)
    dequeued = _deserialize_sparse_tensors(dequeued, sparse_info)
    return _as_original_type(tensors, dequeued)


# TODO(josh11b): Add a thread_multiplier or num_threads (that has to be
# a multiple of len(tensor_list_list)?) parameter, to address the use
# case where you want more parallelism than you can support different
# readers (either because you don't have that many files or can't
# read that many files in parallel due to the number of seeks required).
# Once this is done, batch() can be written as a call to batch_join().
def batch_join(tensors_list, batch_size, capacity=32, enqueue_many=False,
               shapes=None, dynamic_pad=False,
               shared_name=None, name=None):
  """Runs a list of tensors to fill a queue to create batches of examples.

  The `tensors_list` argument is a list of tuples of tensors, or a list of
  dictionaries of tensors.  Each element in the list is treated similarily
  to the `tensors` argument of `tf.train.batch()`.

  Enqueues a different list of tensors in different threads.
  Implemented using a queue -- a `QueueRunner` for the queue
  is added to the current `Graph`'s `QUEUE_RUNNER` collection.

  `len(tensors_list)` threads will be started,
  with thread `i` enqueuing the tensors from
  `tensors_list[i]`. `tensors_list[i1][j]` must match
  `tensors_list[i2][j]` in type and shape, except in the first
  dimension if `enqueue_many` is true.

  If `enqueue_many` is `False`, each `tensors_list[i]` is assumed
  to represent a single example. An input tensor `x` will be output as a
  tensor with shape `[batch_size] + x.shape`.

  If `enqueue_many` is `True`, `tensors_list[i]` is assumed to
  represent a batch of examples, where the first dimension is indexed
  by example, and all members of `tensors_list[i]` should have the
  same size in the first dimension.  The slices of any input tensor
  `x` are treated as examples, and the output tensors will have shape
  `[batch_size] + x.shape[1:]`.

  The `capacity` argument controls the how long the prefetching is allowed to
  grow the queues.

  The returned operation is a dequeue operation and will throw
  `tf.errors.OutOfRangeError` if the input queue is exhausted. If this
  operation is feeding another input queue, its queue runner will catch
  this exception, however, if this operation is used in your main thread
  you are responsible for catching this yourself.

  *N.B.:* If `dynamic_pad` is `False`, you must ensure that either
  (i) the `shapes` argument is passed, or (ii) all of the tensors in
  `tensors_list` must have fully-defined shapes. `ValueError` will be
  raised if neither of these conditions holds.

  If `dynamic_pad` is `True`, it is sufficient that the *rank* of the
  tensors is known, but individual dimensions may have value `None`.
  In this case, for each enqueue the dimensions with value `None`
  may have a variable length; upon dequeue, the output tensors will be padded
  on the right to the maximum shape of the tensors in the current minibatch.
  For numbers, this padding takes value 0.  For strings, this padding is
  the empty string.  See `PaddingFIFOQueue` for more info.

  Args:
    tensors_list: A list of tuples or dictionaries of tensors to enqueue.
    batch_size: An integer. The new batch size pulled from the queue.
    capacity: An integer. The maximum number of elements in the queue.
    enqueue_many: Whether each tensor in `tensor_list_list` is a single
      example.
    shapes: (Optional) The shapes for each example.  Defaults to the
      inferred shapes for `tensor_list_list[i]`.
    dynamic_pad: Boolean.  Allow variable dimensions in input shapes.
      The given dimensions are padded upon dequeue so that tensors within a
      batch have the same shapes.
    shared_name: (Optional) If set, this queue will be shared under the given
      name across multiple sessions.
    name: (Optional) A name for the operations.

  Returns:
    A list or dictionary of tensors with the same number and types as
    `tensors_list[i]`.

  Raises:
    ValueError: If the `shapes` are not specified, and cannot be
      inferred from the elements of `tensor_list_list`.
  """
  tensor_list_list = _as_tensor_list_list(tensors_list)
  with ops.op_scope(_flatten(tensor_list_list), name, "batch_join") as name:
    tensor_list_list = _validate_join(tensor_list_list)
    tensor_list_list, sparse_info = _serialize_sparse_tensors_join(
        tensor_list_list, enqueue_many)
    types = _dtypes(tensor_list_list)
    shapes = _shapes(tensor_list_list, shapes, enqueue_many)
    # TODO(josh11b,mrry): Switch to BatchQueue once it is written.
    queue = _which_queue(dynamic_pad)(
        capacity=capacity, dtypes=types, shapes=shapes, shared_name=shared_name)
    _enqueue_join(queue, tensor_list_list, enqueue_many)
    logging_ops.scalar_summary(
        "queue/%s/fraction_of_%d_full" % (queue.name, capacity),
        math_ops.cast(queue.size(), dtypes.float32) * (1. / capacity))

    dequeued = queue.dequeue_many(batch_size, name=name)
    dequeued = _deserialize_sparse_tensors(dequeued, sparse_info)
    # tensors_list was validated to not be empty.
    return _as_original_type(tensors_list[0], dequeued)


def shuffle_batch(tensors, batch_size, capacity, min_after_dequeue,
                  num_threads=1, seed=None, enqueue_many=False, shapes=None,
                  shared_name=None, name=None):
  """Creates batches by randomly shuffling tensors.

  This function adds the following to the current `Graph`:

  * A shuffling queue into which tensors from `tensors` are enqueued.
  * A `dequeue_many` operation to create batches from the queue.
  * A `QueueRunner` to `QUEUE_RUNNER` collection, to enqueue the tensors
    from `tensors`.

  If `enqueue_many` is `False`, `tensors` is assumed to represent a
  single example.  An input tensor with shape `[x, y, z]` will be output
  as a tensor with shape `[batch_size, x, y, z]`.

  If `enqueue_many` is `True`, `tensors` is assumed to represent a
  batch of examples, where the first dimension is indexed by example,
  and all members of `tensors` should have the same size in the
  first dimension.  If an input tensor has shape `[*, x, y, z]`, the
  output will have shape `[batch_size, x, y, z]`.

  The `capacity` argument controls the how long the prefetching is allowed to
  grow the queues.

  The returned operation is a dequeue operation and will throw
  `tf.errors.OutOfRangeError` if the input queue is exhausted. If this
  operation is feeding another input queue, its queue runner will catch
  this exception, however, if this operation is used in your main thread
  you are responsible for catching this yourself.

  For example:

  ```python
  # Creates batches of 32 images and 32 labels.
  image_batch, label_batch = tf.train.shuffle_batch(
        [single_image, single_label],
        batch_size=32,
        num_threads=4,
        capacity=50000,
        min_after_dequeue=10000)
  ```

  *N.B.:* You must ensure that either (i) the `shapes` argument is
  passed, or (ii) all of the tensors in `tensors` must have
  fully-defined shapes. `ValueError` will be raised if neither of
  these conditions holds.

  Args:
    tensors: The list or dictionary of tensors to enqueue.
    batch_size: The new batch size pulled from the queue.
    capacity: An integer. The maximum number of elements in the queue.
    min_after_dequeue: Minimum number elements in the queue after a
      dequeue, used to ensure a level of mixing of elements.
    num_threads: The number of threads enqueuing `tensor_list`.
    seed: Seed for the random shuffling within the queue.
    enqueue_many: Whether each tensor in `tensor_list` is a single example.
    shapes: (Optional) The shapes for each example.  Defaults to the
      inferred shapes for `tensor_list`.
    shared_name: (Optional) If set, this queue will be shared under the given
      name across multiple sessions.
    name: (Optional) A name for the operations.

  Returns:
    A list or dictionary of tensors with the types as `tensors`.

  Raises:
    ValueError: If the `shapes` are not specified, and cannot be
      inferred from the elements of `tensors`.
  """
  tensor_list = _as_tensor_list(tensors)
  with ops.op_scope(tensor_list, name, "shuffle_batch") as name:
    tensor_list = _validate(tensor_list)
    tensor_list, sparse_info = _serialize_sparse_tensors(
        tensor_list, enqueue_many)
    types = _dtypes([tensor_list])
    shapes = _shapes([tensor_list], shapes, enqueue_many)
    queue = data_flow_ops.RandomShuffleQueue(
        capacity=capacity, min_after_dequeue=min_after_dequeue, seed=seed,
        dtypes=types, shapes=shapes, shared_name=shared_name)
    _enqueue(queue, tensor_list, num_threads, enqueue_many)
    full = (math_ops.cast(math_ops.maximum(0, queue.size() - min_after_dequeue),
                          dtypes.float32) *
            (1. / (capacity - min_after_dequeue)))
    # Note that name contains a '/' at the end so we intentionally do not place
    # a '/' after %s below.
    summary_name = (
        "queue/%sfraction_over_%d_of_%d_full" %
        (name, min_after_dequeue, capacity - min_after_dequeue))
    logging_ops.scalar_summary(summary_name, full)

    dequeued = queue.dequeue_many(batch_size, name=name)
    dequeued = _deserialize_sparse_tensors(dequeued, sparse_info)
    return _as_original_type(tensors, dequeued)


def shuffle_batch_join(tensors_list, batch_size, capacity,
                       min_after_dequeue, seed=None, enqueue_many=False,
                       shapes=None, shared_name=None, name=None):
  """Create batches by randomly shuffling tensors.

  The `tensors_list` argument is a list of tuples of tensors, or a list of
  dictionaries of tensors.  Each element in the list is treated similarily
  to the `tensors` argument of `tf.train.shuffle_batch()`.

  This version enqueues a different list of tensors in different threads.
  It adds the following to the current `Graph`:

  * A shuffling queue into which tensors from `tensors_list` are enqueued.
  * A `dequeue_many` operation to create batches from the queue.
  * A `QueueRunner` to `QUEUE_RUNNER` collection, to enqueue the tensors
    from `tensors_list`.

  `len(tensors_list)` threads will be started, with thread `i` enqueuing
  the tensors from `tensors_list[i]`. `tensors_list[i1][j]` must match
  `tensors_list[i2][j]` in type and shape, except in the first dimension if
  `enqueue_many` is true.

  If `enqueue_many` is `False`, each `tensors_list[i]` is assumed
  to represent a single example.  An input tensor with shape `[x, y, z]`
  will be output as a tensor with shape `[batch_size, x, y, z]`.

  If `enqueue_many` is `True`, `tensors_list[i]` is assumed to
  represent a batch of examples, where the first dimension is indexed
  by example, and all members of `tensors_list[i]` should have the
  same size in the first dimension.  If an input tensor has shape `[*, x,
  y, z]`, the output will have shape `[batch_size, x, y, z]`.

  The `capacity` argument controls the how long the prefetching is allowed to
  grow the queues.

  The returned operation is a dequeue operation and will throw
  `tf.errors.OutOfRangeError` if the input queue is exhausted. If this
  operation is feeding another input queue, its queue runner will catch
  this exception, however, if this operation is used in your main thread
  you are responsible for catching this yourself.

  Args:
    tensors_list: A list of tuples or dictionaries of tensors to enqueue.
    batch_size: An integer. The new batch size pulled from the queue.
    capacity: An integer. The maximum number of elements in the queue.
    min_after_dequeue: Minimum number elements in the queue after a
      dequeue, used to ensure a level of mixing of elements.
    seed: Seed for the random shuffling within the queue.
    enqueue_many: Whether each tensor in `tensor_list_list` is a single
      example.
    shapes: (Optional) The shapes for each example.  Defaults to the
      inferred shapes for `tensors_list[i]`.
    shared_name: (optional). If set, this queue will be shared under the given
      name across multiple sessions.
    name: (Optional) A name for the operations.

  Returns:
    A list or dictionary of tensors with the same number and types as
    `tensors_list[i]`.

  Raises:
    ValueError: If the `shapes` are not specified, and cannot be
      inferred from the elements of `tensors_list`.
  """
  tensor_list_list = _as_tensor_list_list(tensors_list)
  with ops.op_scope(
      _flatten(tensor_list_list), name, "shuffle_batch_join") as name:
    tensor_list_list = _validate_join(tensor_list_list)
    tensor_list_list, sparse_info = _serialize_sparse_tensors_join(
        tensor_list_list, enqueue_many)
    types = _dtypes(tensor_list_list)
    shapes = _shapes(tensor_list_list, shapes, enqueue_many)
    queue = data_flow_ops.RandomShuffleQueue(
        capacity=capacity, min_after_dequeue=min_after_dequeue, seed=seed,
        dtypes=types, shapes=shapes, shared_name=shared_name)
    _enqueue_join(queue, tensor_list_list, enqueue_many)
    full = (math_ops.cast(math_ops.maximum(0, queue.size() - min_after_dequeue),
                          dtypes.float32) *
            (1. / (capacity - min_after_dequeue)))
    # Note that name contains a '/' at the end so we intentionally do not place
    # a '/' after %s below.
    summary_name = (
        "queue/%sfraction_over_%d_of_%d_full" %
        (name, min_after_dequeue, capacity - min_after_dequeue))
    logging_ops.scalar_summary(summary_name, full)

    dequeued = queue.dequeue_many(batch_size, name=name)
    dequeued = _deserialize_sparse_tensors(dequeued, sparse_info)
<<<<<<< HEAD
    return dequeued


def shuffle_bucket_batch(tensor_list, batch_size, buckets, capacity,
                         min_after_dequeue,  num_threads=1, seed=None,
                         enqueue_many=False, shapes=None, shared_name=None,
                         name=None):
  """Creates batches by randomly shuffling tensors and bucketing.
  """
  with ops.op_scope(tensor_list, name, "shuffle_batch") as name:
    tensor_list = _validate(tensor_list)
    tensor_list, sparse_info = _serialize_sparse_tensors(
        tensor_list, enqueue_many)
    types = _dtypes([tensor_list])
    shapes = _shapes([tensor_list], shapes, enqueue_many)
    queue = data_flow_ops.RandomShuffleQueue(
        capacity=capacity, min_after_dequeue=min_after_dequeue, seed=seed,
        dtypes=types, shapes=shapes, shared_name=shared_name)
    _enqueue(queue, tensor_list, num_threads, enqueue_many)

    dequeued = queue.dequeue_many(batch_size, name=name)
    # dequeued = _deserialize_sparse_tensors(dequeued, sparse_info)

    bucketed_queue = data_flow_ops.FIFOBucketedQueue(
        buckets=buckets, capacity=capacity, dtypes=types, shapes=shapes,
        shared_name=shared_name)
    _enqueue(bucketed_queue, dequeued, num_threads, batch_size)

    dequeued = bucketed_queue.dequeue_many(batch_size, name=name)
    dequeued = _deserialize_sparse_tensors(dequeued, sparse_info)

    return dequeued
=======
    # tensors_list was validated to not be empty.
    return _as_original_type(tensors_list[0], dequeued)
>>>>>>> 7d9ab3eb
<|MERGE_RESOLUTION|>--- conflicted
+++ resolved
@@ -865,8 +865,8 @@
 
     dequeued = queue.dequeue_many(batch_size, name=name)
     dequeued = _deserialize_sparse_tensors(dequeued, sparse_info)
-<<<<<<< HEAD
-    return dequeued
+    # tensors_list was validated to not be empty.
+    return _as_original_type(tensors_list[0], dequeued)
 
 
 def shuffle_bucket_batch(tensor_list, batch_size, buckets, capacity,
@@ -896,9 +896,5 @@
 
     dequeued = bucketed_queue.dequeue_many(batch_size, name=name)
     dequeued = _deserialize_sparse_tensors(dequeued, sparse_info)
-
-    return dequeued
-=======
     # tensors_list was validated to not be empty.
-    return _as_original_type(tensors_list[0], dequeued)
->>>>>>> 7d9ab3eb
+    return _as_original_type(tensors_list[0], dequeued)