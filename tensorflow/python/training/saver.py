# Copyright 2015 The TensorFlow Authors. All Rights Reserved.
#
# Licensed under the Apache License, Version 2.0 (the "License");
# you may not use this file except in compliance with the License.
# You may obtain a copy of the License at
#
#     http://www.apache.org/licenses/LICENSE-2.0
#
# Unless required by applicable law or agreed to in writing, software
# distributed under the License is distributed on an "AS IS" BASIS,
# WITHOUT WARRANTIES OR CONDITIONS OF ANY KIND, either express or implied.
# See the License for the specific language governing permissions and
# limitations under the License.
# ==============================================================================

# pylint: disable=invalid-name
"""Save and restore variables."""
from __future__ import absolute_import
from __future__ import division
from __future__ import print_function

import collections
import os.path
import time
import uuid

import numpy as np
import six

from tensorflow.core.protobuf import checkpointable_object_graph_pb2
from tensorflow.core.protobuf import meta_graph_pb2
from tensorflow.core.protobuf import saver_pb2
from tensorflow.python import pywrap_tensorflow
from tensorflow.python.client import session
from tensorflow.python.eager import context
from tensorflow.python.framework import constant_op
from tensorflow.python.framework import device as pydev
from tensorflow.python.framework import errors
from tensorflow.python.framework import meta_graph
from tensorflow.python.framework import ops
from tensorflow.python.ops import array_ops
from tensorflow.python.ops import control_flow_ops
from tensorflow.python.ops import gen_io_ops
from tensorflow.python.ops import io_ops
from tensorflow.python.ops import resource_variable_ops
from tensorflow.python.ops import state_ops
from tensorflow.python.ops import string_ops
from tensorflow.python.ops import variables
from tensorflow.python.platform import gfile
from tensorflow.python.platform import tf_logging as logging
from tensorflow.python.training import checkpoint_management
from tensorflow.python.training import saveable_object
from tensorflow.python.training import training_util
from tensorflow.python.training.checkpointable import base as checkpointable
from tensorflow.python.util import compat
from tensorflow.python.util.tf_export import tf_export


# TODO(allenl): Remove these aliases once all users are migrated off.
get_checkpoint_state = checkpoint_management.get_checkpoint_state
update_checkpoint_state = checkpoint_management.update_checkpoint_state
generate_checkpoint_state_proto = (
    checkpoint_management.generate_checkpoint_state_proto)
latest_checkpoint = checkpoint_management.latest_checkpoint
checkpoint_exists = checkpoint_management.checkpoint_exists
get_checkpoint_mtimes = checkpoint_management.get_checkpoint_mtimes
remove_checkpoint = checkpoint_management.remove_checkpoint


# Op names which identify variable reads which should be saved.
_VARIABLE_OPS = set(["Variable",
                     "VariableV2",
                     "AutoReloadVariable",
                     "VarHandleOp",
                     "ReadVariableOp"])


def _set_cpu0(device_string):
  """Creates a new device string based on `device_string` but using /CPU:0.

  If the device is already on /CPU:0, this is a no-op.

  Args:
    device_string: A device string.

  Returns:
    A device string.
  """
  parsed_device = pydev.DeviceSpec.from_string(device_string)
  parsed_device.device_type = "CPU"
  parsed_device.device_index = 0
  return parsed_device.to_string()


class BaseSaverBuilder(object):
  """Base class for Savers.

  Can be extended to create different Ops.
  """

  SaveSpec = saveable_object.SaveSpec
  SaveableObject = saveable_object.SaveableObject

  class VariableSaveable(SaveableObject):
    """SaveableObject implementation that handles Variables."""

    def __init__(self, var, slice_spec, name):
      spec = BaseSaverBuilder.SaveSpec(var, slice_spec, name, dtype=var.dtype)
      super(BaseSaverBuilder.VariableSaveable, self).__init__(var, [spec], name)

    def restore(self, restored_tensors, restored_shapes):
      restored_tensor = restored_tensors[0]
      if restored_shapes is not None:
        restored_tensor = array_ops.reshape(restored_tensor, restored_shapes[0])
      return state_ops.assign(
          self.op,
          restored_tensor,
          validate_shape=restored_shapes is None and
          self.op.get_shape().is_fully_defined())

  class ResourceVariableSaveable(SaveableObject):
    """SaveableObject implementation that handles ResourceVariables."""

    def __init__(self, var, slice_spec, name):
      self._var_device = var.device
      self._var_shape = var.shape
      if isinstance(var, ops.Tensor):
        self.handle_op = var.op.inputs[0]
        tensor = var
      elif isinstance(var, resource_variable_ops.ResourceVariable):

        def _read_variable_closure(v):
          def f():
            with ops.device(v.device):
              x = v.read_value()
              # To allow variables placed on non-CPU devices to be checkpointed,
              # we copy them to CPU on the same machine first.
              with ops.device("/device:CPU:0"):
                return array_ops.identity(x)
          return f

        self.handle_op = var.handle
        tensor = _read_variable_closure(var)
      else:
        raise ValueError(
            "Saveable is neither a resource variable nor a read operation."
            " Got: %s" % repr(var))
      spec = BaseSaverBuilder.SaveSpec(tensor, slice_spec, name,
                                       dtype=var.dtype)
      super(BaseSaverBuilder.ResourceVariableSaveable, self).__init__(
          var, [spec], name)

    def restore(self, restored_tensors, restored_shapes):
      restored_tensor = restored_tensors[0]
      if restored_shapes is not None:
        restored_tensor = array_ops.reshape(restored_tensor, restored_shapes[0])
      # Copy the restored tensor to the variable's device.
      with ops.device(self._var_device):
        restored_tensor = array_ops.identity(restored_tensor)
        return resource_variable_ops.shape_safe_assign_variable_handle(
            self.handle_op, self._var_shape, restored_tensor)

  def __init__(self, write_version=saver_pb2.SaverDef.V2):
    self._write_version = write_version

  def save_op(self, filename_tensor, saveables):
    """Create an Op to save 'saveables'.

    This is intended to be overridden by subclasses that want to generate
    different Ops.

    Args:
      filename_tensor: String Tensor.
      saveables: A list of BaseSaverBuilder.SaveableObject objects.

    Returns:
      An Operation that save the variables.

    Raises:
      RuntimeError: (implementation detail) if "self._write_version" is an
        unexpected value.
    """
    # pylint: disable=protected-access
    tensor_names = []
    tensors = []
    tensor_slices = []
    for saveable in saveables:
      for spec in saveable.specs:
        tensor_names.append(spec.name)
        tensors.append(spec.tensor)
        tensor_slices.append(spec.slice_spec)
    if self._write_version == saver_pb2.SaverDef.V1:
      return io_ops._save(
          filename=filename_tensor,
          tensor_names=tensor_names,
          tensors=tensors,
          tensor_slices=tensor_slices)
    elif self._write_version == saver_pb2.SaverDef.V2:
      # "filename_tensor" is interpreted *NOT AS A FILENAME*, but as a prefix
      # of a V2 checkpoint: e.g. "/fs/train/ckpt-<step>/tmp/worker<i>-<step>".
      return io_ops.save_v2(filename_tensor, tensor_names, tensor_slices,
                            tensors)
    else:
      raise RuntimeError("Unexpected write_version: " + self._write_version)

  def bulk_restore(self, filename_tensor, saveables, preferred_shard,
                   restore_sequentially):
    """Restore all tensors contained in saveables.

    By default, this issues separate calls to `restore_op` for each saveable.
    Subclasses may override to load multiple saveables in a single call.

    Args:
      filename_tensor: String Tensor.
      saveables: List of BaseSaverBuilder.SaveableObject objects.
      preferred_shard: Int.  Shard to open first when loading a sharded file.
      restore_sequentially: Unused.  Bool.  If true, each restore is sequential.

    Returns:
      A list of Tensors resulting from reading 'saveable' from
        'filename'.

    """
    del restore_sequentially
    all_tensors = []
    for saveable in saveables:
      with ops.device(_set_cpu0(saveable.device) if saveable.device else None):
        all_tensors.extend(
            self.restore_op(filename_tensor, saveable, preferred_shard))
    return all_tensors

  # pylint: disable=unused-argument
  def restore_op(self, filename_tensor, saveable, preferred_shard):
    """Create ops to restore 'saveable'.

    This is intended to be overridden by subclasses that want to generate
    different Ops.

    Args:
      filename_tensor: String Tensor.
      saveable: A BaseSaverBuilder.SaveableObject object.
      preferred_shard: Int.  Shard to open first when loading a sharded file.

    Returns:
      A list of Tensors resulting from reading 'saveable' from
        'filename'.
    """
    # pylint: disable=protected-access
    tensors = []
    for spec in saveable.specs:
      tensors.append(
          io_ops.restore_v2(
              filename_tensor,
              [spec.name],
              [spec.slice_spec],
              [spec.dtype])[0])

    return tensors
  # pylint: enable=unused-argument

  def sharded_filename(self, filename_tensor, shard, num_shards):
    """Append sharding information to a filename.

    Args:
      filename_tensor: A string tensor.
      shard: Integer.  The shard for the filename.
      num_shards: An int Tensor for the number of shards.

    Returns:
      A string tensor.
    """
    return gen_io_ops.sharded_filename(filename_tensor, shard, num_shards)

  def _AddSaveOps(self, filename_tensor, saveables):
    """Add ops to save variables that are on the same shard.

    Args:
      filename_tensor: String Tensor.
      saveables: A list of SaveableObject objects.

    Returns:
      A tensor with the filename used to save.
    """
    save = self.save_op(filename_tensor, saveables)
    return control_flow_ops.with_dependencies([save], filename_tensor)

  def _AddShardedSaveOpsForV2(self, checkpoint_prefix, per_device):
    """Add ops to save the params per shard, for the V2 format.

    Note that the sharded save procedure for the V2 format is different from
    V1: there is a special "merge" step that merges the small metadata produced
    from each device.

    Args:
      checkpoint_prefix: scalar String Tensor.  Interpreted *NOT AS A
        FILENAME*, but as a prefix of a V2 checkpoint;
      per_device: A list of (device, BaseSaverBuilder.VarToSave) pairs, as
        returned by _GroupByDevices().

    Returns:
      An op to save the variables, which, when evaluated, returns the prefix
        "<user-fed prefix>" only and does not include the sharded spec suffix.
    """
    # IMPLEMENTATION DETAILS: most clients should skip.
    #
    # Suffix for any well-formed "checkpoint_prefix", when sharded.
    # Transformations:
    # * Users pass in "save_path" in save() and restore().  Say "myckpt".
    # * checkpoint_prefix gets fed <save_path><_SHARDED_SUFFIX>.
    #
    # Example:
    #   During runtime, a temporary directory is first created, which contains
    #   files
    #
    #     <train dir>/myckpt_temp/
    #        part-?????-of-?????{.index, .data-00000-of-00001}
    #
    #   Before .save() finishes, they will be (hopefully, atomically) renamed to
    #
    #     <train dir>/
    #        myckpt{.index, .data-?????-of-?????}
    #
    # Users only need to interact with the user-specified prefix, which is
    # "<train dir>/myckpt" in this case.  Save() and Restore() work with the
    # prefix directly, instead of any physical pathname.  (On failure and
    # subsequent restore, an outdated and orphaned temporary directory can be
    # safely removed.)
    _SHARDED_SUFFIX = "_temp_%s/part" % uuid.uuid4().hex
    tmp_checkpoint_prefix = string_ops.string_join(
        [checkpoint_prefix, _SHARDED_SUFFIX])

    num_shards = len(per_device)
    sharded_saves = []
    sharded_prefixes = []
    num_shards_tensor = constant_op.constant(num_shards, name="num_shards")
    last_device = None
    for shard, (device, saveables) in enumerate(per_device):
      last_device = device
      with ops.device(_set_cpu0(device)):
        sharded_filename = self.sharded_filename(tmp_checkpoint_prefix, shard,
                                                 num_shards_tensor)
        sharded_prefixes.append(sharded_filename)
        sharded_saves.append(self._AddSaveOps(sharded_filename, saveables))

    with ops.control_dependencies([x.op for x in sharded_saves]):
      # Co-locates the merge step with the last device.
      with ops.device(_set_cpu0(last_device)):
        # V2 format write path consists of a metadata merge step.  Once merged,
        # attempts to delete the temporary directory, "<user-fed prefix>_temp".
        merge_step = gen_io_ops.merge_v2_checkpoints(
            sharded_prefixes, checkpoint_prefix, delete_old_dirs=True)
        with ops.control_dependencies([merge_step]):
          # Returns the prefix "<user-fed prefix>" only.  DOES NOT include the
          # sharded spec suffix.
          return array_ops.identity(checkpoint_prefix)

  def _AddShardedSaveOps(self, filename_tensor, per_device):
    """Add ops to save the params per shard.

    Args:
      filename_tensor: a scalar String Tensor.
      per_device: A list of (device, BaseSaverBuilder.SaveableObject) pairs, as
        returned by _GroupByDevices().

    Returns:
      An op to save the variables.
    """
    if self._write_version == saver_pb2.SaverDef.V2:
      return self._AddShardedSaveOpsForV2(filename_tensor, per_device)

    num_shards = len(per_device)
    sharded_saves = []
    num_shards_tensor = constant_op.constant(num_shards, name="num_shards")
    for shard, (device, saveables) in enumerate(per_device):
      with ops.device(device):
        sharded_filename = self.sharded_filename(filename_tensor, shard,
                                                 num_shards_tensor)
        sharded_saves.append(self._AddSaveOps(sharded_filename, saveables))
    # Return the sharded name for the save path.
    with ops.control_dependencies([x.op for x in sharded_saves]):
      return gen_io_ops.sharded_filespec(filename_tensor, num_shards_tensor)

  def _AddRestoreOps(self,
                     filename_tensor,
                     saveables,
                     restore_sequentially,
                     reshape,
                     preferred_shard=-1,
                     name="restore_all"):
    """Add operations to restore saveables.

    Args:
      filename_tensor: Tensor for the path of the file to load.
      saveables: A list of SaveableObject objects.
      restore_sequentially: True if we want to restore variables sequentially
        within a shard.
      reshape: True if we want to reshape loaded tensors to the shape of
        the corresponding variable.
      preferred_shard: Shard to open first when loading a sharded file.
      name: Name for the returned op.

    Returns:
      An Operation that restores the variables.
    """
    all_tensors = self.bulk_restore(filename_tensor, saveables, preferred_shard,
                                    restore_sequentially)

    assign_ops = []
    idx = 0
    # Load and optionally reshape on the CPU, as string tensors are not
    # available on the GPU.
    # TODO(touts): Re-enable restore on GPU when we can support annotating
    # string tensors as "HostMemory" inputs.
    for saveable in saveables:
      shapes = None
      if reshape:
        # Compute the shapes, let the restore op decide if and how to do
        # the reshape.
        shapes = []
        for spec in saveable.specs:
          v = spec.tensor
          shape = v.get_shape()
          if not shape.is_fully_defined():
            shape = array_ops.shape(v)
          shapes.append(shape)
      saveable_tensors = all_tensors[idx:idx + len(saveable.specs)]
      idx += len(saveable.specs)
      assign_ops.append(saveable.restore(saveable_tensors, shapes))

    # Create a Noop that has control dependencies from all the updates.
    return control_flow_ops.group(*assign_ops, name=name)

  def _AddShardedRestoreOps(self, filename_tensor, per_device,
                            restore_sequentially, reshape):
    """Add Ops to restore variables from multiple devices.

    Args:
      filename_tensor: Tensor for the path of the file to load.
      per_device: A list of (device, SaveableObject) pairs, as
        returned by _GroupByDevices().
      restore_sequentially: True if we want to restore variables sequentially
        within a shard.
      reshape: True if we want to reshape loaded tensors to the shape of
        the corresponding variable.

    Returns:
      An Operation that restores the variables.
    """
    sharded_restores = []
    for shard, (device, saveables) in enumerate(per_device):
      with ops.device(device):
        sharded_restores.append(
            self._AddRestoreOps(
                filename_tensor,
                saveables,
                restore_sequentially,
                reshape,
                preferred_shard=shard,
                name="restore_shard"))
    return control_flow_ops.group(*sharded_restores, name="restore_all")

  @staticmethod
  def _IsVariable(v):
    return isinstance(v, ops.Tensor) and v.op.type in _VARIABLE_OPS

  def _GroupByDevices(self, saveables):
    """Group Variable tensor slices per device.

    TODO(touts): Make sure that all the devices found are on different
    job/replica/task/cpu|gpu.  It would be bad if 2 were on the same device.
    It can happen if the devices are unspecified.

    Args:
      saveables: A list of BaseSaverBuilder.SaveableObject objects.

    Returns:
      A list of tuples: (device_name, BaseSaverBuilder.SaveableObject) tuples.
      The list is sorted by ascending device_name.

    Raises:
      ValueError: If the tensors of a saveable are on different devices.
    """
    per_device = collections.defaultdict(lambda: [])
    for saveable in saveables:
      canonical_device = set(
          pydev.canonical_name(spec.tensor.device) for spec in saveable.specs)
      if len(canonical_device) != 1:
        raise ValueError("All tensors of a saveable object must be "
                         "on the same device: %s" % saveable.name)
      per_device[canonical_device.pop()].append(saveable)
    return sorted(per_device.items(), key=lambda t: t[0])

  @staticmethod
  def OpListToDict(op_list, convert_variable_to_tensor=True):
    """Create a dictionary of names to operation lists.

    Args:
      op_list: A list, tuple, or set of Variables or SaveableObjects.
      convert_variable_to_tensor: Whether or not to convert single Variables
        with no slice info into Tensors.

    Returns:
      A dictionary of names to the operations that must be saved under
      that name.  Variables with save_slice_info are grouped together under the
      same key in no particular order.

    Raises:
      TypeError: If the type of op_list or its elements is not supported.
      ValueError: If at least two saveables share the same name.
    """
    if not isinstance(op_list, (list, tuple, set)):
      raise TypeError("Variables to save should be passed in a dict or a "
                      "list: %s" % op_list)
    # When ResourceVariables are converted to Tensors, read ops are added to the
    # graph. Sorting the op_list ensures that the resulting graph is always
    # constructed in a deterministic way:
    op_list = sorted(op_list, key=lambda x: x.name)
    names_to_saveables = {}
    # pylint: disable=protected-access
    for var in op_list:
      if isinstance(var, BaseSaverBuilder.SaveableObject):
        names_to_saveables[var.name] = var
      elif isinstance(var, variables.PartitionedVariable):
        if var.name in names_to_saveables:
          raise ValueError("At least two variables have the same name: %s" %
                           var.name)
        names_to_saveables[var.name] = var
      elif isinstance(var, variables.Variable) and var._save_slice_info:
        name = var._save_slice_info.full_name
        if name in names_to_saveables:
          if not isinstance(names_to_saveables[name], list):
            raise ValueError("Mixing slices and non-slices with the same name: "
                             "%s" % name)
          names_to_saveables[name].append(var)
        else:
          names_to_saveables[name] = [var]
      elif (isinstance(var, checkpointable.CheckpointableBase)
            and not isinstance(var, variables.Variable)):
        checkpointable_saveables = [
            (factory() if callable(factory) else factory)
            for factory in var._gather_saveables_for_checkpoint().values()]
        names_to_saveables.update(
            BaseSaverBuilder.OpListToDict(checkpointable_saveables))
      else:
        if context.executing_eagerly():
          if not isinstance(var, resource_variable_ops.ResourceVariable):
            raise ValueError(
                "Can only save/restore ResourceVariables when eager execution "
                "is enabled, type: %s." % type(var))
          set_var = names_to_saveables.setdefault(var._shared_name, var)
          if set_var is not var:
            raise ValueError(
                ("Two different ResourceVariable objects with the same "
                 "shared_name '%s' were passed to the Saver. This likely means "
                 "that they were created in different Graphs or isolation "
                 "contexts, and may not be checkpointed together.") %
                (var._shared_name,))
        else:
          if convert_variable_to_tensor:
            if isinstance(var, resource_variable_ops.ResourceVariable):
              var = var._graph_element  # pylint: disable=protected-access
            else:
              var = ops.internal_convert_to_tensor(var, as_ref=True)
            if not BaseSaverBuilder._IsVariable(var):
              raise TypeError("Variable to save is not a Variable: %s" % var)
          if var.op.type == "ReadVariableOp":
            name = var.op.inputs[0].op.name
          else:
            name = var.op.name
          if name in names_to_saveables:
            raise ValueError("At least two variables have the same name: %s" %
                             name)
          names_to_saveables[name] = var

      # pylint: enable=protected-access
    return names_to_saveables

  @staticmethod
  def SaveableObjectsForOp(op, name):
    """Create `SaveableObject`s from an operation.

    Args:
      op: A variable, operation, or SaveableObject to coerce into a
        SaveableObject.
      name: A string name for the SaveableObject.

    Yields:
      `SaveableObject`s which together save/restore `op`.

    Raises:
      TypeError: If `name` is not a string.
      ValueError: For operations with no known conversion to SaveableObject.
    """
    if not isinstance(name, six.string_types):
      raise TypeError(
          "names_to_saveables must be a dict mapping string names to "
          "checkpointable operations. Name is not a string: %s" % name)
    if isinstance(op, BaseSaverBuilder.SaveableObject):
      yield op
    elif isinstance(op, (list, tuple, variables.PartitionedVariable)):
      if isinstance(op, variables.PartitionedVariable):
        op = list(op)
      # A set of slices.
      slice_name = None
      # pylint: disable=protected-access
      for variable in op:
        if not isinstance(variable, variables.Variable):
          raise ValueError("Slices must all be Variables: %s" % variable)
        if not variable._save_slice_info:
          raise ValueError("Slices must all be slices: %s" % variable)
        if slice_name is None:
          slice_name = variable._save_slice_info.full_name
        elif slice_name != variable._save_slice_info.full_name:
          raise ValueError(
              "Slices must all be from the same tensor: %s != %s" %
              (slice_name, variable._save_slice_info.full_name))
        if variable.op.type in ["Variable", "VariableV2",
                                "AutoReloadVariable"]:
          yield BaseSaverBuilder.VariableSaveable(
              variable, variable._save_slice_info.spec, name)
        else:
          yield BaseSaverBuilder.ResourceVariableSaveable(
              variable, variable._save_slice_info.spec, name)
      # pylint: enable=protected-access
    else:
      # A variable or tensor.
      if context.executing_eagerly():
        if not isinstance(op, resource_variable_ops.ResourceVariable):
          raise ValueError("Can only save/restore ResourceVariable eager "
                           "mode is enabled, type: %s." % type(op))
        yield BaseSaverBuilder.ResourceVariableSaveable(op, "", name)
      else:
        if isinstance(op, resource_variable_ops.ResourceVariable):
          variable = op._graph_element  # pylint: disable=protected-access
        else:
          variable = ops.internal_convert_to_tensor(op, as_ref=True)
        if not BaseSaverBuilder._IsVariable(variable):
          raise TypeError("names_to_saveables must be a dict mapping string "
                          "names to Tensors/Variables. Not a variable: %s" %
                          variable)
        if variable.op.type in ["Variable", "VariableV2",
                                "AutoReloadVariable"]:
          yield BaseSaverBuilder.VariableSaveable(variable, "", name)
        else:
          yield BaseSaverBuilder.ResourceVariableSaveable(
              variable, "", name)

  def _ValidateAndSliceInputs(self, names_to_saveables):
    """Returns the variables and names that will be used for a Saver.

    Args:
      names_to_saveables: A dict (k, v) where k is the name of an operation and
         v is an operation to save or a BaseSaverBuilder.Saver.

    Returns:
      A list of BaseSaverBuilder.SaveableObject objects.

    Raises:
      TypeError: If any of the keys are not strings or any of the
        values are not one of Tensor or Variable or a checkpointable operation.
      ValueError: If the same operation is given in more than one value
        (this also applies to slices of SlicedVariables).
    """
    if not isinstance(names_to_saveables, dict):
      names_to_saveables = BaseSaverBuilder.OpListToDict(names_to_saveables)

    saveables = []
    seen_ops = set()
    for name, op in sorted(names_to_saveables.items(),
                           # Avoid comparing ops, sort only by name.
                           key=lambda x: x[0]):
      for converted_saveable_object in self.SaveableObjectsForOp(op, name):
        self._AddSaveable(saveables, seen_ops, converted_saveable_object)
    return saveables

  def _AddSaveable(self, saveables, seen_ops, saveable):
    """Adds the saveable to the saveables list.

    Args:
      saveables: List to append the SaveableObject to.
      seen_ops: Set of the ops of the saveables already processed.  Used to
        check that each saveable is only saved once.
      saveable: The saveable.

    Raises:
      ValueError: If the saveable has already been processed.
    """
    if saveable.op in seen_ops:
      raise ValueError("The same saveable will be restored with two names: %s" %
                       saveable.name)
    saveables.append(saveable)
    seen_ops.add(saveable.op)

  def build(self,
            names_to_saveables,
            reshape=False,
            sharded=False,
            max_to_keep=5,
            keep_checkpoint_every_n_hours=10000.0,
            name=None,
            restore_sequentially=False,
            filename="model"):
    """Builds save/restore graph nodes or runs save/restore in eager mode.

    Args:
      names_to_saveables: A dictionary mapping name to a Variable or
        SaveableObject. Each name will be associated with the
        corresponding variable in the checkpoint.
      reshape: If True, allow restoring parameters from a checkpoint
        that where the parameters have a different shape.  This is
        only needed when you try to restore from a Dist-Belief checkpoint,
        and only some times.
      sharded: If True, shard the checkpoints, one per device that has
        Variable nodes.
      max_to_keep: Maximum number of checkpoints to keep.  As new checkpoints
        are created, old ones are deleted.  If None or 0, no checkpoints are
        deleted from the filesystem but only the last one is kept in the
        `checkpoint` file.  Presently the number is only roughly enforced.  For
        example in case of restarts more than max_to_keep checkpoints may be
        kept.
      keep_checkpoint_every_n_hours: How often checkpoints should be kept.
        Defaults to 10,000 hours.
      name: String.  Optional name to use as a prefix when adding operations.
      restore_sequentially: A Bool, which if true, causes restore of different
        variables to happen sequentially within each device.
      filename: If known at graph construction time, filename used for variable
        loading/saving. If None, then the default name "model" will be used.

    Returns:
      A SaverDef proto.

    Raises:
      TypeError: If 'names_to_saveables' is not a dictionary mapping string
        keys to variable Tensors.
      ValueError: If any of the keys or values in 'names_to_saveables' is not
        unique.
    """
    return self._build_internal(
        names_to_saveables=names_to_saveables,
        reshape=reshape,
        sharded=sharded,
        max_to_keep=max_to_keep,
        keep_checkpoint_every_n_hours=keep_checkpoint_every_n_hours,
        name=name,
        restore_sequentially=restore_sequentially,
        filename=filename)

  def _build_internal(self,
                      names_to_saveables,
                      reshape=False,
                      sharded=False,
                      max_to_keep=5,
                      keep_checkpoint_every_n_hours=10000.0,
                      name=None,
                      restore_sequentially=False,
                      filename="model",
                      build_save=True,
                      build_restore=True):
    """build() with option to only perform save and restore."""
    if not context.executing_eagerly() and (not build_save or
                                            not build_restore):
      raise ValueError("save and restore operations need to be built together "
                       " when eager execution is not enabled.")

    saveables = self._ValidateAndSliceInputs(names_to_saveables)
    if max_to_keep is None:
      max_to_keep = 0

    with ops.name_scope(name, "save",
                        [saveable.op for saveable in saveables]) as name:
      # Add the Constant string tensor for the filename.
      filename_tensor = constant_op.constant(filename or "model")

      # Add the save ops.
      if sharded:
        per_device = self._GroupByDevices(saveables)
        if build_save:
          save_tensor = self._AddShardedSaveOps(filename_tensor, per_device)
        if build_restore:
          restore_op = self._AddShardedRestoreOps(filename_tensor, per_device,
                                                  restore_sequentially, reshape)
      else:
        if build_save:
          save_tensor = self._AddSaveOps(filename_tensor, saveables)
        if build_restore:
          restore_op = self._AddRestoreOps(filename_tensor, saveables,
                                           restore_sequentially, reshape)

    # In the following use case, it's possible to have restore_ops be called
    # something else:
    # - Build inference graph and export a meta_graph.
    # - Import the inference meta_graph
    # - Extend the inference graph to a train graph.
    # - Export a new meta_graph.
    # Now the second restore_op will be called "restore_all_1".
    # As such, comment out the assert for now until we know whether supporting
    # such usage model makes sense.
    #
    # assert restore_op.name.endswith("restore_all"), restore_op.name
    if context.executing_eagerly():
      # Store the tensor values to the tensor_names.
      save_tensor_name = save_tensor.numpy() if build_save else ""
      return saver_pb2.SaverDef(
          filename_tensor_name=filename_tensor.numpy(),
          save_tensor_name=save_tensor_name,
          restore_op_name="",
          max_to_keep=max_to_keep,
          sharded=sharded,
          keep_checkpoint_every_n_hours=keep_checkpoint_every_n_hours,
          version=self._write_version)
    else:
      return saver_pb2.SaverDef(
          filename_tensor_name=filename_tensor.name,
          save_tensor_name=save_tensor.name,
          restore_op_name=restore_op.name,
          max_to_keep=max_to_keep,
          sharded=sharded,
          keep_checkpoint_every_n_hours=keep_checkpoint_every_n_hours,
          version=self._write_version)


class BulkSaverBuilder(BaseSaverBuilder):
  """SaverBuilder with support for bulk restoring multiple saveables."""

  def bulk_restore(self, filename_tensor, saveables, preferred_shard,
                   restore_sequentially):

    # Ignored: bulk restore is internally sequential.
    del restore_sequentially
    restore_specs = []
    for saveable in saveables:
      for spec in saveable.specs:
        restore_specs.append((spec.name, spec.slice_spec, spec.dtype))

    names, slices, dtypes = zip(*restore_specs)
    # Load all tensors onto CPU 0 for compatibility with existing code.
    with ops.device("cpu:0"):
      return io_ops.restore_v2(filename_tensor, names, slices, dtypes)


def _get_saver_or_default():
  """Returns the saver from SAVERS collection, or creates a default one.

  This method is used by other members of the training module, such as
  `Scaffold`, or `CheckpointSaverHook`.

  Returns:
    `Saver`.

  Raises:
    RuntimeError: If the SAVERS collection already has more than one items.
  """
  collection_key = ops.GraphKeys.SAVERS
  savers = ops.get_collection(collection_key)
  if savers:
    if len(savers) > 1:
      raise RuntimeError(
          "More than one item in collection {}. "
          "Please indicate which one to use by passing it to the constructor.".
          format(collection_key))
    return savers[0]
  saver = Saver(sharded=True, allow_empty=True)
  if saver is not None:
    ops.add_to_collection(collection_key, saver)
  return saver


<<<<<<< HEAD
def _GetCheckpointFilename(save_dir, latest_filename):
  """Returns a filename for storing the CheckpointState.

  Args:
    save_dir: The directory for saving and restoring checkpoints.
    latest_filename: Name of the file in 'save_dir' that is used
      to store the CheckpointState.

  Returns:
    The path of the file that contains the CheckpointState proto.
  """
  if latest_filename is None:
    latest_filename = "checkpoint"
  return os.path.join(save_dir, latest_filename)


@tf_export("train.generate_checkpoint_state_proto")
def generate_checkpoint_state_proto(save_dir,
                                    model_checkpoint_path,
                                    all_model_checkpoint_paths=None):
  """Generates a checkpoint state proto.

  Args:
    save_dir: Directory where the model was saved.
    model_checkpoint_path: The checkpoint file.
    all_model_checkpoint_paths: List of strings.  Paths to all not-yet-deleted
      checkpoints, sorted from oldest to newest.  If this is a non-empty list,
      the last element must be equal to model_checkpoint_path.  These paths
      are also saved in the CheckpointState proto.

  Returns:
    CheckpointState proto with model_checkpoint_path and
    all_model_checkpoint_paths updated to either absolute paths or
    relative paths to the current save_dir.
  """
  if all_model_checkpoint_paths is None:
    all_model_checkpoint_paths = []

  if (not all_model_checkpoint_paths or
      all_model_checkpoint_paths[-1] != model_checkpoint_path):
    logging.info("%s is not in all_model_checkpoint_paths. Manually adding it.",
                 model_checkpoint_path)
    all_model_checkpoint_paths.append(model_checkpoint_path)

  # Relative paths need to be rewritten to be relative to the "save_dir"
  # if model_checkpoint_path already contains "save_dir".
  if not file_io.isabs(save_dir):
    if not file_io.isabs(model_checkpoint_path):
      model_checkpoint_path = os.path.relpath(model_checkpoint_path, save_dir)
    for i in range(len(all_model_checkpoint_paths)):
      p = all_model_checkpoint_paths[i]
      if not file_io.isabs(p):
        all_model_checkpoint_paths[i] = os.path.relpath(p, save_dir)

  coord_checkpoint_proto = CheckpointState(
      model_checkpoint_path=model_checkpoint_path,
      all_model_checkpoint_paths=all_model_checkpoint_paths)

  return coord_checkpoint_proto


@tf_export("train.update_checkpoint_state")
def update_checkpoint_state(save_dir,
                            model_checkpoint_path,
                            all_model_checkpoint_paths=None,
                            latest_filename=None):
  """Updates the content of the 'checkpoint' file.

  This updates the checkpoint file containing a CheckpointState
  proto.

  Args:
    save_dir: Directory where the model was saved.
    model_checkpoint_path: The checkpoint file.
    all_model_checkpoint_paths: List of strings.  Paths to all not-yet-deleted
      checkpoints, sorted from oldest to newest.  If this is a non-empty list,
      the last element must be equal to model_checkpoint_path.  These paths
      are also saved in the CheckpointState proto.
    latest_filename: Optional name of the checkpoint file.  Default to
      'checkpoint'.

  Raises:
    RuntimeError: If any of the model checkpoint paths conflict with the file
      containing CheckpointSate.
  """
  _update_checkpoint_state(
      save_dir=save_dir,
      model_checkpoint_path=model_checkpoint_path,
      all_model_checkpoint_paths=all_model_checkpoint_paths,
      latest_filename=latest_filename,
      save_relative_paths=False)


def _update_checkpoint_state(save_dir,
                             model_checkpoint_path,
                             all_model_checkpoint_paths=None,
                             latest_filename=None,
                             save_relative_paths=False):
  """Updates the content of the 'checkpoint' file.

  This updates the checkpoint file containing a CheckpointState
  proto.

  Args:
    save_dir: Directory where the model was saved.
    model_checkpoint_path: The checkpoint file.
    all_model_checkpoint_paths: List of strings.  Paths to all not-yet-deleted
      checkpoints, sorted from oldest to newest.  If this is a non-empty list,
      the last element must be equal to model_checkpoint_path.  These paths
      are also saved in the CheckpointState proto.
    latest_filename: Optional name of the checkpoint file.  Default to
      'checkpoint'.
    save_relative_paths: If `True`, will write relative paths to the checkpoint
      state file.

  Raises:
    RuntimeError: If any of the model checkpoint paths conflict with the file
      containing CheckpointSate.
  """
  # Writes the "checkpoint" file for the coordinator for later restoration.
  coord_checkpoint_filename = _GetCheckpointFilename(save_dir, latest_filename)
  if save_relative_paths:
    if file_io.isabs(model_checkpoint_path):
      rel_model_checkpoint_path = os.path.relpath(
          model_checkpoint_path, save_dir)
    else:
      rel_model_checkpoint_path = model_checkpoint_path
    rel_all_model_checkpoint_paths = []
    for p in all_model_checkpoint_paths:
      if file_io.isabs(p):
        rel_all_model_checkpoint_paths.append(os.path.relpath(p, save_dir))
      else:
        rel_all_model_checkpoint_paths.append(p)
    ckpt = generate_checkpoint_state_proto(
        save_dir,
        rel_model_checkpoint_path,
        all_model_checkpoint_paths=rel_all_model_checkpoint_paths)
  else:
    ckpt = generate_checkpoint_state_proto(
        save_dir,
        model_checkpoint_path,
        all_model_checkpoint_paths=all_model_checkpoint_paths)

  if coord_checkpoint_filename == ckpt.model_checkpoint_path:
    raise RuntimeError("Save path '%s' conflicts with path used for "
                       "checkpoint state.  Please use a different save path." %
                       model_checkpoint_path)

  # Preventing potential read/write race condition by *atomically* writing to a
  # file.
  file_io.atomic_write_string_to_file(coord_checkpoint_filename,
                                      text_format.MessageToString(ckpt))


@tf_export("train.get_checkpoint_state")
def get_checkpoint_state(checkpoint_dir, latest_filename=None):
  """Returns CheckpointState proto from the "checkpoint" file.

  If the "checkpoint" file contains a valid CheckpointState
  proto, returns it.

  Args:
    checkpoint_dir: The directory of checkpoints.
    latest_filename: Optional name of the checkpoint file.  Default to
      'checkpoint'.

  Returns:
    A CheckpointState if the state was available, None
    otherwise.

  Raises:
    ValueError: if the checkpoint read doesn't have model_checkpoint_path set.
  """
  ckpt = None
  coord_checkpoint_filename = _GetCheckpointFilename(checkpoint_dir,
                                                     latest_filename)
  f = None
  try:
    # Check that the file exists before opening it to avoid
    # many lines of errors from colossus in the logs.
    if file_io.file_exists(coord_checkpoint_filename):
      file_content = file_io.read_file_to_string(
          coord_checkpoint_filename)
      ckpt = CheckpointState()
      text_format.Merge(file_content, ckpt)
      if not ckpt.model_checkpoint_path:
        raise ValueError("Invalid checkpoint state loaded from "
                         + checkpoint_dir)
      # For relative model_checkpoint_path and all_model_checkpoint_paths,
      # prepend checkpoint_dir.
      if not file_io.isabs(ckpt.model_checkpoint_path):
        ckpt.model_checkpoint_path = os.path.join(checkpoint_dir,
                                                  ckpt.model_checkpoint_path)
      for i in range(len(ckpt.all_model_checkpoint_paths)):
        p = ckpt.all_model_checkpoint_paths[i]
        if not file_io.isabs(p):
          ckpt.all_model_checkpoint_paths[i] = os.path.join(checkpoint_dir, p)
  except errors.OpError as e:
    # It's ok if the file cannot be read
    logging.warning("%s: %s", type(e).__name__, e)
    logging.warning("%s: Checkpoint ignored", coord_checkpoint_filename)
    return None
  except text_format.ParseError as e:
    logging.warning("%s: %s", type(e).__name__, e)
    logging.warning("%s: Checkpoint ignored", coord_checkpoint_filename)
    return None
  finally:
    if f:
      f.close()
  return ckpt


=======
>>>>>>> 7e3a88be
@tf_export("train.Saver")
class Saver(object):
  """Saves and restores variables.

  See @{$variables$Variables}
  for an overview of variables, saving and restoring.

  The `Saver` class adds ops to save and restore variables to and from
  *checkpoints*.  It also provides convenience methods to run these ops.

  Checkpoints are binary files in a proprietary format which map variable names
  to tensor values.  The best way to examine the contents of a checkpoint is to
  load it using a `Saver`.

  Savers can automatically number checkpoint filenames with a provided counter.
  This lets you keep multiple checkpoints at different steps while training a
  model.  For example you can number the checkpoint filenames with the training
  step number.  To avoid filling up disks, savers manage checkpoint files
  automatically. For example, they can keep only the N most recent files, or
  one checkpoint for every N hours of training.

  You number checkpoint filenames by passing a value to the optional
  `global_step` argument to `save()`:

  ```python
  saver.save(sess, 'my-model', global_step=0) ==> filename: 'my-model-0'
  ...
  saver.save(sess, 'my-model', global_step=1000) ==> filename: 'my-model-1000'
  ```

  Additionally, optional arguments to the `Saver()` constructor let you control
  the proliferation of checkpoint files on disk:

  * `max_to_keep` indicates the maximum number of recent checkpoint files to
    keep.  As new files are created, older files are deleted.   If None or 0,
    no checkpoints are deleted from the filesystem but only the last one is
    kept in the `checkpoint` file.  Defaults to 5 (that is, the 5 most recent
    checkpoint files are kept.)

  * `keep_checkpoint_every_n_hours`: In addition to keeping the most recent
    `max_to_keep` checkpoint files, you might want to keep one checkpoint file
    for every N hours of training.  This can be useful if you want to later
    analyze how a model progressed during a long training session.  For
    example, passing `keep_checkpoint_every_n_hours=2` ensures that you keep
    one checkpoint file for every 2 hours of training.  The default value of
    10,000 hours effectively disables the feature.

  Note that you still have to call the `save()` method to save the model.
  Passing these arguments to the constructor will not save variables
  automatically for you.

  A training program that saves regularly looks like:

  ```python
  ...
  # Create a saver.
  saver = tf.train.Saver(...variables...)
  # Launch the graph and train, saving the model every 1,000 steps.
  sess = tf.Session()
  for step in xrange(1000000):
      sess.run(..training_op..)
      if step % 1000 == 0:
          # Append the step number to the checkpoint name:
          saver.save(sess, 'my-model', global_step=step)
  ```

  In addition to checkpoint files, savers keep a protocol buffer on disk with
  the list of recent checkpoints. This is used to manage numbered checkpoint
  files and by `latest_checkpoint()`, which makes it easy to discover the path
  to the most recent checkpoint. That protocol buffer is stored in a file named
  'checkpoint' next to the checkpoint files.

  If you create several savers, you can specify a different filename for the
  protocol buffer file in the call to `save()`.
  """

  def __init__(self,
               var_list=None,
               reshape=False,
               sharded=False,
               max_to_keep=5,
               keep_checkpoint_every_n_hours=10000.0,
               name=None,
               restore_sequentially=False,
               saver_def=None,
               builder=None,
               defer_build=False,
               allow_empty=False,
               write_version=saver_pb2.SaverDef.V2,
               pad_step_number=False,
               save_relative_paths=False,
               filename=None):
    """Creates a `Saver`.

    The constructor adds ops to save and restore variables.

    `var_list` specifies the variables that will be saved and restored. It can
    be passed as a `dict` or a list:

    * A `dict` of names to variables: The keys are the names that will be
      used to save or restore the variables in the checkpoint files.
    * A list of variables: The variables will be keyed with their op name in
      the checkpoint files.

    For example:

    ```python
    v1 = tf.Variable(..., name='v1')
    v2 = tf.Variable(..., name='v2')

    # Pass the variables as a dict:
    saver = tf.train.Saver({'v1': v1, 'v2': v2})

    # Or pass them as a list.
    saver = tf.train.Saver([v1, v2])
    # Passing a list is equivalent to passing a dict with the variable op names
    # as keys:
    saver = tf.train.Saver({v.op.name: v for v in [v1, v2]})
    ```

    The optional `reshape` argument, if `True`, allows restoring a variable from
    a save file where the variable had a different shape, but the same number
    of elements and type.  This is useful if you have reshaped a variable and
    want to reload it from an older checkpoint.

    The optional `sharded` argument, if `True`, instructs the saver to shard
    checkpoints per device.

    Args:
      var_list: A list of `Variable`/`SaveableObject`, or a dictionary mapping
        names to `SaveableObject`s. If `None`, defaults to the list of all
        saveable objects.
      reshape: If `True`, allows restoring parameters from a checkpoint
        where the variables have a different shape.
      sharded: If `True`, shard the checkpoints, one per device.
      max_to_keep: Maximum number of recent checkpoints to keep.
        Defaults to 5.
      keep_checkpoint_every_n_hours: How often to keep checkpoints.
        Defaults to 10,000 hours.
      name: String.  Optional name to use as a prefix when adding operations.
      restore_sequentially: A `Bool`, which if true, causes restore of different
        variables to happen sequentially within each device.  This can lower
        memory usage when restoring very large models.
      saver_def: Optional `SaverDef` proto to use instead of running the
        builder. This is only useful for specialty code that wants to recreate
        a `Saver` object for a previously built `Graph` that had a `Saver`.
        The `saver_def` proto should be the one returned by the
        `as_saver_def()` call of the `Saver` that was created for that `Graph`.
      builder: Optional `SaverBuilder` to use if a `saver_def` was not provided.
        Defaults to `BulkSaverBuilder()`.
      defer_build: If `True`, defer adding the save and restore ops to the
        `build()` call. In that case `build()` should be called before
        finalizing the graph or using the saver.
      allow_empty: If `False` (default) raise an error if there are no
        variables in the graph. Otherwise, construct the saver anyway and make
        it a no-op.
      write_version: controls what format to use when saving checkpoints.  It
        also affects certain filepath matching logic.  The V2 format is the
        recommended choice: it is much more optimized than V1 in terms of
        memory required and latency incurred during restore.  Regardless of
        this flag, the Saver is able to restore from both V2 and V1 checkpoints.
      pad_step_number: if True, pads the global step number in the checkpoint
        filepaths to some fixed width (8 by default).  This is turned off by
        default.
      save_relative_paths: If `True`, will write relative paths to the
        checkpoint state file. This is needed if the user wants to copy the
        checkpoint directory and reload from the copied directory.
      filename: If known at graph construction time, filename used for variable
        loading/saving.

    Raises:
      TypeError: If `var_list` is invalid.
      ValueError: If any of the keys or values in `var_list` are not unique.
      RuntimeError: If eager execution is enabled and`var_list` does not specify
        a list of varialbes to save.

    @compatibility(eager)
    When eager execution is enabled, `var_list` must specify a `list` or `dict`
    of variables to save. Otherwise, a `RuntimeError` will be raised.
    @end_compatibility
    """
    if defer_build and var_list:
      raise ValueError(
          "If `var_list` is provided then build cannot be deferred. "
          "Either set defer_build=False or var_list=None.")
    if context.executing_eagerly() and var_list is None:
      raise RuntimeError(
          "When eager execution is enabled, `var_list` must specify a list or "
          "dict of variables to save")
    self._var_list = var_list
    self._reshape = reshape
    self._sharded = sharded
    self._max_to_keep = max_to_keep
    self._keep_checkpoint_every_n_hours = keep_checkpoint_every_n_hours
    self._name = name
    self._restore_sequentially = restore_sequentially
    self.saver_def = saver_def
    self._builder = builder
    self._is_built = False
    self._allow_empty = allow_empty
    self._is_empty = None
    self._write_version = write_version
    self._pad_step_number = pad_step_number
    self._filename = filename
    self._last_checkpoints = []
    self._checkpoints_to_be_deleted = []
    if context.executing_eagerly():
      self._next_checkpoint_time = (
          time.time() + self._keep_checkpoint_every_n_hours * 3600)
    elif not defer_build:
      self.build()
    if self.saver_def:
      self._check_saver_def()
      self._write_version = self.saver_def.version
    self._save_relative_paths = save_relative_paths
    # For compatibility with object-based checkpoints, we may build a second
    # Saver to read the renamed keys.
    self._object_restore_saver = None

  def build(self):
    if context.executing_eagerly():
      raise RuntimeError("Use save/restore instead of build in eager mode.")
    self._build(self._filename, build_save=True, build_restore=True)

  def _build_eager(self, checkpoint_path, build_save, build_restore):
    self._build(
        checkpoint_path, build_save=build_save, build_restore=build_restore)

  def _build(self, checkpoint_path, build_save, build_restore):
    """Builds saver_def."""
    if not context.executing_eagerly():
      if self._is_built:
        return
      self._is_built = True

    if not self.saver_def or context.executing_eagerly():
      if self._builder is None:
        self._builder = BulkSaverBuilder(self._write_version)

      if self._var_list is None:
        # pylint: disable=protected-access
        self._var_list = variables._all_saveable_objects()
      if not self._var_list:
        if self._allow_empty:
          self._is_empty = True
          return
        else:
          raise ValueError("No variables to save")
      self._is_empty = False

      self.saver_def = self._builder._build_internal(  # pylint: disable=protected-access
          self._var_list,
          reshape=self._reshape,
          sharded=self._sharded,
          max_to_keep=self._max_to_keep,
          keep_checkpoint_every_n_hours=self._keep_checkpoint_every_n_hours,
          name=self._name,
          restore_sequentially=self._restore_sequentially,
          filename=checkpoint_path,
          build_save=build_save, build_restore=build_restore)
    elif self.saver_def and self._name:
      # Since self._name is used as a name_scope by builder(), we are
      # overloading the use of this field to represent the "import_scope" as
      # well.
      self.saver_def.filename_tensor_name = ops.prepend_name_scope(
          self.saver_def.filename_tensor_name, self._name)
      self.saver_def.save_tensor_name = ops.prepend_name_scope(
          self.saver_def.save_tensor_name, self._name)
      self.saver_def.restore_op_name = ops.prepend_name_scope(
          self.saver_def.restore_op_name, self._name)

    self._check_saver_def()
    if not context.executing_eagerly():
      # Updates next checkpoint time.
      # Set in __init__ when executing eagerly.
      self._next_checkpoint_time = (
          time.time() + self.saver_def.keep_checkpoint_every_n_hours * 3600)

  def _check_saver_def(self):
    if not isinstance(self.saver_def, saver_pb2.SaverDef):
      raise ValueError("saver_def must be a saver_pb2.SaverDef: %s" %
                       self.saver_def)
    if not context.executing_eagerly():
      if not self.saver_def.save_tensor_name:
        raise ValueError("saver_def must specify the save_tensor_name: %s" %
                         str(self.saver_def))
      if not self.saver_def.restore_op_name:
        raise ValueError("saver_def must specify the restore_op_name: %s" %
                         str(self.saver_def))

  def _CheckpointFilename(self, p):
    """Returns the checkpoint filename given a `(filename, time)` pair.

    Args:
      p: (filename, time) pair.

    Returns:
      Checkpoint file name.
    """
    name, _ = p
    return name

  def _RecordLastCheckpoint(self, latest_save_path):
    """Manages the list of the latest checkpoints."""
    if not self.saver_def.max_to_keep:
      return
    # Remove first from list if the same name was used before.
    for p in self._last_checkpoints:
      if latest_save_path == self._CheckpointFilename(p):
        self._last_checkpoints.remove(p)
    # Append new path to list
    self._last_checkpoints.append((latest_save_path, time.time()))

    # If more than max_to_keep, remove oldest.
    if len(self._last_checkpoints) > self.saver_def.max_to_keep:
      self._checkpoints_to_be_deleted.append(self._last_checkpoints.pop(0))

  def _MaybeDeleteOldCheckpoints(self, meta_graph_suffix="meta"):
    """Deletes old checkpoints if necessary.

    `self._checkpoints_to_be_deleted` is going to contain checkpoints that are
    over `max_to_keep`.  They are going to be deleted.  If
    `keep_checkpoint_every_n_hours` was specified, keep an additional checkpoint
    every `N` hours. For example, if `N` is 0.5, an additional checkpoint is
    kept for every 0.5 hours of training; if `N` is 10, an additional
    checkpoint is kept for every 10 hours of training.

    Args:
      meta_graph_suffix: Suffix for `MetaGraphDef` file. Defaults to 'meta'.
    """
    if self._checkpoints_to_be_deleted:
      p = self._checkpoints_to_be_deleted.pop(0)
      # Do not delete the file if we keep_checkpoint_every_n_hours is set and we
      # have reached N hours of training.
      should_keep = p[1] > self._next_checkpoint_time
      if should_keep:
        self._next_checkpoint_time += (
            self.saver_def.keep_checkpoint_every_n_hours * 3600)
        return

      # Otherwise delete the files.
      try:
        checkpoint_management.remove_checkpoint(
            self._CheckpointFilename(p), self.saver_def.version,
            meta_graph_suffix)
      except Exception as e:  # pylint: disable=broad-except
        logging.warning("Ignoring: %s", str(e))

  def as_saver_def(self):
    """Generates a `SaverDef` representation of this saver.

    Returns:
      A `SaverDef` proto.
    """
    return self.saver_def

  def to_proto(self, export_scope=None):
    """Converts this `Saver` to a `SaverDef` protocol buffer.

    Args:
      export_scope: Optional `string`. Name scope to remove.

    Returns:
      A `SaverDef` protocol buffer.
    """
    if export_scope is None:
      return self.saver_def

    if not (self.saver_def.filename_tensor_name.startswith(export_scope) and
            self.saver_def.save_tensor_name.startswith(export_scope) and
            self.saver_def.restore_op_name.startswith(export_scope)):
      return None

    saver_def = saver_pb2.SaverDef()
    saver_def.CopyFrom(self.saver_def)
    saver_def.filename_tensor_name = ops.strip_name_scope(
        saver_def.filename_tensor_name, export_scope)
    saver_def.save_tensor_name = ops.strip_name_scope(
        saver_def.save_tensor_name, export_scope)
    saver_def.restore_op_name = ops.strip_name_scope(
        saver_def.restore_op_name, export_scope)
    return saver_def

  @staticmethod
  def from_proto(saver_def, import_scope=None):
    """Returns a `Saver` object created from `saver_def`.

    Args:
      saver_def: a `SaverDef` protocol buffer.
      import_scope: Optional `string`. Name scope to use.

    Returns:
      A `Saver` built from saver_def.
    """
    return Saver(saver_def=saver_def, name=import_scope)

  @property
  def last_checkpoints(self):
    """List of not-yet-deleted checkpoint filenames.

    You can pass any of the returned values to `restore()`.

    Returns:
      A list of checkpoint filenames, sorted from oldest to newest.
    """
    return list(self._CheckpointFilename(p) for p in self._last_checkpoints)

  def set_last_checkpoints(self, last_checkpoints):
    """DEPRECATED: Use set_last_checkpoints_with_time.

    Sets the list of old checkpoint filenames.

    Args:
      last_checkpoints: A list of checkpoint filenames.

    Raises:
      AssertionError: If last_checkpoints is not a list.
    """
    assert isinstance(last_checkpoints, list)
    # We use a timestamp of +inf so that this checkpoint will never be
    # deleted.  This is both safe and backwards compatible to a previous
    # version of the code which used s[1] as the "timestamp".
    self._last_checkpoints = [(s, np.inf) for s in last_checkpoints]

  def set_last_checkpoints_with_time(self, last_checkpoints_with_time):
    """Sets the list of old checkpoint filenames and timestamps.

    Args:
      last_checkpoints_with_time: A list of tuples of checkpoint filenames and
        timestamps.

    Raises:
      AssertionError: If last_checkpoints_with_time is not a list.
    """
    assert isinstance(last_checkpoints_with_time, list)
    self._last_checkpoints = last_checkpoints_with_time

  def recover_last_checkpoints(self, checkpoint_paths):
    """Recovers the internal saver state after a crash.

    This method is useful for recovering the "self._last_checkpoints" state.

    Globs for the checkpoints pointed to by `checkpoint_paths`.  If the files
    exist, use their mtime as the checkpoint timestamp.

    Args:
      checkpoint_paths: a list of checkpoint paths.
    """
    mtimes = checkpoint_management.get_checkpoint_mtimes(checkpoint_paths)
    self.set_last_checkpoints_with_time(list(zip(checkpoint_paths, mtimes)))

  def save(self,
           sess,
           save_path,
           global_step=None,
           latest_filename=None,
           meta_graph_suffix="meta",
           write_meta_graph=True,
           write_state=True,
           strip_default_attrs=False):
    # pylint: disable=line-too-long
    """Saves variables.

    This method runs the ops added by the constructor for saving variables.
    It requires a session in which the graph was launched.  The variables to
    save must also have been initialized.

    The method returns the path prefix of the newly created checkpoint files.
    This string can be passed directly to a call to `restore()`.

    Args:
      sess: A Session to use to save the variables.
      save_path: String.  Prefix of filenames created for the checkpoint.
      global_step: If provided the global step number is appended to
        `save_path` to create the checkpoint filenames. The optional argument
        can be a `Tensor`, a `Tensor` name or an integer.
      latest_filename: Optional name for the protocol buffer file that will
        contains the list of most recent checkpoints.  That file,
        kept in the same directory as the checkpoint files, is automatically
        managed by the saver to keep track of recent checkpoints.  Defaults to
        'checkpoint'.
      meta_graph_suffix: Suffix for `MetaGraphDef` file. Defaults to 'meta'.
      write_meta_graph: `Boolean` indicating whether or not to write the meta
        graph file.
      write_state: `Boolean` indicating whether or not to write the
        `CheckpointStateProto`.
      strip_default_attrs: Boolean. If `True`, default-valued attributes will be
        removed from the NodeDefs. For a detailed guide, see
        [Stripping Default-Valued Attributes](https://github.com/tensorflow/tensorflow/blob/master/tensorflow/python/saved_model/README.md#stripping-default-valued-attributes).

    Returns:
      A string: path prefix used for the checkpoint files.  If the saver is
        sharded, this string ends with: '-?????-of-nnnnn' where 'nnnnn'
        is the number of shards created.
      If the saver is empty, returns None.

    Raises:
      TypeError: If `sess` is not a `Session`.
      ValueError: If `latest_filename` contains path components, or if it
        collides with `save_path`.
      RuntimeError: If save and restore ops weren't built.
    """
    # pylint: enable=line-too-long
    if not self._is_built and not context.executing_eagerly():
      raise RuntimeError(
          "`build()` should be called before save if defer_build==True")
    if latest_filename is None:
      latest_filename = "checkpoint"
    if self._write_version != saver_pb2.SaverDef.V2:
      logging.warning("*******************************************************")
      logging.warning("TensorFlow's V1 checkpoint format has been deprecated.")
      logging.warning("Consider switching to the more efficient V2 format:")
      logging.warning("   `tf.train.Saver(write_version=tf.train.SaverDef.V2)`")
      logging.warning("now on by default.")
      logging.warning("*******************************************************")

    if os.path.split(latest_filename)[0]:
      raise ValueError("'latest_filename' must not contain path components")

    if global_step is not None:
      if not isinstance(global_step, compat.integral_types):
        global_step = training_util.global_step(sess, global_step)
      checkpoint_file = "%s-%d" % (save_path, global_step)
      if self._pad_step_number:
        # Zero-pads the step numbers, so that they are sorted when listed.
        checkpoint_file = "%s-%s" % (save_path, "{:08d}".format(global_step))
    else:
      checkpoint_file = save_path
      if os.path.basename(
          save_path) == latest_filename and not self._sharded:
        # Guard against collision between data file and checkpoint state file.
        raise ValueError(
            "'latest_filename' collides with 'save_path': '%s' and '%s'" %
            (latest_filename, save_path))

    if (not context.executing_eagerly() and
        not isinstance(sess, session.SessionInterface)):
      raise TypeError("'sess' must be a Session; %s" % sess)

    save_path_parent = os.path.dirname(save_path)
    if not self._is_empty:
      try:
        if context.executing_eagerly():
          self._build_eager(
              checkpoint_file, build_save=True, build_restore=False)
          model_checkpoint_path = self.saver_def.save_tensor_name
        else:
          model_checkpoint_path = sess.run(
              self.saver_def.save_tensor_name,
              {self.saver_def.filename_tensor_name: checkpoint_file})

        model_checkpoint_path = compat.as_str(model_checkpoint_path)
        if write_state:
          self._RecordLastCheckpoint(model_checkpoint_path)
          checkpoint_management.update_checkpoint_state_internal(
              save_dir=save_path_parent,
              model_checkpoint_path=model_checkpoint_path,
              all_model_checkpoint_paths=self.last_checkpoints,
              latest_filename=latest_filename,
              save_relative_paths=self._save_relative_paths)
          self._MaybeDeleteOldCheckpoints(meta_graph_suffix=meta_graph_suffix)
      except (errors.FailedPreconditionError, errors.NotFoundError) as exc:
        if not gfile.IsDirectory(save_path_parent):
          exc = ValueError(
              "Parent directory of {} doesn't exist, can't save.".format(
                  save_path))
        raise exc

    if write_meta_graph:
      meta_graph_filename = checkpoint_management.meta_graph_filename(
          checkpoint_file, meta_graph_suffix=meta_graph_suffix)
      if not context.executing_eagerly():
        with sess.graph.as_default():
          self.export_meta_graph(
              meta_graph_filename, strip_default_attrs=strip_default_attrs)

    if self._is_empty:
      return None
    else:
      return model_checkpoint_path

  def export_meta_graph(self,
                        filename=None,
                        collection_list=None,
                        as_text=False,
                        export_scope=None,
                        clear_devices=False,
                        clear_extraneous_savers=False,
                        strip_default_attrs=False):
    # pylint: disable=line-too-long
    """Writes `MetaGraphDef` to save_path/filename.

    Args:
      filename: Optional meta_graph filename including the path.
      collection_list: List of string keys to collect.
      as_text: If `True`, writes the meta_graph as an ASCII proto.
      export_scope: Optional `string`. Name scope to remove.
      clear_devices: Whether or not to clear the device field for an `Operation`
        or `Tensor` during export.
      clear_extraneous_savers: Remove any Saver-related information from the
        graph (both Save/Restore ops and SaverDefs) that are not associated
        with this Saver.
      strip_default_attrs: Boolean. If `True`, default-valued attributes will be
        removed from the NodeDefs. For a detailed guide, see
        [Stripping Default-Valued Attributes](https://github.com/tensorflow/tensorflow/blob/master/tensorflow/python/saved_model/README.md#stripping-default-valued-attributes).

    Returns:
      A `MetaGraphDef` proto.
    """
    # pylint: enable=line-too-long
    return export_meta_graph(
        filename=filename,
        graph_def=ops.get_default_graph().as_graph_def(add_shapes=True),
        saver_def=self.saver_def,
        collection_list=collection_list,
        as_text=as_text,
        export_scope=export_scope,
        clear_devices=clear_devices,
        clear_extraneous_savers=clear_extraneous_savers,
        strip_default_attrs=strip_default_attrs)

  def restore(self, sess, save_path):
    """Restores previously saved variables.

    This method runs the ops added by the constructor for restoring variables.
    It requires a session in which the graph was launched.  The variables to
    restore do not have to have been initialized, as restoring is itself a way
    to initialize variables.

    The `save_path` argument is typically a value previously returned from a
    `save()` call, or a call to `latest_checkpoint()`.

    Args:
      sess: A `Session` to use to restore the parameters. None in eager mode.
      save_path: Path where parameters were previously saved.

    Raises:
      ValueError: If save_path is None or not a valid checkpoint.
    """
    if self._is_empty:
      return
    if save_path is None:
      raise ValueError("Can't load save_path when it is None.")

    if not checkpoint_management.checkpoint_exists(compat.as_text(save_path)):
      raise ValueError("The passed save_path is not a valid checkpoint: "
                       + compat.as_text(save_path))

    logging.info("Restoring parameters from %s", compat.as_text(save_path))
    try:
      if context.executing_eagerly():
        self._build_eager(save_path, build_save=False, build_restore=True)
      else:
        sess.run(self.saver_def.restore_op_name,
                 {self.saver_def.filename_tensor_name: save_path})
    except errors.NotFoundError as err:
      # There are three common conditions that might cause this error:
      # 0. The file is missing. We ignore here, as this is checked above.
      # 1. This is an object-based checkpoint trying name-based loading.
      # 2. The graph has been altered and a variable or other name is missing.

      # 1. The checkpoint would not be loaded successfully as is. Try to parse
      # it as an object-based checkpoint.
      try:
        names_to_keys = object_graph_key_mapping(save_path)
      except errors.NotFoundError:
        # 2. This is not an object-based checkpoint, which likely means there
        # is a graph mismatch. Re-raise the original error with
        # a helpful message (b/110263146)
        raise _wrap_restore_error_with_msg(
            err, "a Variable name or other graph key that is missing")

      # This is an object-based checkpoint. We'll print a warning and then do
      # the restore.
      logging.warning(
          "Restoring an object-based checkpoint using a name-based saver. This "
          "may be somewhat fragile, and will re-build the Saver. Instead, "
          "consider loading object-based checkpoints using "
          "tf.train.Checkpoint().")
      self._object_restore_saver = saver_from_object_based_checkpoint(
          checkpoint_path=save_path,
          var_list=self._var_list,
          builder=self._builder,
          names_to_keys=names_to_keys,
          cached_saver=self._object_restore_saver)
      self._object_restore_saver.restore(sess=sess, save_path=save_path)
    except errors.InvalidArgumentError as err:
      # There is a mismatch between the graph and the checkpoint being loaded.
      # We add a more reasonable error message here to help users (b/110263146)
      raise _wrap_restore_error_with_msg(
          err, "a mismatch between the current graph and the graph")

  @staticmethod
  def _add_collection_def(meta_graph_def, key, export_scope=None):
    """Adds a collection to MetaGraphDef protocol buffer.

    Args:
      meta_graph_def: MetaGraphDef protocol buffer.
      key: One of the GraphKeys or user-defined string.
      export_scope: Optional `string`. Name scope to remove.
    """
    meta_graph.add_collection_def(meta_graph_def, key,
                                  export_scope=export_scope)


@tf_export("train.import_meta_graph")
def import_meta_graph(meta_graph_or_file, clear_devices=False,
                      import_scope=None, **kwargs):
  """Recreates a Graph saved in a `MetaGraphDef` proto.

  This function takes a `MetaGraphDef` protocol buffer as input. If
  the argument is a file containing a `MetaGraphDef` protocol buffer ,
  it constructs a protocol buffer from the file content. The function
  then adds all the nodes from the `graph_def` field to the
  current graph, recreates all the collections, and returns a saver
  constructed from the `saver_def` field.

  In combination with `export_meta_graph()`, this function can be used to

  * Serialize a graph along with other Python objects such as `QueueRunner`,
    `Variable` into a `MetaGraphDef`.

  * Restart training from a saved graph and checkpoints.

  * Run inference from a saved graph and checkpoints.

  ```Python
  ...
  # Create a saver.
  saver = tf.train.Saver(...variables...)
  # Remember the training_op we want to run by adding it to a collection.
  tf.add_to_collection('train_op', train_op)
  sess = tf.Session()
  for step in xrange(1000000):
      sess.run(train_op)
      if step % 1000 == 0:
          # Saves checkpoint, which by default also exports a meta_graph
          # named 'my-model-global_step.meta'.
          saver.save(sess, 'my-model', global_step=step)
  ```

  Later we can continue training from this saved `meta_graph` without building
  the model from scratch.

  ```Python
  with tf.Session() as sess:
    new_saver = tf.train.import_meta_graph('my-save-dir/my-model-10000.meta')
    new_saver.restore(sess, 'my-save-dir/my-model-10000')
    # tf.get_collection() returns a list. In this example we only want the
    # first one.
    train_op = tf.get_collection('train_op')[0]
    for step in xrange(1000000):
      sess.run(train_op)
  ```

  NOTE: Restarting training from saved `meta_graph` only works if the
  device assignments have not changed.

  Args:
    meta_graph_or_file: `MetaGraphDef` protocol buffer or filename (including
      the path) containing a `MetaGraphDef`.
    clear_devices: Whether or not to clear the device field for an `Operation`
      or `Tensor` during import.
    import_scope: Optional `string`. Name scope to add. Only used when
      initializing from protocol buffer.
    **kwargs: Optional keyed arguments.

  Returns:
    A saver constructed from `saver_def` in `MetaGraphDef` or None.

    A None value is returned if no variables exist in the `MetaGraphDef`
    (i.e., there are no variables to restore).

  Raises:
    RuntimeError: If called with eager execution enabled.

  @compatibility(eager)
  Exporting/importing meta graphs is not supported. No graph exists when eager
  execution is enabled.
  @end_compatibility
  """  # pylint: disable=g-doc-exception
  return _import_meta_graph_with_return_elements(
      meta_graph_or_file, clear_devices, import_scope, **kwargs)[0]


def _import_meta_graph_with_return_elements(
    meta_graph_or_file, clear_devices=False, import_scope=None,
    return_elements=None, **kwargs):
  """Import MetaGraph, and return both a saver and returned elements."""
  if context.executing_eagerly():
    raise RuntimeError("Exporting/importing meta graphs is not supported when "
                       "eager execution is enabled. No graph exists when eager "
                       "execution is enabled.")
  if not isinstance(meta_graph_or_file, meta_graph_pb2.MetaGraphDef):
    meta_graph_def = meta_graph.read_meta_graph_file(meta_graph_or_file)
  else:
    meta_graph_def = meta_graph_or_file

  imported_vars, imported_return_elements = (
      meta_graph.import_scoped_meta_graph_with_return_elements(
          meta_graph_def,
          clear_devices=clear_devices,
          import_scope=import_scope,
          return_elements=return_elements,
          **kwargs))

  saver = _create_saver_from_imported_meta_graph(
      meta_graph_def, import_scope, imported_vars)
  return saver, imported_return_elements


def _create_saver_from_imported_meta_graph(
    meta_graph_def, import_scope, imported_vars):
  """Return a saver for restoring variable values to an imported MetaGraph."""
  if meta_graph_def.HasField("saver_def"):
    # Infer the scope that is prepended by `import_scoped_meta_graph`.
    scope = import_scope
    var_names = list(imported_vars.keys())
    if var_names:
      sample_key = var_names[0]
      sample_var = imported_vars[sample_key]
      scope = sample_var.name[:-len(sample_key)]

    return Saver(saver_def=meta_graph_def.saver_def, name=scope)
  else:
    if variables._all_saveable_objects(scope=import_scope):  # pylint: disable=protected-access
      # Return the default saver instance for all graph variables.
      return Saver()
    else:
      # If no graph variables exist, then a Saver cannot be constructed.
      logging.info("Saver not created because there are no variables in the"
                   " graph to restore")
      return None


@tf_export("train.export_meta_graph")
def export_meta_graph(filename=None,
                      meta_info_def=None,
                      graph_def=None,
                      saver_def=None,
                      collection_list=None,
                      as_text=False,
                      graph=None,
                      export_scope=None,
                      clear_devices=False,
                      clear_extraneous_savers=False,
                      strip_default_attrs=False,
                      **kwargs):
  # pylint: disable=line-too-long
  """Returns `MetaGraphDef` proto. Optionally writes it to filename.

  This function exports the graph, saver, and collection objects into
  `MetaGraphDef` protocol buffer with the intention of it being imported
  at a later time or location to restart training, run inference, or be
  a subgraph.

  Args:
    filename: Optional filename including the path for writing the
      generated `MetaGraphDef` protocol buffer.
    meta_info_def: `MetaInfoDef` protocol buffer.
    graph_def: `GraphDef` protocol buffer.
    saver_def: `SaverDef` protocol buffer.
    collection_list: List of string keys to collect.
    as_text: If `True`, writes the `MetaGraphDef` as an ASCII proto.
    graph: The `Graph` to export. If `None`, use the default graph.
    export_scope: Optional `string`. Name scope under which to extract
      the subgraph. The scope name will be striped from the node definitions
      for easy import later into new name scopes. If `None`, the whole graph
      is exported. graph_def and export_scope cannot both be specified.
    clear_devices: Whether or not to clear the device field for an `Operation`
      or `Tensor` during export.
    clear_extraneous_savers: Remove any Saver-related information from the
        graph (both Save/Restore ops and SaverDefs) that are not associated
        with the provided SaverDef.
    strip_default_attrs: Boolean. If `True`, default-valued attributes will be
      removed from the NodeDefs. For a detailed guide, see
      [Stripping Default-Valued Attributes](https://github.com/tensorflow/tensorflow/blob/master/tensorflow/python/saved_model/README.md#stripping-default-valued-attributes).
    **kwargs: Optional keyed arguments.

  Returns:
    A `MetaGraphDef` proto.

  Raises:
    ValueError: When the `GraphDef` is larger than 2GB.
    RuntimeError: If called with eager execution enabled.

  @compatibility(eager)
  Exporting/importing meta graphs is not supported. No graph exists when eager
  execution is enabled.
  @end_compatibility
  """
  # pylint: enable=line-too-long
  if context.executing_eagerly():
    raise RuntimeError("Exporting/importing meta graphs is not supported when "
                       "eager execution is enabled. No graph exists when eager "
                       "execution is enabled.")
  meta_graph_def, _ = meta_graph.export_scoped_meta_graph(
      filename=filename,
      meta_info_def=meta_info_def,
      graph_def=graph_def,
      saver_def=saver_def,
      collection_list=collection_list,
      as_text=as_text,
      graph=graph,
      export_scope=export_scope,
      clear_devices=clear_devices,
      clear_extraneous_savers=clear_extraneous_savers,
      strip_default_attrs=strip_default_attrs,
      **kwargs)
  return meta_graph_def


def _wrap_restore_error_with_msg(err, extra_verbiage):
  err_msg = ("Restoring from checkpoint failed. This is most likely "
             "due to {} from the checkpoint. Please ensure that you "
             "have not altered the graph expected based on the checkpoint. "
             "Original error:\n\n{}").format(extra_verbiage, err.message)
  return err.__class__(err.node_def, err.op, err_msg)


ops.register_proto_function(
    ops.GraphKeys.SAVERS,
    proto_type=saver_pb2.SaverDef,
    to_proto=Saver.to_proto,
    from_proto=Saver.from_proto)


def object_graph_key_mapping(checkpoint_path):
  """Return name to key mappings from the checkpoint.

  Args:
    checkpoint_path: string, path to object-based checkpoint

  Returns:
    Dictionary mapping tensor names to checkpoint keys.
  """
  reader = pywrap_tensorflow.NewCheckpointReader(checkpoint_path)
  object_graph_string = reader.get_tensor(
      checkpointable.OBJECT_GRAPH_PROTO_KEY)
  object_graph_proto = (
      checkpointable_object_graph_pb2.CheckpointableObjectGraph())
  object_graph_proto.ParseFromString(object_graph_string)
  names_to_keys = {}
  for node in object_graph_proto.nodes:
    for attribute in node.attributes:
      names_to_keys[attribute.full_name] = attribute.checkpoint_key
  return names_to_keys


def saver_from_object_based_checkpoint(
    checkpoint_path, var_list=None, builder=None, names_to_keys=None,
    cached_saver=None):
  """Return a `Saver` which reads from an object-based checkpoint.

  This function validates that all variables in the variables list are remapped
  in the object-based checkpoint (or `names_to_keys` dict if provided). A
  saver will be created with the list of remapped variables.

  The `cached_saver` argument allows the user to pass in a previously created
  saver, so multiple `saver.restore()` calls don't pollute the graph when graph
  building. This assumes that keys are consistent, meaning that the
    1) `checkpoint_path` checkpoint, and
    2) checkpoint used to create the `cached_saver`
  are the same type of object-based checkpoint. If this argument is set, this
  function will simply validate that all variables have been remapped by the
  checkpoint at `checkpoint_path`.

  Note that in general, `tf.train.Checkpoint` should be used to restore/save an
  object-based checkpoint.

  Args:
    checkpoint_path: string, path to object-based checkpoint
    var_list: list of `Variables` that appear in the checkpoint. If `None`,
      `var_list` will be set to all saveable objects.
    builder: a `BaseSaverBuilder` instance. If `None`, a new `BulkSaverBuilder`
      will be created.
    names_to_keys: dict mapping string tensor names to checkpooint keys. If
      `None`, this dict will be generated from the checkpoint file.
    cached_saver: Cached `Saver` object with remapped variables.

  Returns:
    `Saver` with remapped variables for reading from an object-based checkpoint.

  Raises:
    ValueError if the checkpoint provided is not an object-based checkpoint.
    NotFoundError: If one of the variables in `var_list` can not be found in the
      checkpoint. This could mean the checkpoint or `names_to_keys` mapping is
      missing the variable.
  """
  if names_to_keys is None:
    try:
      names_to_keys = object_graph_key_mapping(checkpoint_path)
    except errors.NotFoundError:
      raise ValueError("Checkpoint in %s not an object-based checkpoint."
                       % checkpoint_path)
  if var_list is None:
    var_list = variables._all_saveable_objects()  # pylint: disable=protected-access
  if builder is None:
    builder = BulkSaverBuilder()

  saveables = builder._ValidateAndSliceInputs(var_list)  # pylint: disable=protected-access
  for saveable in saveables:
    for spec in saveable.specs:
      if spec.name not in names_to_keys:
        raise errors.NotFoundError(
            None, None,
            message=("Attempting to load an object-based checkpoint using "
                     "variable names, but could not find %s in the "
                     "checkpoint.") % spec.name)
      spec.name = names_to_keys[spec.name]

  if cached_saver is None:
    return Saver(saveables)
  return cached_saver<|MERGE_RESOLUTION|>--- conflicted
+++ resolved
@@ -865,221 +865,6 @@
   return saver
 
 
-<<<<<<< HEAD
-def _GetCheckpointFilename(save_dir, latest_filename):
-  """Returns a filename for storing the CheckpointState.
-
-  Args:
-    save_dir: The directory for saving and restoring checkpoints.
-    latest_filename: Name of the file in 'save_dir' that is used
-      to store the CheckpointState.
-
-  Returns:
-    The path of the file that contains the CheckpointState proto.
-  """
-  if latest_filename is None:
-    latest_filename = "checkpoint"
-  return os.path.join(save_dir, latest_filename)
-
-
-@tf_export("train.generate_checkpoint_state_proto")
-def generate_checkpoint_state_proto(save_dir,
-                                    model_checkpoint_path,
-                                    all_model_checkpoint_paths=None):
-  """Generates a checkpoint state proto.
-
-  Args:
-    save_dir: Directory where the model was saved.
-    model_checkpoint_path: The checkpoint file.
-    all_model_checkpoint_paths: List of strings.  Paths to all not-yet-deleted
-      checkpoints, sorted from oldest to newest.  If this is a non-empty list,
-      the last element must be equal to model_checkpoint_path.  These paths
-      are also saved in the CheckpointState proto.
-
-  Returns:
-    CheckpointState proto with model_checkpoint_path and
-    all_model_checkpoint_paths updated to either absolute paths or
-    relative paths to the current save_dir.
-  """
-  if all_model_checkpoint_paths is None:
-    all_model_checkpoint_paths = []
-
-  if (not all_model_checkpoint_paths or
-      all_model_checkpoint_paths[-1] != model_checkpoint_path):
-    logging.info("%s is not in all_model_checkpoint_paths. Manually adding it.",
-                 model_checkpoint_path)
-    all_model_checkpoint_paths.append(model_checkpoint_path)
-
-  # Relative paths need to be rewritten to be relative to the "save_dir"
-  # if model_checkpoint_path already contains "save_dir".
-  if not file_io.isabs(save_dir):
-    if not file_io.isabs(model_checkpoint_path):
-      model_checkpoint_path = os.path.relpath(model_checkpoint_path, save_dir)
-    for i in range(len(all_model_checkpoint_paths)):
-      p = all_model_checkpoint_paths[i]
-      if not file_io.isabs(p):
-        all_model_checkpoint_paths[i] = os.path.relpath(p, save_dir)
-
-  coord_checkpoint_proto = CheckpointState(
-      model_checkpoint_path=model_checkpoint_path,
-      all_model_checkpoint_paths=all_model_checkpoint_paths)
-
-  return coord_checkpoint_proto
-
-
-@tf_export("train.update_checkpoint_state")
-def update_checkpoint_state(save_dir,
-                            model_checkpoint_path,
-                            all_model_checkpoint_paths=None,
-                            latest_filename=None):
-  """Updates the content of the 'checkpoint' file.
-
-  This updates the checkpoint file containing a CheckpointState
-  proto.
-
-  Args:
-    save_dir: Directory where the model was saved.
-    model_checkpoint_path: The checkpoint file.
-    all_model_checkpoint_paths: List of strings.  Paths to all not-yet-deleted
-      checkpoints, sorted from oldest to newest.  If this is a non-empty list,
-      the last element must be equal to model_checkpoint_path.  These paths
-      are also saved in the CheckpointState proto.
-    latest_filename: Optional name of the checkpoint file.  Default to
-      'checkpoint'.
-
-  Raises:
-    RuntimeError: If any of the model checkpoint paths conflict with the file
-      containing CheckpointSate.
-  """
-  _update_checkpoint_state(
-      save_dir=save_dir,
-      model_checkpoint_path=model_checkpoint_path,
-      all_model_checkpoint_paths=all_model_checkpoint_paths,
-      latest_filename=latest_filename,
-      save_relative_paths=False)
-
-
-def _update_checkpoint_state(save_dir,
-                             model_checkpoint_path,
-                             all_model_checkpoint_paths=None,
-                             latest_filename=None,
-                             save_relative_paths=False):
-  """Updates the content of the 'checkpoint' file.
-
-  This updates the checkpoint file containing a CheckpointState
-  proto.
-
-  Args:
-    save_dir: Directory where the model was saved.
-    model_checkpoint_path: The checkpoint file.
-    all_model_checkpoint_paths: List of strings.  Paths to all not-yet-deleted
-      checkpoints, sorted from oldest to newest.  If this is a non-empty list,
-      the last element must be equal to model_checkpoint_path.  These paths
-      are also saved in the CheckpointState proto.
-    latest_filename: Optional name of the checkpoint file.  Default to
-      'checkpoint'.
-    save_relative_paths: If `True`, will write relative paths to the checkpoint
-      state file.
-
-  Raises:
-    RuntimeError: If any of the model checkpoint paths conflict with the file
-      containing CheckpointSate.
-  """
-  # Writes the "checkpoint" file for the coordinator for later restoration.
-  coord_checkpoint_filename = _GetCheckpointFilename(save_dir, latest_filename)
-  if save_relative_paths:
-    if file_io.isabs(model_checkpoint_path):
-      rel_model_checkpoint_path = os.path.relpath(
-          model_checkpoint_path, save_dir)
-    else:
-      rel_model_checkpoint_path = model_checkpoint_path
-    rel_all_model_checkpoint_paths = []
-    for p in all_model_checkpoint_paths:
-      if file_io.isabs(p):
-        rel_all_model_checkpoint_paths.append(os.path.relpath(p, save_dir))
-      else:
-        rel_all_model_checkpoint_paths.append(p)
-    ckpt = generate_checkpoint_state_proto(
-        save_dir,
-        rel_model_checkpoint_path,
-        all_model_checkpoint_paths=rel_all_model_checkpoint_paths)
-  else:
-    ckpt = generate_checkpoint_state_proto(
-        save_dir,
-        model_checkpoint_path,
-        all_model_checkpoint_paths=all_model_checkpoint_paths)
-
-  if coord_checkpoint_filename == ckpt.model_checkpoint_path:
-    raise RuntimeError("Save path '%s' conflicts with path used for "
-                       "checkpoint state.  Please use a different save path." %
-                       model_checkpoint_path)
-
-  # Preventing potential read/write race condition by *atomically* writing to a
-  # file.
-  file_io.atomic_write_string_to_file(coord_checkpoint_filename,
-                                      text_format.MessageToString(ckpt))
-
-
-@tf_export("train.get_checkpoint_state")
-def get_checkpoint_state(checkpoint_dir, latest_filename=None):
-  """Returns CheckpointState proto from the "checkpoint" file.
-
-  If the "checkpoint" file contains a valid CheckpointState
-  proto, returns it.
-
-  Args:
-    checkpoint_dir: The directory of checkpoints.
-    latest_filename: Optional name of the checkpoint file.  Default to
-      'checkpoint'.
-
-  Returns:
-    A CheckpointState if the state was available, None
-    otherwise.
-
-  Raises:
-    ValueError: if the checkpoint read doesn't have model_checkpoint_path set.
-  """
-  ckpt = None
-  coord_checkpoint_filename = _GetCheckpointFilename(checkpoint_dir,
-                                                     latest_filename)
-  f = None
-  try:
-    # Check that the file exists before opening it to avoid
-    # many lines of errors from colossus in the logs.
-    if file_io.file_exists(coord_checkpoint_filename):
-      file_content = file_io.read_file_to_string(
-          coord_checkpoint_filename)
-      ckpt = CheckpointState()
-      text_format.Merge(file_content, ckpt)
-      if not ckpt.model_checkpoint_path:
-        raise ValueError("Invalid checkpoint state loaded from "
-                         + checkpoint_dir)
-      # For relative model_checkpoint_path and all_model_checkpoint_paths,
-      # prepend checkpoint_dir.
-      if not file_io.isabs(ckpt.model_checkpoint_path):
-        ckpt.model_checkpoint_path = os.path.join(checkpoint_dir,
-                                                  ckpt.model_checkpoint_path)
-      for i in range(len(ckpt.all_model_checkpoint_paths)):
-        p = ckpt.all_model_checkpoint_paths[i]
-        if not file_io.isabs(p):
-          ckpt.all_model_checkpoint_paths[i] = os.path.join(checkpoint_dir, p)
-  except errors.OpError as e:
-    # It's ok if the file cannot be read
-    logging.warning("%s: %s", type(e).__name__, e)
-    logging.warning("%s: Checkpoint ignored", coord_checkpoint_filename)
-    return None
-  except text_format.ParseError as e:
-    logging.warning("%s: %s", type(e).__name__, e)
-    logging.warning("%s: Checkpoint ignored", coord_checkpoint_filename)
-    return None
-  finally:
-    if f:
-      f.close()
-  return ckpt
-
-
-=======
->>>>>>> 7e3a88be
 @tf_export("train.Saver")
 class Saver(object):
   """Saves and restores variables.
