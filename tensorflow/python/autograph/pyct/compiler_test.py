# Copyright 2017 The TensorFlow Authors. All Rights Reserved.
#
# Licensed under the Apache License, Version 2.0 (the "License");
# you may not use this file except in compliance with the License.
# You may obtain a copy of the License at
#
#     http://www.apache.org/licenses/LICENSE-2.0
#
# Unless required by applicable law or agreed to in writing, software
# distributed under the License is distributed on an "AS IS" BASIS,
# WITHOUT WARRANTIES OR CONDITIONS OF ANY KIND, either express or implied.
# See the License for the specific language governing permissions and
# limitations under the License.
# ==============================================================================
"""Tests for compiler module."""

from __future__ import absolute_import
from __future__ import division
from __future__ import print_function

import textwrap

import gast

from tensorflow.python.autograph.pyct import compiler
from tensorflow.python.autograph.pyct import parser
from tensorflow.python.platform import test
from tensorflow.python.util import tf_inspect


class CompilerTest(test.TestCase):

  def test_parser_compile_idempotent(self):

    def test_fn(x):
      a = True
      b = ''
      if a:
        b = x + 1
      return b

<<<<<<< HEAD
    _, _, all_nodes = parser.parse_entity(test_fn)
=======
    node, _, _ = parser.parse_entity(test_fn, future_imports=())
>>>>>>> 51acb2b2

    self.assertEqual(
        textwrap.dedent(tf_inspect.getsource(test_fn)),
        tf_inspect.getsource(
<<<<<<< HEAD
            compiler.ast_to_object(all_nodes)[0].test_fn))
=======
            compiler.ast_to_object([node])[0].test_fn))
>>>>>>> 51acb2b2

  def test_ast_to_source(self):
    node = gast.If(
        test=gast.Num(1),
        body=[
            gast.Assign(
                targets=[gast.Name('a', gast.Store(), None)],
                value=gast.Name('b', gast.Load(), None))
        ],
        orelse=[
            gast.Assign(
                targets=[gast.Name('a', gast.Store(), None)],
                value=gast.Str('c'))
        ])

    source = compiler.ast_to_source(node, indentation='  ')
    self.assertEqual(
        textwrap.dedent("""
            if 1:
              a = b
            else:
              a = 'c'
        """).strip(), source.strip())

  def test_ast_to_object(self):
    node = gast.FunctionDef(
        name='f',
        args=gast.arguments(
            args=[gast.Name('a', gast.Param(), None)],
            vararg=None,
            kwonlyargs=[],
            kwarg=None,
            defaults=[],
            kw_defaults=[]),
        body=[
            gast.Return(
                gast.BinOp(
                    op=gast.Add(),
                    left=gast.Name('a', gast.Load(), None),
                    right=gast.Num(1)))
        ],
        decorator_list=[],
        returns=None)

    module, source = compiler.ast_to_object(node)

    expected_source = """
      def f(a):
        return a + 1
    """
    self.assertEqual(
        textwrap.dedent(expected_source).strip(),
        source.strip())
    self.assertEqual(2, module.f(1))
    with open(module.__file__, 'r') as temp_output:
      self.assertEqual(
          textwrap.dedent(expected_source).strip(),
          temp_output.read().strip())


if __name__ == '__main__':
  test.main()<|MERGE_RESOLUTION|>--- conflicted
+++ resolved
@@ -39,20 +39,12 @@
         b = x + 1
       return b
 
-<<<<<<< HEAD
-    _, _, all_nodes = parser.parse_entity(test_fn)
-=======
     node, _, _ = parser.parse_entity(test_fn, future_imports=())
->>>>>>> 51acb2b2
 
     self.assertEqual(
         textwrap.dedent(tf_inspect.getsource(test_fn)),
         tf_inspect.getsource(
-<<<<<<< HEAD
-            compiler.ast_to_object(all_nodes)[0].test_fn))
-=======
             compiler.ast_to_object([node])[0].test_fn))
->>>>>>> 51acb2b2
 
   def test_ast_to_source(self):
     node = gast.If(
