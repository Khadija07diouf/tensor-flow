# Copyright 2018 The TensorFlow Authors. All Rights Reserved.
#
# Licensed under the Apache License, Version 2.0 (the "License");
# you may not use this file except in compliance with the License.
# You may obtain a copy of the License at
#
#     http://www.apache.org/licenses/LICENSE-2.0
#
# Unless required by applicable law or agreed to in writing, software
# distributed under the License is distributed on an "AS IS" BASIS,
# WITHOUT WARRANTIES OR CONDITIONS OF ANY KIND, either express or implied.
# See the License for the specific language governing permissions and
# limitations under the License.
# ==============================================================================
"""Utilities for describing the structure of a `tf.data` type."""
from __future__ import absolute_import
from __future__ import division
from __future__ import print_function

<<<<<<< HEAD
from tensorflow.python.data.util import nest
=======
import collections
import functools

import six

from tensorflow.python.data.util import nest
from tensorflow.python.framework import composite_tensor
>>>>>>> 6c553ffc
from tensorflow.python.framework import ops
from tensorflow.python.framework import sparse_tensor
from tensorflow.python.framework import tensor_shape
from tensorflow.python.framework import tensor_spec
from tensorflow.python.framework import type_spec
from tensorflow.python.ops import tensor_array_ops
from tensorflow.python.ops.ragged import ragged_tensor
<<<<<<< HEAD
=======
from tensorflow.python.util import deprecation
>>>>>>> 6c553ffc
from tensorflow.python.util.tf_export import tf_export


# pylint: disable=invalid-name
@tf_export(v1=["data.experimental.TensorStructure"])
@deprecation.deprecated(None, "Use `tf.TensorSpec` instead.")
def _TensorStructure(dtype, shape):
  return tensor_spec.TensorSpec(shape, dtype)


<<<<<<< HEAD
# Define backwards-compatiblity wrappers for using TypeSpec and its subclasses
# to replace Structure and its subclasses.  Note that the constructor argument
# order is different in many cases -- in particular, TypeSpec follows TensorSpec
# and uses the order (shape, dtype); but most Structure subclasses use the
# order (dtype, shape).
#
# TODO(b/133606651) Update tf.data to use TypeSpec directly, and then remove
# these compatibility wrappers.


Structure = type_spec.TypeSpec


# pylint: disable=invalid-name


@tf_export("data.experimental.TensorStructure")
def TensorStructure(dtype, shape):
  return tensor_spec.TensorSpec(shape, dtype)


@tf_export("data.experimental.SparseTensorStructure")
def SparseTensorStructure(dtype, shape):
  return sparse_tensor_lib.SparseTensorSpec(shape, dtype)


@tf_export("data.experimental.TensorArrayStructure")
def TensorArrayStructure(dtype, element_shape, dynamic_size, infer_shape):
=======
@tf_export(v1=["data.experimental.SparseTensorStructure"])
@deprecation.deprecated(None, "Use `tf.SparseTensorSpec` instead.")
def _SparseTensorStructure(dtype, shape):
  return sparse_tensor.SparseTensorSpec(shape, dtype)


@tf_export(v1=["data.experimental.TensorArrayStructure"])
@deprecation.deprecated(None, "Use `tf.TensorArraySpec` instead.")
def _TensorArrayStructure(dtype, element_shape, dynamic_size, infer_shape):
>>>>>>> 6c553ffc
  return tensor_array_ops.TensorArraySpec(element_shape, dtype,
                                          dynamic_size, infer_shape)


<<<<<<< HEAD
@tf_export("data.experimental.RaggedTensorStructure")
def RaggedTensorStructure(dtype, shape, ragged_rank):
  return ragged_tensor.RaggedTensorSpec(shape, dtype, ragged_rank)


def normalize_tensors(tensors):
  """Converts a nested structure of tensor-like objects to tensors.

  * `SparseTensor`-like inputs are converted to `SparseTensor`.
  * `TensorArray` inputs are passed through.
  * Everything else is converted to a dense `Tensor`.
=======
@tf_export(v1=["data.experimental.RaggedTensorStructure"])
@deprecation.deprecated(None, "Use `tf.RaggedTensorSpec` instead.")
def _RaggedTensorStructure(dtype, shape, ragged_rank):
  return ragged_tensor.RaggedTensorSpec(shape, dtype, ragged_rank)
# pylint: enable=invalid-name


# TODO(jsimsa): Remove the special-case for `TensorArray` pass-through once
# it is a subclass of `CompositeTensor`.
def normalize_element(element):
  """Normalizes a nested structure of element components.

  * Components matching `SparseTensorSpec` are converted to `SparseTensor`.
  * Components matching `RaggedTensorSpec` are converted to `RaggedTensor`.
  * Components matching `DatasetSpec` or `TensorArraySpec` are passed through.
  * `CompositeTensor` components are passed through.
  * All other components are converted to `Tensor`.
>>>>>>> 6c553ffc

  Args:
    element: A nested structure of individual components.

  Returns:
    A nested structure of `Tensor`, `Dataset`, `SparseTensor`, `RaggedTensor`,
    or `TensorArray` objects.
  """
  components = nest.flatten(element)
  normalized_components = []
  with ops.name_scope("normalize_element"):
    # Imported here to avoid circular dependency
    from tensorflow.python.data.ops import dataset_ops  # pylint: disable=g-import-not-at-top
    for i, t in enumerate(components):
      spec = type_spec_from_value(t)
      if isinstance(spec, sparse_tensor.SparseTensorSpec):
        normalized_components.append(sparse_tensor.SparseTensor.from_value(t))
      elif isinstance(spec, ragged_tensor.RaggedTensorSpec):
        normalized_components.append(
            ragged_tensor.convert_to_tensor_or_ragged_tensor(
                t, name="component_%d" % i))
      elif isinstance(
          spec, (tensor_array_ops.TensorArraySpec, dataset_ops.DatasetSpec)):
        normalized_components.append(t)
      elif isinstance(t, composite_tensor.CompositeTensor):
        normalized_components.append(t)
      else:
        normalized_components.append(
            ops.convert_to_tensor(t, name="component_%d" % i))
  return nest.pack_sequence_as(element, normalized_components)


def convert_legacy_structure(output_types, output_shapes, output_classes):
  """Returns a `Structure` that represents the given legacy structure.

  This method provides a way to convert from the existing `Dataset` and
  `Iterator` structure-related properties to a `Structure` object. A "legacy"
  structure is represented by the `tf.data.Dataset.output_types`,
  `tf.data.Dataset.output_shapes`, and `tf.data.Dataset.output_classes`
  properties.

  TODO(b/110122868): Remove this function once `Structure` is used throughout
  `tf.data`.

  Args:
    output_types: A nested structure of `tf.DType` objects corresponding to
      each component of a structured value.
    output_shapes: A nested structure of `tf.TensorShape` objects
      corresponding to each component a structured value.
    output_classes: A nested structure of Python `type` objects corresponding
      to each component of a structured value.

  Returns:
    A `Structure`.

  Raises:
    TypeError: If a structure cannot be built from the arguments, because one of
      the component classes in `output_classes` is not supported.
  """
  flat_types = nest.flatten(output_types)
  flat_shapes = nest.flatten(output_shapes)
  flat_classes = nest.flatten(output_classes)
  flat_ret = []
  for flat_type, flat_shape, flat_class in zip(flat_types, flat_shapes,
                                               flat_classes):
    if isinstance(flat_class, type_spec.TypeSpec):
      flat_ret.append(flat_class)
    elif issubclass(flat_class, sparse_tensor.SparseTensor):
      flat_ret.append(sparse_tensor.SparseTensorSpec(flat_shape, flat_type))
    elif issubclass(flat_class, ops.Tensor):
      flat_ret.append(tensor_spec.TensorSpec(flat_shape, flat_type))
    elif issubclass(flat_class, tensor_array_ops.TensorArray):
      # We sneaked the dynamic_size and infer_shape into the legacy shape.
      flat_ret.append(
          tensor_array_ops.TensorArraySpec(
              flat_shape[2:], flat_type,
              dynamic_size=tensor_shape.dimension_value(flat_shape[0]),
              infer_shape=tensor_shape.dimension_value(flat_shape[1])))
    else:
      # NOTE(mrry): Since legacy structures produced by iterators only
      # comprise Tensors, SparseTensors, and nests, we do not need to
      # support all structure types here.
      raise TypeError(
          "Could not build a structure for output class %r" % (flat_class,))

<<<<<<< HEAD
  ret = nest.pack_sequence_as(output_classes, flat_ret)
  if isinstance(ret, type_spec.TypeSpec):
    return ret
  else:
    return NestedStructure(ret)


# TODO(b/133606651) Update the tf.data code to use nests of TypeSpec rather
# than NestedStructure; and then delete this class.
@tf_export("data.experimental.NestedStructure")
class NestedStructure(type_spec.BatchableTypeSpec):
  """Represents a nested structure in which each leaf is a `TypeSpec`."""

  # NOTE(edloper): This class makes extensive use of non-public TypeSpec
  # methods, so we disable the protected-access lint warning once here.
  # pylint: disable=protected-access

  __slots__ = ["_nested_structure", "_flat_nested_structure",
               "__flat_tensor_specs"]

  def __init__(self, nested_structure):
    self._nested_structure = nested_structure
    self._flat_nested_structure = nest.flatten(nested_structure)
    self.__flat_tensor_specs = []
    for s in self._flat_nested_structure:
      if not isinstance(s, type_spec.TypeSpec):
        raise TypeError("nested_structure must be a (potentially nested) tuple "
                        "or dictionary of TypeSpec objects.")
      self.__flat_tensor_specs.extend(s._flat_tensor_specs)

  value_type = property(lambda self: type(self._nested_structure))

  def _serialize(self):
    return self._nested_structure

  @classmethod
  def _deserialize(cls, nested_structure):
    return cls(nested_structure)

  def most_specific_compatible_type(self, other):
    if type(self) is not type(other):
      raise ValueError("Incompatible types")
    return nest.map_structure(lambda a, b: a.most_specific_compatible_type(b),
                              self._nested_structure, other._nested_structure)

  def __eq__(self, other):
    if not isinstance(other, NestedStructure):
      return False
    try:
      nest.assert_same_structure(self._nested_structure,
                                 other._nested_structure)
    except (ValueError, TypeError):
      return False
    return (nest.flatten(self._nested_structure) ==
            nest.flatten(other._nested_structure))
=======
  return nest.pack_sequence_as(output_classes, flat_ret)

>>>>>>> 6c553ffc

def _from_tensor_list_helper(decode_fn, element_spec, tensor_list):
  """Returns an element constructed from the given spec and tensor list.

<<<<<<< HEAD
  def is_compatible_with(self, other):
    if not isinstance(other, NestedStructure):
      return False
    try:
      nest.assert_same_structure(self._nested_structure,
                                 other._nested_structure)
    except (ValueError, TypeError):
      return False

    # pylint: disable=g-complex-comprehension
    return all(
        substructure.is_compatible_with(other_substructure)
        for substructure, other_substructure in zip(
            nest.flatten(self._nested_structure),
            nest.flatten(other._nested_structure)))

  _component_specs = property(lambda self: self._nested_structure)
  _flat_tensor_specs = property(lambda self: self.__flat_tensor_specs)

  def _to_components(self, value):
    return nest.map_structure_up_to(
        self._nested_structure, lambda t, v: t._to_components(v),
        self._nested_structure, value)

  def _from_components(self, value):
    return nest.map_structure_up_to(
        self._nested_structure, lambda t, v: t._from_components(v),
        self._nested_structure, value)

  def _to_tensor_list(self, value):
    return self.__value_to_tensors(
        value, lambda struct, val: struct._to_tensor_list(val))

  def _to_batched_tensor_list(self, value):
    return self.__value_to_tensors(
        value, lambda struct, val: struct._to_batched_tensor_list(val))

  def __value_to_tensors(self, value, to_tensor_list_fn):
    ret = []

    try:
      flat_value = nest.flatten_up_to(self._nested_structure, value)
    except (ValueError, TypeError):
      raise ValueError("The value %r is not compatible with the nested "
                       "structure %r." % (value, self._nested_structure))

    for sub_value, structure in zip(flat_value, self._flat_nested_structure):
      if not structure.is_compatible_with(
          type_spec.type_spec_from_value(sub_value)):
        raise ValueError("Component value %r is not compatible with the nested "
                         "structure %r." % (sub_value, structure))
      ret.extend(to_tensor_list_fn(structure, sub_value))
    return ret

  def _from_tensor_list(self, value):
    return self.__tensors_to_value(
        value, lambda struct, val: struct._from_tensor_list(val))

  def _from_compatible_tensor_list(self, value):
    return self.__tensors_to_value(
        value, lambda struct, val: struct._from_compatible_tensor_list(val))

  def __tensors_to_value(self, flat_value, from_tensor_list_fn):
    if len(flat_value) != len(self._flat_tensor_specs):
      raise ValueError("Expected %d flat values in NestedStructure but got %d."
                       % (len(self._flat_tensor_specs), len(flat_value)))
    flat_ret = []
    i = 0
    for structure in self._flat_nested_structure:
      num_flat_values = len(structure._flat_tensor_specs)
      sub_value = flat_value[i:i + num_flat_values]
      flat_ret.append(from_tensor_list_fn(structure, sub_value))
      i += num_flat_values

    return nest.pack_sequence_as(self._nested_structure, flat_ret)

  @staticmethod
  def from_value(value):
    flat_nested_structure = [
        type_spec.type_spec_from_value(sub_value)
        for sub_value in nest.flatten(value)
    ]
    return NestedStructure(nest.pack_sequence_as(value, flat_nested_structure))

  def _to_legacy_output_types(self):
    return nest.map_structure(
        lambda s: s._to_legacy_output_types(), self._nested_structure)

  def _to_legacy_output_shapes(self):
    return nest.map_structure(
        lambda s: s._to_legacy_output_shapes(), self._nested_structure)

  def _to_legacy_output_classes(self):
    return nest.map_structure(
        lambda s: s._to_legacy_output_classes(), self._nested_structure)

  def _batch(self, batch_size):
    return NestedStructure(nest.map_structure(
        lambda s: s._batch(batch_size), self._nested_structure))

  def _unbatch(self):
    return NestedStructure(nest.map_structure(
        lambda s: s._unbatch(), self._nested_structure))


type_spec.register_type_spec_from_value_converter(
    tuple, NestedStructure.from_value, allow_subclass=True)
type_spec.register_type_spec_from_value_converter(
    dict, NestedStructure.from_value, allow_subclass=True)


# Re-register SparseTensorValue -- it's a subclass of tuple, but we don't
# want the NestedStructure registration to take precedence.
type_spec.register_type_spec_from_value_converter(
    sparse_tensor_lib.SparseTensorValue,
    sparse_tensor_lib.SparseTensorSpec.from_value)
=======
  Args:
    decode_fn: Method that constructs an element component from the element spec
      component and a tensor list.
    element_spec: A nested structure of `tf.TypeSpec` objects representing to
      element type specification.
    tensor_list: A list of tensors to use for constructing the value.

  Returns:
    An element constructed from the given spec and tensor list.

  Raises:
    ValueError: If the number of tensors needed to construct an element for
      the given spec does not match the given number of tensors.
  """

  # pylint: disable=protected-access

  flat_specs = nest.flatten(element_spec)
  flat_spec_lengths = [len(spec._flat_tensor_specs) for spec in flat_specs]
  if sum(flat_spec_lengths) != len(tensor_list):
    raise ValueError("Expected %d tensors but got %d." %
                     (sum(flat_spec_lengths), len(tensor_list)))

  i = 0
  flat_ret = []
  for (component_spec, num_flat_values) in zip(flat_specs, flat_spec_lengths):
    value = tensor_list[i:i + num_flat_values]
    flat_ret.append(decode_fn(component_spec, value))
    i += num_flat_values
  return nest.pack_sequence_as(element_spec, flat_ret)


def from_compatible_tensor_list(element_spec, tensor_list):
  """Returns an element constructed from the given spec and tensor list.

  Args:
    element_spec: A nested structure of `tf.TypeSpec` objects representing to
      element type specification.
    tensor_list: A list of tensors to use for constructing the value.

  Returns:
    An element constructed from the given spec and tensor list.

  Raises:
    ValueError: If the number of tensors needed to construct an element for
      the given spec does not match the given number of tensors.
  """

  # pylint: disable=protected-access
  # pylint: disable=g-long-lambda
  return _from_tensor_list_helper(
      lambda spec, value: spec._from_compatible_tensor_list(value),
      element_spec, tensor_list)


def from_tensor_list(element_spec, tensor_list):
  """Returns an element constructed from the given spec and tensor list.

  Args:
    element_spec: A nested structure of `tf.TypeSpec` objects representing to
      element type specification.
    tensor_list: A list of tensors to use for constructing the value.

  Returns:
    An element constructed from the given spec and tensor list.

  Raises:
    ValueError: If the number of tensors needed to construct an element for
      the given spec does not match the given number of tensors or the given
      spec is not compatible with the tensor list.
  """

  # pylint: disable=protected-access
  # pylint: disable=g-long-lambda
  return _from_tensor_list_helper(
      lambda spec, value: spec._from_tensor_list(value), element_spec,
      tensor_list)


def get_flat_tensor_specs(element_spec):
  """Returns a list `tf.TypeSpec`s for the element tensor representation.

  Args:
    element_spec: A nested structure of `tf.TypeSpec` objects representing to
      element type specification.

  Returns:
    A list `tf.TypeSpec`s for the element tensor representation.
  """

  # pylint: disable=protected-access
  return functools.reduce(lambda state, value: state + value._flat_tensor_specs,
                          nest.flatten(element_spec), [])


def get_flat_tensor_shapes(element_spec):
  """Returns a list `tf.TensorShapes`s for the element tensor representation.

  Args:
    element_spec: A nested structure of `tf.TypeSpec` objects representing to
      element type specification.

  Returns:
    A list `tf.TensorShapes`s for the element tensor representation.
  """
  return [spec.shape for spec in get_flat_tensor_specs(element_spec)]


def get_flat_tensor_types(element_spec):
  """Returns a list `tf.DType`s for the element tensor representation.

  Args:
    element_spec: A nested structure of `tf.TypeSpec` objects representing to
      element type specification.

  Returns:
    A list `tf.DType`s for the element tensor representation.
  """
  return [spec.dtype for spec in get_flat_tensor_specs(element_spec)]


def _to_tensor_list_helper(encode_fn, element_spec, element):
  """Returns a tensor list representation of the element.

  Args:
    encode_fn: Method that constructs a tensor list representation from the
      given element spec and element.
    element_spec: A nested structure of `tf.TypeSpec` objects representing to
      element type specification.
    element: The element to convert to tensor list representation.

  Returns:
    A tensor list representation of `element`.

  Raises:
    ValueError: If `element_spec` and `element` do not have the same number of
      elements or if the two structures are not nested in the same way.
    TypeError: If `element_spec` and `element` differ in the type of sequence
      in any of their substructures.
  """

  nest.assert_same_structure(element_spec, element)

  def reduce_fn(state, value):
    spec, component = value
    return encode_fn(state, spec, component)

  return functools.reduce(
      reduce_fn, zip(nest.flatten(element_spec), nest.flatten(element)), [])


def to_batched_tensor_list(element_spec, element):
  """Returns a tensor list representation of the element.

  Args:
    element_spec: A nested structure of `tf.TypeSpec` objects representing to
      element type specification.
    element: The element to convert to tensor list representation.

  Returns:
    A tensor list representation of `element`.

  Raises:
    ValueError: If `element_spec` and `element` do not have the same number of
      elements or if the two structures are not nested in the same way or the
      rank of any of the tensors in the tensor list representation is 0.
    TypeError: If `element_spec` and `element` differ in the type of sequence
      in any of their substructures.
  """

  # pylint: disable=protected-access
  # pylint: disable=g-long-lambda
  return _to_tensor_list_helper(
      lambda state, spec, component: state + spec._to_batched_tensor_list(
          component), element_spec, element)


def to_tensor_list(element_spec, element):
  """Returns a tensor list representation of the element.

  Args:
    element_spec: A nested structure of `tf.TypeSpec` objects representing to
      element type specification.
    element: The element to convert to tensor list representation.

  Returns:
    A tensor list representation of `element`.

  Raises:
    ValueError: If `element_spec` and `element` do not have the same number of
      elements or if the two structures are not nested in the same way.
    TypeError: If `element_spec` and `element` differ in the type of sequence
      in any of their substructures.
  """

  # pylint: disable=protected-access
  # pylint: disable=g-long-lambda
  return _to_tensor_list_helper(
      lambda state, spec, component: state + spec._to_tensor_list(component),
      element_spec, element)


def are_compatible(spec1, spec2):
  """Indicates whether two type specifications are compatible.

  Two type specifications are compatible if they have the same nested structure
  and the their individual components are pair-wise compatible.

  Args:
    spec1: A `tf.TypeSpec` object to compare.
    spec2: A `tf.TypeSpec` object to compare.

  Returns:
    `True` if the two type specifications are compatible and `False` otherwise.
  """

  try:
    nest.assert_same_structure(spec1, spec2)
  except TypeError:
    return False
  except ValueError:
    return False

  for s1, s2 in zip(nest.flatten(spec1), nest.flatten(spec2)):
    if not s1.is_compatible_with(s2) or not s2.is_compatible_with(s1):
      return False
  return True


def type_spec_from_value(element):
  """Creates a type specification for the given value.

  Args:
    element: The element to create the type specification for.

  Returns:
    A nested structure of `TypeSpec`s that represents the type specification
    of `element`.

  Raises:
    TypeError: If a `TypeSpec` cannot be built for `element`, because its type
      is not supported.
  """
  spec = type_spec._type_spec_from_value(element)  # pylint: disable=protected-access
  if spec is not None:
    return spec

  if isinstance(element, dict):
    # We create a shallow copy in an attempt to preserve the key order.
    #
    # Note that we do not guarantee that the key order is preserved, which is
    # a limitation inherited from `copy()`. As a consequence, callers of
    # `type_spec_from_value` should not assume that the key order of a `dict`
    # in the returned nested structure matches the key order of the
    # corresponding `dict` in the input value.
    result = element.copy()
    for k in element:
      result[k] = type_spec_from_value(element[k])
    return result

  if isinstance(element, tuple):
    if hasattr(element, "_fields") and isinstance(
        element._fields, collections.Sequence) and all(
            isinstance(f, six.string_types) for f in element._fields):
      # `element` is a namedtuple
      return type(element)(*[type_spec_from_value(v) for v in element])
    # `element` is not a namedtuple
    return tuple([type_spec_from_value(v) for v in element])

  # Fallback: try converting value to a tensor.
  try:
    tensor = ops.convert_to_tensor(element)
    spec = type_spec_from_value(tensor)
    if spec is not None:
      return spec
  except (ValueError, TypeError):
    pass

  raise TypeError("Could not build a TypeSpec for %r with type %s" %
                  (element, type(element).__name__))
>>>>>>> 6c553ffc
<|MERGE_RESOLUTION|>--- conflicted
+++ resolved
@@ -17,9 +17,6 @@
 from __future__ import division
 from __future__ import print_function
 
-<<<<<<< HEAD
-from tensorflow.python.data.util import nest
-=======
 import collections
 import functools
 
@@ -27,7 +24,6 @@
 
 from tensorflow.python.data.util import nest
 from tensorflow.python.framework import composite_tensor
->>>>>>> 6c553ffc
 from tensorflow.python.framework import ops
 from tensorflow.python.framework import sparse_tensor
 from tensorflow.python.framework import tensor_shape
@@ -35,10 +31,7 @@
 from tensorflow.python.framework import type_spec
 from tensorflow.python.ops import tensor_array_ops
 from tensorflow.python.ops.ragged import ragged_tensor
-<<<<<<< HEAD
-=======
 from tensorflow.python.util import deprecation
->>>>>>> 6c553ffc
 from tensorflow.python.util.tf_export import tf_export
 
 
@@ -49,36 +42,6 @@
   return tensor_spec.TensorSpec(shape, dtype)
 
 
-<<<<<<< HEAD
-# Define backwards-compatiblity wrappers for using TypeSpec and its subclasses
-# to replace Structure and its subclasses.  Note that the constructor argument
-# order is different in many cases -- in particular, TypeSpec follows TensorSpec
-# and uses the order (shape, dtype); but most Structure subclasses use the
-# order (dtype, shape).
-#
-# TODO(b/133606651) Update tf.data to use TypeSpec directly, and then remove
-# these compatibility wrappers.
-
-
-Structure = type_spec.TypeSpec
-
-
-# pylint: disable=invalid-name
-
-
-@tf_export("data.experimental.TensorStructure")
-def TensorStructure(dtype, shape):
-  return tensor_spec.TensorSpec(shape, dtype)
-
-
-@tf_export("data.experimental.SparseTensorStructure")
-def SparseTensorStructure(dtype, shape):
-  return sparse_tensor_lib.SparseTensorSpec(shape, dtype)
-
-
-@tf_export("data.experimental.TensorArrayStructure")
-def TensorArrayStructure(dtype, element_shape, dynamic_size, infer_shape):
-=======
 @tf_export(v1=["data.experimental.SparseTensorStructure"])
 @deprecation.deprecated(None, "Use `tf.SparseTensorSpec` instead.")
 def _SparseTensorStructure(dtype, shape):
@@ -88,24 +51,10 @@
 @tf_export(v1=["data.experimental.TensorArrayStructure"])
 @deprecation.deprecated(None, "Use `tf.TensorArraySpec` instead.")
 def _TensorArrayStructure(dtype, element_shape, dynamic_size, infer_shape):
->>>>>>> 6c553ffc
   return tensor_array_ops.TensorArraySpec(element_shape, dtype,
                                           dynamic_size, infer_shape)
 
 
-<<<<<<< HEAD
-@tf_export("data.experimental.RaggedTensorStructure")
-def RaggedTensorStructure(dtype, shape, ragged_rank):
-  return ragged_tensor.RaggedTensorSpec(shape, dtype, ragged_rank)
-
-
-def normalize_tensors(tensors):
-  """Converts a nested structure of tensor-like objects to tensors.
-
-  * `SparseTensor`-like inputs are converted to `SparseTensor`.
-  * `TensorArray` inputs are passed through.
-  * Everything else is converted to a dense `Tensor`.
-=======
 @tf_export(v1=["data.experimental.RaggedTensorStructure"])
 @deprecation.deprecated(None, "Use `tf.RaggedTensorSpec` instead.")
 def _RaggedTensorStructure(dtype, shape, ragged_rank):
@@ -123,7 +72,6 @@
   * Components matching `DatasetSpec` or `TensorArraySpec` are passed through.
   * `CompositeTensor` components are passed through.
   * All other components are converted to `Tensor`.
->>>>>>> 6c553ffc
 
   Args:
     element: A nested structure of individual components.
@@ -209,188 +157,12 @@
       raise TypeError(
           "Could not build a structure for output class %r" % (flat_class,))
 
-<<<<<<< HEAD
-  ret = nest.pack_sequence_as(output_classes, flat_ret)
-  if isinstance(ret, type_spec.TypeSpec):
-    return ret
-  else:
-    return NestedStructure(ret)
-
-
-# TODO(b/133606651) Update the tf.data code to use nests of TypeSpec rather
-# than NestedStructure; and then delete this class.
-@tf_export("data.experimental.NestedStructure")
-class NestedStructure(type_spec.BatchableTypeSpec):
-  """Represents a nested structure in which each leaf is a `TypeSpec`."""
-
-  # NOTE(edloper): This class makes extensive use of non-public TypeSpec
-  # methods, so we disable the protected-access lint warning once here.
-  # pylint: disable=protected-access
-
-  __slots__ = ["_nested_structure", "_flat_nested_structure",
-               "__flat_tensor_specs"]
-
-  def __init__(self, nested_structure):
-    self._nested_structure = nested_structure
-    self._flat_nested_structure = nest.flatten(nested_structure)
-    self.__flat_tensor_specs = []
-    for s in self._flat_nested_structure:
-      if not isinstance(s, type_spec.TypeSpec):
-        raise TypeError("nested_structure must be a (potentially nested) tuple "
-                        "or dictionary of TypeSpec objects.")
-      self.__flat_tensor_specs.extend(s._flat_tensor_specs)
-
-  value_type = property(lambda self: type(self._nested_structure))
-
-  def _serialize(self):
-    return self._nested_structure
-
-  @classmethod
-  def _deserialize(cls, nested_structure):
-    return cls(nested_structure)
-
-  def most_specific_compatible_type(self, other):
-    if type(self) is not type(other):
-      raise ValueError("Incompatible types")
-    return nest.map_structure(lambda a, b: a.most_specific_compatible_type(b),
-                              self._nested_structure, other._nested_structure)
-
-  def __eq__(self, other):
-    if not isinstance(other, NestedStructure):
-      return False
-    try:
-      nest.assert_same_structure(self._nested_structure,
-                                 other._nested_structure)
-    except (ValueError, TypeError):
-      return False
-    return (nest.flatten(self._nested_structure) ==
-            nest.flatten(other._nested_structure))
-=======
   return nest.pack_sequence_as(output_classes, flat_ret)
 
->>>>>>> 6c553ffc
 
 def _from_tensor_list_helper(decode_fn, element_spec, tensor_list):
   """Returns an element constructed from the given spec and tensor list.
 
-<<<<<<< HEAD
-  def is_compatible_with(self, other):
-    if not isinstance(other, NestedStructure):
-      return False
-    try:
-      nest.assert_same_structure(self._nested_structure,
-                                 other._nested_structure)
-    except (ValueError, TypeError):
-      return False
-
-    # pylint: disable=g-complex-comprehension
-    return all(
-        substructure.is_compatible_with(other_substructure)
-        for substructure, other_substructure in zip(
-            nest.flatten(self._nested_structure),
-            nest.flatten(other._nested_structure)))
-
-  _component_specs = property(lambda self: self._nested_structure)
-  _flat_tensor_specs = property(lambda self: self.__flat_tensor_specs)
-
-  def _to_components(self, value):
-    return nest.map_structure_up_to(
-        self._nested_structure, lambda t, v: t._to_components(v),
-        self._nested_structure, value)
-
-  def _from_components(self, value):
-    return nest.map_structure_up_to(
-        self._nested_structure, lambda t, v: t._from_components(v),
-        self._nested_structure, value)
-
-  def _to_tensor_list(self, value):
-    return self.__value_to_tensors(
-        value, lambda struct, val: struct._to_tensor_list(val))
-
-  def _to_batched_tensor_list(self, value):
-    return self.__value_to_tensors(
-        value, lambda struct, val: struct._to_batched_tensor_list(val))
-
-  def __value_to_tensors(self, value, to_tensor_list_fn):
-    ret = []
-
-    try:
-      flat_value = nest.flatten_up_to(self._nested_structure, value)
-    except (ValueError, TypeError):
-      raise ValueError("The value %r is not compatible with the nested "
-                       "structure %r." % (value, self._nested_structure))
-
-    for sub_value, structure in zip(flat_value, self._flat_nested_structure):
-      if not structure.is_compatible_with(
-          type_spec.type_spec_from_value(sub_value)):
-        raise ValueError("Component value %r is not compatible with the nested "
-                         "structure %r." % (sub_value, structure))
-      ret.extend(to_tensor_list_fn(structure, sub_value))
-    return ret
-
-  def _from_tensor_list(self, value):
-    return self.__tensors_to_value(
-        value, lambda struct, val: struct._from_tensor_list(val))
-
-  def _from_compatible_tensor_list(self, value):
-    return self.__tensors_to_value(
-        value, lambda struct, val: struct._from_compatible_tensor_list(val))
-
-  def __tensors_to_value(self, flat_value, from_tensor_list_fn):
-    if len(flat_value) != len(self._flat_tensor_specs):
-      raise ValueError("Expected %d flat values in NestedStructure but got %d."
-                       % (len(self._flat_tensor_specs), len(flat_value)))
-    flat_ret = []
-    i = 0
-    for structure in self._flat_nested_structure:
-      num_flat_values = len(structure._flat_tensor_specs)
-      sub_value = flat_value[i:i + num_flat_values]
-      flat_ret.append(from_tensor_list_fn(structure, sub_value))
-      i += num_flat_values
-
-    return nest.pack_sequence_as(self._nested_structure, flat_ret)
-
-  @staticmethod
-  def from_value(value):
-    flat_nested_structure = [
-        type_spec.type_spec_from_value(sub_value)
-        for sub_value in nest.flatten(value)
-    ]
-    return NestedStructure(nest.pack_sequence_as(value, flat_nested_structure))
-
-  def _to_legacy_output_types(self):
-    return nest.map_structure(
-        lambda s: s._to_legacy_output_types(), self._nested_structure)
-
-  def _to_legacy_output_shapes(self):
-    return nest.map_structure(
-        lambda s: s._to_legacy_output_shapes(), self._nested_structure)
-
-  def _to_legacy_output_classes(self):
-    return nest.map_structure(
-        lambda s: s._to_legacy_output_classes(), self._nested_structure)
-
-  def _batch(self, batch_size):
-    return NestedStructure(nest.map_structure(
-        lambda s: s._batch(batch_size), self._nested_structure))
-
-  def _unbatch(self):
-    return NestedStructure(nest.map_structure(
-        lambda s: s._unbatch(), self._nested_structure))
-
-
-type_spec.register_type_spec_from_value_converter(
-    tuple, NestedStructure.from_value, allow_subclass=True)
-type_spec.register_type_spec_from_value_converter(
-    dict, NestedStructure.from_value, allow_subclass=True)
-
-
-# Re-register SparseTensorValue -- it's a subclass of tuple, but we don't
-# want the NestedStructure registration to take precedence.
-type_spec.register_type_spec_from_value_converter(
-    sparse_tensor_lib.SparseTensorValue,
-    sparse_tensor_lib.SparseTensorSpec.from_value)
-=======
   Args:
     decode_fn: Method that constructs an element component from the element spec
       component and a tensor list.
@@ -670,5 +442,4 @@
     pass
 
   raise TypeError("Could not build a TypeSpec for %r with type %s" %
-                  (element, type(element).__name__))
->>>>>>> 6c553ffc
+                  (element, type(element).__name__))