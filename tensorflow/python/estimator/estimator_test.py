# Copyright 2016 The TensorFlow Authors. All Rights Reserved.
#
# Licensed under the Apache License, Version 2.0 (the "License");
# you may not use this file except in compliance with the License.
# You may obtain a copy of the License at
#
#     http://www.apache.org/licenses/LICENSE-2.0
#
# Unless required by applicable law or agreed to in writing, software
# distributed under the License is distributed on an "AS IS" BASIS,
# WITHOUT WARRANTIES OR CONDITIONS OF ANY KIND, either express or implied.
# See the License for the specific language governing permissions and
# limitations under the License.
# ==============================================================================
"""Tests for Estimator."""

from __future__ import absolute_import
from __future__ import division
from __future__ import print_function

import functools
import os
import tempfile

import numpy as np
import six

from google.protobuf import text_format

from tensorflow.python.client import session
from tensorflow.python.estimator import estimator
from tensorflow.python.estimator import model_fn as model_fn_lib
from tensorflow.python.estimator import run_config
from tensorflow.python.estimator.export import export
from tensorflow.python.estimator.export import export_output
from tensorflow.python.estimator.inputs import numpy_io
from tensorflow.python.framework import constant_op
from tensorflow.python.framework import dtypes
from tensorflow.python.framework import ops
from tensorflow.python.layers import layers
from tensorflow.python.lib.io import file_io
from tensorflow.python.ops import array_ops
from tensorflow.python.ops import check_ops
from tensorflow.python.ops import control_flow_ops
from tensorflow.python.ops import init_ops
from tensorflow.python.ops import lookup_ops
from tensorflow.python.ops import metrics as metrics_lib
from tensorflow.python.ops import parsing_ops
from tensorflow.python.ops import state_ops
from tensorflow.python.ops import variables
from tensorflow.python.ops.losses import losses
from tensorflow.python.platform import gfile
from tensorflow.python.platform import test
from tensorflow.python.platform import tf_logging as logging
from tensorflow.python.saved_model import loader
from tensorflow.python.saved_model import tag_constants
from tensorflow.python.summary.writer import writer_cache
from tensorflow.python.training import checkpoint_state_pb2
from tensorflow.python.training import saver
from tensorflow.python.training import saver_test_utils
from tensorflow.python.training import session_run_hook
from tensorflow.python.training import training
from tensorflow.python.util import compat

_TMP_DIR = '/tmp'
_ANOTHER_TMP_DIR = '/another_tmp'


def dummy_model_fn(features, labels, params):
  _, _, _ = features, labels, params


class EstimatorInheritanceConstraintTest(test.TestCase):
  """Tests that sub classes cannot override methods of Estimator."""

  def test_override_a_method(self):
    class _Estimator(estimator.Estimator):

      def __init__(self):
        super(_Estimator, self).__init__(model_fn=dummy_model_fn)

      def predict(self, input_fn, predict_keys=None, hooks=None):
        pass

    with self.assertRaisesRegexp(
        ValueError, 'cannot override members of Estimator.*predict'):
      _Estimator()

  def test_override_a_method_with_tricks(self):
    class _Estimator(estimator.Estimator):

      def __init__(self):
        super(_Estimator, self).__init__(model_fn=dummy_model_fn)

      def _assert_members_are_not_overridden(self):
        pass  # HAHA! I tricked you!

      def predict(self, input_fn, predict_keys=None, hooks=None):
        pass

    with self.assertRaisesRegexp(
        ValueError, 'cannot override members of Estimator.*predict'):
      _Estimator()

  def test_extension_of_api_is_ok(self):
    class _Estimator(estimator.Estimator):

      def __init__(self):
        super(_Estimator, self).__init__(model_fn=dummy_model_fn)

      def predict_proba(self, input_fn, predict_keys=None, hooks=None):
        pass

    _Estimator()


class EstimatorConstructorTest(test.TestCase):

  def test_config_must_be_a_run_config(self):
    with self.assertRaisesRegexp(ValueError, 'an instance of RunConfig'):
      estimator.Estimator(model_fn=None, config='NotARunConfig')

  def test_model_fn_must_be_provided(self):
    with self.assertRaisesRegexp(ValueError, 'model_fn.* must be'):
      estimator.Estimator(model_fn=None)

  def test_property_accessors(self):

    def model_fn(features, labels, params):
      _, _, _ = features, labels, params

    class FakeConfig(run_config.RunConfig):
      pass

    params = {'hidden_layers': [3, 4]}
    est = estimator.Estimator(
        model_fn=model_fn, model_dir='bla', config=FakeConfig(), params=params)
    self.assertTrue(isinstance(est.config, FakeConfig))
    self.assertEqual(params, est.params)
    self.assertEqual('bla', est.model_dir)

  def test_default_config(self):

    def model_fn(features, labels):
      _, _ = features, labels

    est = estimator.Estimator(model_fn=model_fn)
    self.assertTrue(isinstance(est.config, run_config.RunConfig))

  def test_default_model_dir(self):

    def model_fn(features, labels):
      _, _ = features, labels

    with test.mock.patch.object(tempfile, 'mkdtemp', return_value=_TMP_DIR):
      est = estimator.Estimator(model_fn=model_fn)
      self.assertEqual(_TMP_DIR, est.config.model_dir)
      self.assertEqual(_TMP_DIR, est.model_dir)

  def test_model_dir_in_constructor(self):

    def model_fn(features, labels):
      _, _ = features, labels

    est = estimator.Estimator(model_fn=model_fn, model_dir=_TMP_DIR)
    self.assertEqual(_TMP_DIR, est.config.model_dir)
    self.assertEqual(_TMP_DIR, est.model_dir)

  def test_model_dir_in_run_config(self):

    class FakeConfig(run_config.RunConfig):

      @property
      def model_dir(self):
        return _TMP_DIR

    def model_fn(features, labels):
      _, _ = features, labels

    est = estimator.Estimator(model_fn=model_fn, config=FakeConfig())
    self.assertEqual(_TMP_DIR, est.config.model_dir)
    self.assertEqual(_TMP_DIR, est.model_dir)

  def test_same_model_dir_in_constructor_and_run_config(self):

    class FakeConfig(run_config.RunConfig):

      @property
      def model_dir(self):
        return _TMP_DIR

    def model_fn(features, labels):
      _, _ = features, labels

    est = estimator.Estimator(
        model_fn=model_fn, config=FakeConfig(), model_dir=_TMP_DIR)
    self.assertEqual(_TMP_DIR, est.config.model_dir)
    self.assertEqual(_TMP_DIR, est.model_dir)

  def test_different_model_dir_in_constructor_and_run_config(self):

    class FakeConfig(run_config.RunConfig):

      @property
      def model_dir(self):
        return _TMP_DIR

    def model_fn(features, labels):
      _, _ = features, labels

    with self.assertRaisesRegexp(
        ValueError,
        'model_dir are set both in constructor and RunConfig, but '
        'with different values'):
      estimator.Estimator(
          model_fn=model_fn, config=FakeConfig(), model_dir=_ANOTHER_TMP_DIR)

  def test_model_fn_args_must_include_features(self):

    def model_fn(x, labels):
      _, _ = x, labels

    with self.assertRaisesRegexp(ValueError, 'features'):
      estimator.Estimator(model_fn=model_fn)

  def test_model_fn_args_must_include_labels(self):

    def model_fn(features, y):
      _, _ = features, y

    with self.assertRaisesRegexp(ValueError, 'labels'):
      estimator.Estimator(model_fn=model_fn)

  def test_if_params_provided_then_model_fn_should_accept_it(self):

    def model_fn(features, labels):
      _, _ = features, labels

    estimator.Estimator(model_fn=model_fn)
    with self.assertRaisesRegexp(ValueError, 'params'):
      estimator.Estimator(model_fn=model_fn, params={'hidden_layers': 4})

  def test_not_known_model_fn_args(self):

    def model_fn(features, labels, something):
      _, _, _ = features, labels, something

    with self.assertRaisesRegexp(ValueError, 'something'):
      estimator.Estimator(model_fn=model_fn)

  def test_not_known_model_fn_args_handled_by_lambda(self):
    def model_fn(features, labels, something):
      _, _, _ = features, labels, something

    new_model_fn = lambda features, labels: model_fn(  # pylint: disable=g-long-lambda
        features, labels, 'something')
    estimator.Estimator(model_fn=new_model_fn)

  def test_if_model_fn_is_a_member_function_of_a_class(self):

    class ModelFnClass(object):
<<<<<<< HEAD
=======

>>>>>>> b07abe09
      def __init__(self):
        estimator.Estimator(model_fn=self.model_fn)

      def model_fn(self, features, labels, mode):
        _, _, _ = features, labels, mode

    ModelFnClass()


def dummy_input_fn():
  return ({'x': constant_op.constant([[1], [1]])},
          constant_op.constant([[1], [1]]))


def model_fn_global_step_incrementer(features, labels, mode):
  _, _ = features, labels
  global_step = training.get_global_step()
  return model_fn_lib.EstimatorSpec(
      mode,
      loss=constant_op.constant(1.),
      train_op=state_ops.assign_add(global_step, 1))


def _estimator_spec(
    expected_features, expected_labels, actual_features, actual_labels, mode):
  assert_ops = tuple([
      check_ops.assert_equal(
          expected_features[k], actual_features[k], name='assert_%s' % k)
      for k in expected_features
  ] + [
      check_ops.assert_equal(
          expected_labels, actual_labels, name='assert_labels')
  ])
  with ops.control_dependencies(assert_ops):
    return model_fn_lib.EstimatorSpec(
        mode=mode,
        predictions=constant_op.constant(0.),
        loss=constant_op.constant(0.),
        train_op=constant_op.constant(0.))


def _make_input_fn(features, labels):
  def _input_fn():
    return {
        k: constant_op.constant(v)
        for k, v in six.iteritems(features)
    }, constant_op.constant(labels)
  return _input_fn


class EstimatorTrainTest(test.TestCase):

  def test_minimal_model_fn_args(self):
    expected_features = {'x': 42., 'y': 43.}
    expected_labels = 44.

    # TODO(ptucker): We have to roll our own mock since Estimator._get_arguments
    # doesn't work with mock fns.
    model_fn_call_count = [0]

    def _model_fn(features, labels):
      model_fn_call_count[0] += 1
      self.assertItemsEqual(expected_features.keys(), features.keys())
      return _estimator_spec(
          expected_features, expected_labels, features, labels,
          model_fn_lib.ModeKeys.TRAIN)

    with self.assertRaisesRegexp(ValueError, 'does not include params'):
      estimator.Estimator(model_fn=_model_fn, params={'a': 'b'})
    est = estimator.Estimator(model_fn=_model_fn, config=run_config.RunConfig())
    self.assertEqual(0, model_fn_call_count[0])
    est.train(
        input_fn=_make_input_fn(expected_features, expected_labels), steps=1)
    self.assertEqual(1, model_fn_call_count[0])

  def test_all_model_fn_args(self):
    expected_features = {'x': 42., 'y': 43.}
    expected_labels = 44.
    expected_params = {'some_param': 'some_value'}
    expected_config = run_config.RunConfig()
    expected_config.i_am_test = True

    # TODO(ptucker): We have to roll our own mock since Estimator._get_arguments
    # doesn't work with mock fns.
    model_fn_call_count = [0]

    # Note that args are all passed by keyword, so can be in any order.
    def _model_fn(mode, params, features, labels, config):
      model_fn_call_count[0] += 1
      self.assertItemsEqual(expected_features.keys(), features.keys())
      self.assertEqual(model_fn_lib.ModeKeys.TRAIN, mode)
      self.assertEqual(expected_params, params)
      self.assertTrue(config.i_am_test)
      return _estimator_spec(
          expected_features, expected_labels, features, labels, mode)

    est = estimator.Estimator(
        model_fn=_model_fn, params=expected_params, config=expected_config)
    self.assertEqual(0, model_fn_call_count[0])
    est.train(
        input_fn=_make_input_fn(expected_features, expected_labels), steps=1)
    self.assertEqual(1, model_fn_call_count[0])

  def test_partial_model_fn_args(self):
    expected_features = {'x': 42., 'y': 43.}
    expected_labels = 44.
    expected_params = {'some_param': 'some_value'}
    expected_config = run_config.RunConfig()
    expected_config.i_am_test = True
    expected_foo = 45.
    expected_bar = 46.

    # TODO(ptucker): We have to roll our own mock since Estimator._get_arguments
    # doesn't work with mock fns.
    model_fn_call_count = [0]

    def _model_fn(features, labels, foo, mode, params, config, bar):
      model_fn_call_count[0] += 1
      self.assertEqual(expected_foo, foo)
      self.assertEqual(expected_bar, bar)
      self.assertItemsEqual(expected_features.keys(), features.keys())
      self.assertEqual(model_fn_lib.ModeKeys.TRAIN, mode)
      self.assertEqual(expected_params, params)
      self.assertTrue(config.i_am_test)
      return _estimator_spec(
          expected_features, expected_labels, features, labels, mode)
    partial_model_fn = functools.partial(
        _model_fn, foo=expected_foo, bar=expected_bar)

    est = estimator.Estimator(
        model_fn=partial_model_fn, params=expected_params,
        config=expected_config)
    self.assertEqual(0, model_fn_call_count[0])
    est.train(
        input_fn=_make_input_fn(expected_features, expected_labels), steps=1)
    self.assertEqual(1, model_fn_call_count[0])

  def test_model_fn_must_return_estimator_spec(self):

    def model_fn(features, labels):
      _, _ = features, labels
      return 'NotGoodNotGood'

    est = estimator.Estimator(model_fn=model_fn)
    with self.assertRaisesRegexp(ValueError, 'EstimatorSpec'):
      est.train(dummy_input_fn, steps=1)

  def test_run_train_op_and_saves_at_the_end(self):
    est = estimator.Estimator(model_fn=model_fn_global_step_incrementer)
    est.train(dummy_input_fn, steps=5)
    self.assertEqual(
        5, estimator._load_global_step_from_checkpoint_dir(est.model_dir))

  def test_steps_and_saves_reloads(self):
    est = estimator.Estimator(model_fn=model_fn_global_step_incrementer)
    est.train(dummy_input_fn, steps=5)
    self.assertEqual(
        5, estimator._load_global_step_from_checkpoint_dir(est.model_dir))
    est.train(dummy_input_fn, steps=5)
    self.assertEqual(
        10, estimator._load_global_step_from_checkpoint_dir(est.model_dir))

  def test_max_step(self):
    est = estimator.Estimator(model_fn=model_fn_global_step_incrementer)
    est.train(dummy_input_fn, max_steps=5)
    self.assertEqual(
        5, estimator._load_global_step_from_checkpoint_dir(est.model_dir))
    est.train(dummy_input_fn, max_steps=5)
    self.assertEqual(
        5, estimator._load_global_step_from_checkpoint_dir(est.model_dir))

  def test_checkpoint_contains_relative_paths(self):
    tmpdir = tempfile.mkdtemp()
    est = estimator.Estimator(
        model_dir=tmpdir,
        model_fn=model_fn_global_step_incrementer)
    est.train(dummy_input_fn, steps=5)

    checkpoint_file_content = file_io.read_file_to_string(
        os.path.join(tmpdir, 'checkpoint'))
    ckpt = checkpoint_state_pb2.CheckpointState()
    text_format.Merge(checkpoint_file_content, ckpt)
    self.assertEqual(ckpt.model_checkpoint_path, 'model.ckpt-5')
    self.assertAllEqual(
        ['model.ckpt-1', 'model.ckpt-5'], ckpt.all_model_checkpoint_paths)

  def test_train_save_copy_reload(self):
    tmpdir = tempfile.mkdtemp()
    model_dir1 = os.path.join(tmpdir, 'model_dir1')
    est1 = estimator.Estimator(
        model_dir=model_dir1,
        model_fn=model_fn_global_step_incrementer)
    est1.train(dummy_input_fn, steps=5)

    # We have to clear the cache before we can rename the directory,
    # otherwise open file handles will prevent the delete on Windows.
    writer_cache.FileWriterCache.clear()
    model_dir2 = os.path.join(tmpdir, 'model_dir2')
    os.renames(model_dir1, model_dir2)

    est2 = estimator.Estimator(
        model_dir=model_dir2,
        model_fn=model_fn_global_step_incrementer)
    self.assertEqual(
        5, estimator._load_global_step_from_checkpoint_dir(est2.model_dir))
    est2.train(dummy_input_fn, steps=5)
    self.assertEqual(
        10, estimator._load_global_step_from_checkpoint_dir(est2.model_dir))

  def test_steps0_raises_error(self):
    est = estimator.Estimator(
        model_fn=_model_fn_with_eval_metric_ops)
    with self.assertRaisesRegexp(ValueError, 'Must specify steps > 0'):
      est.train(dummy_input_fn, steps=0)

  def test_steps_negative_raises_error(self):
    est = estimator.Estimator(
        model_fn=_model_fn_with_eval_metric_ops)
    with self.assertRaisesRegexp(ValueError, 'Must specify steps > 0'):
      est.train(dummy_input_fn, steps=-1)

  def test_max_steps0_raises_error(self):
    est = estimator.Estimator(
        model_fn=_model_fn_with_eval_metric_ops)
    with self.assertRaisesRegexp(ValueError, 'Must specify max_steps > 0'):
      est.train(dummy_input_fn, max_steps=0)

  def test_max_steps_negative_raises_error(self):
    est = estimator.Estimator(
        model_fn=_model_fn_with_eval_metric_ops)
    with self.assertRaisesRegexp(ValueError, 'Must specify max_steps > 0'):
      est.train(dummy_input_fn, max_steps=-1)

  def test_scaffold_is_used(self):
    self.is_init_fn_called = False

    def _init_fn(scaffold, sess):
      _, _ = scaffold, sess
      self.is_init_fn_called = True

    def _model_fn_scaffold(features, labels, mode):
      _, _ = features, labels
      return model_fn_lib.EstimatorSpec(
          mode=mode,
          loss=constant_op.constant(0.),
          train_op=constant_op.constant(0.),
          scaffold=training.Scaffold(init_fn=_init_fn))

    est = estimator.Estimator(model_fn=_model_fn_scaffold)
    est.train(dummy_input_fn, steps=1)
    self.assertTrue(self.is_init_fn_called)

  def test_hooks_should_be_session_run_hook(self):
    est = estimator.Estimator(model_fn=model_fn_global_step_incrementer)
    with self.assertRaisesRegexp(TypeError, 'must be a SessionRunHook'):
      est.train(dummy_input_fn, steps=1, hooks=['NotAHook'])

  def test_training_hooks_are_used(self):
    chief_hook = test.mock.MagicMock(
        wraps=training.SessionRunHook(), spec=training.SessionRunHook)
    hook = test.mock.MagicMock(
        wraps=training.SessionRunHook(), spec=training.SessionRunHook)

    def _model_fn_hooks(features, labels, mode):
      _, _ = features, labels
      return model_fn_lib.EstimatorSpec(
          mode=mode,
          loss=constant_op.constant(0.),
          train_op=constant_op.constant(0.),
          training_chief_hooks=[chief_hook],
          training_hooks=[hook])

    est = estimator.Estimator(model_fn=_model_fn_hooks)
    self.assertFalse(chief_hook.begin.called)
    self.assertFalse(hook.begin.called)
    est.train(dummy_input_fn, steps=1)
    self.assertTrue(chief_hook.begin.called)
    self.assertTrue(hook.begin.called)

  def test_chief_only_hook_should_not_be_called_on_non_chief(self):
    chief_hook = test.mock.MagicMock(
        wraps=training.SessionRunHook(), spec=training.SessionRunHook)
    hook = test.mock.MagicMock(
        wraps=training.SessionRunHook(), spec=training.SessionRunHook)

    def _model_fn_hooks(features, labels, mode):
      _, _ = features, labels
      return model_fn_lib.EstimatorSpec(
          mode=mode,
          loss=constant_op.constant(0.),
          train_op=constant_op.constant(0.),
          training_chief_hooks=[chief_hook],
          training_hooks=[hook])

    class NonChiefRunConfig(run_config.RunConfig):
      @property
      def is_chief(self):  # pylint: disable=g-wrong-blank-lines
        return False

    # Mocking the SessionManager.wait_for_session, so that worker doesn't wait
    # for chief.
    def get_initialized_session(*args, **kwargs):
      # Session doesn't take 'max_wait_secs' argument.
      kwargs.pop('max_wait_secs', None)
      scaffold = training.Scaffold().finalize()
      sess = session.Session(*args, **kwargs)
      sess.run(scaffold.init_op)
      return sess

    with test.mock.patch.object(
        training.SessionManager,
        'wait_for_session',
        side_effect=get_initialized_session):
      est = estimator.Estimator(
          model_fn=_model_fn_hooks, config=NonChiefRunConfig())
      self.assertFalse(chief_hook.begin.called)
      self.assertFalse(hook.begin.called)
      est.train(dummy_input_fn, steps=1)
      self.assertFalse(chief_hook.begin.called)
      self.assertTrue(hook.begin.called)

  def test_features_labels_mode(self):
    given_features = {'test-features': [[1], [1]]}
    given_labels = {'test-labels': [[1], [1]]}

    def _input_fn():
      return given_features, given_labels

    def _model_fn(features, labels, mode):
      self.features, self.labels, self.mode = features, labels, mode
      return model_fn_lib.EstimatorSpec(
          mode=mode,
          loss=constant_op.constant(0.),
          train_op=constant_op.constant(0.),
          predictions=constant_op.constant([[0.]]))

    est = estimator.Estimator(model_fn=_model_fn)
    est.train(_input_fn, steps=1)
    self.assertEqual(given_features, self.features)
    self.assertEqual(given_labels, self.labels)
    self.assertEqual(model_fn_lib.ModeKeys.TRAIN, self.mode)

  def test_graph_initialization_global_step_and_random_seed(self):
    expected_random_seed = run_config.RunConfig().tf_random_seed
    def _model_fn(features, labels, mode):
      _, _, _ = features, labels, mode
      self.assertIsNotNone(training.get_global_step())
      self.assertEqual(expected_random_seed, ops.get_default_graph().seed)
      return model_fn_lib.EstimatorSpec(
          mode=mode,
          loss=constant_op.constant(0.),
          train_op=constant_op.constant(0.),
          predictions=constant_op.constant([[0.]]))

    est = estimator.Estimator(model_fn=_model_fn)
    est.train(dummy_input_fn, steps=1)


def _model_fn_with_eval_metric_ops(features, labels, mode, params):
  _, _ = features, labels
  metric_name = params.get('metric_name') or 'metric'
  metric_value = params.get('metric_value') or 2.
  global_step = training.get_global_step()
  loss = constant_op.constant(1.)
  metric_update_op = loss.op
  metric_tensor = control_flow_ops.with_dependencies(
      [metric_update_op], constant_op.constant(metric_value))
  return model_fn_lib.EstimatorSpec(
      mode,
      loss=loss,
      predictions={'predictions': constant_op.constant(1.)},
      train_op=state_ops.assign_add(global_step, 1),
      eval_metric_ops={metric_name: (metric_tensor, metric_update_op)})


class _StepCounterHook(session_run_hook.SessionRunHook):
  """Hooks that counts the number of times it is called."""

  def __init__(self):
    self._steps = 0

  def before_run(self, run_context):
    del run_context
    self._steps += 1

  @property
  def steps(self):
    return self._steps


class EstimatorEvaluateTest(test.TestCase):

  def test_model_fn_must_return_estimator_spec(self):
    def _model_fn(features, labels, mode):
      _, _ = features, labels
      if mode == model_fn_lib.ModeKeys.EVAL:
        return 'NotGoodNotGood'
      return model_fn_lib.EstimatorSpec(
          mode,
          loss=constant_op.constant(1.),
          train_op=control_flow_ops.no_op())

    est = estimator.Estimator(model_fn=_model_fn)
    est.train(dummy_input_fn, steps=1)
    with self.assertRaisesRegexp(
        ValueError, 'model_fn should return an EstimatorSpec'):
      est.evaluate(dummy_input_fn, steps=1)

  def test_no_trained_model(self):
    est = estimator.Estimator(model_fn=_model_fn_with_eval_metric_ops)
    with self.assertRaisesRegexp(
        ValueError, 'Could not find trained model in model_dir'):
      est.evaluate(dummy_input_fn, steps=1)

  def test_scores(self):
    est = estimator.Estimator(
        model_fn=_model_fn_with_eval_metric_ops,
        params={
            'metric_name': 'metric',
            'metric_value': 2.})
    est.train(dummy_input_fn, steps=5)
    scores = est.evaluate(dummy_input_fn, steps=1)
    self.assertIn('metric', scores)
    self.assertAlmostEqual(2., scores['metric'])

  def test_tuple_metrics(self):
    def _model_fn(features, labels, mode):
      del features  # unused
      del labels
      return model_fn_lib.EstimatorSpec(
          mode,
          train_op=control_flow_ops.no_op(),
          loss=constant_op.constant(1.),
          eval_metric_ops={
              'nested_metric': (
                  ((constant_op.constant(2.), constant_op.constant(1)),
                   constant_op.constant(3., dtype=dtypes.float64)),
                  control_flow_ops.no_op())})
    est = estimator.Estimator(model_fn=_model_fn)
    est.train(dummy_input_fn, steps=1)
    evaluation = est.evaluate(dummy_input_fn, steps=1)
    ((two_float, one_integer), three_double) = evaluation['nested_metric']
    self.assertAlmostEqual(2., two_float)
    self.assertEqual(1, one_integer)
    self.assertAlmostEqual(3., three_double)

  def test_steps0_raises_error(self):
    est = estimator.Estimator(
        model_fn=_model_fn_with_eval_metric_ops)
    est.train(dummy_input_fn, steps=5)
    with self.assertRaisesRegexp(ValueError, 'Must specify steps > 0'):
      est.evaluate(dummy_input_fn, steps=0)

  def test_steps_negative_raises_error(self):
    est = estimator.Estimator(
        model_fn=_model_fn_with_eval_metric_ops)
    est.train(dummy_input_fn, steps=5)
    with self.assertRaisesRegexp(ValueError, 'Must specify steps > 0'):
      est.evaluate(dummy_input_fn, steps=-1)

  def test_global_step_metric_raises_error(self):
    est = estimator.Estimator(
        model_fn=_model_fn_with_eval_metric_ops,
        params={
            'metric_name': 'global_step',
            'metric_value': 2.})
    est.train(dummy_input_fn, steps=5)
    with self.assertRaisesRegexp(
        ValueError, 'Metric with name `global_step` is not allowed'):
      est.evaluate(dummy_input_fn, steps=1)

  def test_global_step_is_reported(self):
    est = estimator.Estimator(
        model_fn=_model_fn_with_eval_metric_ops,
        params={'metric_name': 'metric',
                'metric_value': 2.})
    est.train(dummy_input_fn, steps=5)
    scores = est.evaluate(dummy_input_fn, steps=1)
    self.assertIn('global_step', scores)
    self.assertEqual(5, scores['global_step'])

  def test_loss_metric_is_reported(self):

    def _model_fn_with_incremental_loss(features, labels, mode):
      _, _ = features, labels
      local_weight = variables.Variable(
          0., name='local_weight', collections=[ops.GraphKeys.LOCAL_VARIABLES])
      # Loss will be 2, 4, 6, ...
      loss = 2 * state_ops.assign_add(local_weight, 1.)
      return model_fn_lib.EstimatorSpec(
          mode,
          loss=loss,
          train_op=state_ops.assign_add(training.get_global_step(), 1))

    est = estimator.Estimator(model_fn=_model_fn_with_incremental_loss)
    est.train(dummy_input_fn, steps=1)
    scores = est.evaluate(dummy_input_fn, steps=5)
    self.assertIn(model_fn_lib.MetricKeys.LOSS, scores)
    # Average loss will be (2 + 4 + 6 + 8 + 10)/5=6
    self.assertAlmostEqual(6., scores[model_fn_lib.MetricKeys.LOSS])

  def test_hooks_should_be_session_run_hook(self):
    est = estimator.Estimator(model_fn=model_fn_global_step_incrementer)
    est.train(dummy_input_fn, steps=1)
    with self.assertRaisesRegexp(TypeError, 'must be a SessionRunHook'):
      est.evaluate(dummy_input_fn, steps=5, hooks=['NotAHook'])

  def test_hooks_are_used(self):
    step_counter_hook = _StepCounterHook()

    est = estimator.Estimator(model_fn=_model_fn_with_eval_metric_ops)
    est.train(dummy_input_fn, steps=1)
    est.evaluate(dummy_input_fn, steps=5, hooks=[step_counter_hook])
    self.assertEqual(5, step_counter_hook.steps)

  def test_evaluate_from_checkpoint(self):
    params = {
        'metric_name': 'metric',
        'metric_value': 2.}
    est1 = estimator.Estimator(
        model_fn=_model_fn_with_eval_metric_ops,
        params=params)
    est1.train(dummy_input_fn, steps=5)
    est2 = estimator.Estimator(
        model_fn=_model_fn_with_eval_metric_ops,
        params=params)
    scores = est2.evaluate(
        dummy_input_fn,
        steps=1,
        checkpoint_path=saver.latest_checkpoint(est1.model_dir))
    self.assertEqual(5, scores['global_step'])

  def test_scaffold_is_used(self):

    def _model_fn_scaffold(features, labels, mode):
      _, _ = features, labels
      variables.Variable(1., name='weight')
      real_saver = saver.Saver()
      self.mock_saver = test.mock.Mock(
          wraps=real_saver, saver_def=real_saver.saver_def)
      return model_fn_lib.EstimatorSpec(
          mode=mode,
          predictions=constant_op.constant([[1.]]),
          loss=constant_op.constant(0.),
          train_op=constant_op.constant(0.),
          scaffold=training.Scaffold(saver=self.mock_saver))

    est = estimator.Estimator(model_fn=_model_fn_scaffold)
    est.train(dummy_input_fn, steps=1)
    est.evaluate(dummy_input_fn, steps=1)
    self.assertTrue(self.mock_saver.restore.called)

  def test_features_labels_mode(self):
    given_features = {'test-features': [[1], [1]]}
    given_labels = {'test-labels': [[1], [1]]}

    def _input_fn():
      return given_features, given_labels

    def _model_fn(features, labels, mode):
      self.features, self.labels, self.mode = features, labels, mode
      return model_fn_lib.EstimatorSpec(
          mode=mode,
          loss=constant_op.constant(0.),
          train_op=constant_op.constant(0.),
          predictions=constant_op.constant([[0.]]))

    est = estimator.Estimator(model_fn=_model_fn)
    est.train(_input_fn, steps=1)
    est.evaluate(_input_fn, steps=1)
    self.assertEqual(given_features, self.features)
    self.assertEqual(given_labels, self.labels)
    self.assertEqual(model_fn_lib.ModeKeys.EVAL, self.mode)

  def test_graph_initialization_global_step_and_random_seed(self):
    expected_random_seed = run_config.RunConfig().tf_random_seed
    def _model_fn(features, labels, mode):
      _, _, _ = features, labels, mode
      self.assertIsNotNone(training.get_global_step())
      self.assertEqual(expected_random_seed, ops.get_default_graph().seed)
      return model_fn_lib.EstimatorSpec(
          mode=mode,
          loss=constant_op.constant(0.),
          train_op=constant_op.constant(0.),
          predictions=constant_op.constant([[0.]]))

    est = estimator.Estimator(model_fn=_model_fn)
    est.train(dummy_input_fn, steps=1)
    est.evaluate(dummy_input_fn, steps=1)


class EstimatorPredictTest(test.TestCase):

  def test_no_trained_model_in_model_dir(self):
    est = estimator.Estimator(model_fn=model_fn_global_step_incrementer)
    with self.assertRaisesRegexp(ValueError,
                                 'Could not find trained model in model_dir'):
      next(est.predict(dummy_input_fn))

  def test_no_trained_model_invalid_checkpoint_path(self):
    est = estimator.Estimator(model_fn=model_fn_global_step_incrementer)
    with self.assertRaises(ValueError):
      next(
          est.predict(
              dummy_input_fn,
              checkpoint_path=saver.latest_checkpoint('fakedir')))

  def test_tensor_predictions(self):

    def _model_fn(features, labels, mode):
      _, _ = features, labels
      return model_fn_lib.EstimatorSpec(
          mode,
          loss=constant_op.constant(0.),
          train_op=constant_op.constant(0.),
          predictions=constant_op.constant([[10.]]))

    est = estimator.Estimator(model_fn=_model_fn)
    est.train(dummy_input_fn, steps=1)
    self.assertEqual(10., next(est.predict(dummy_input_fn)))

  def test_warn_if_no_queue_runner(self):

    def _model_fn(features, labels, mode):
      _, _ = features, labels
      return model_fn_lib.EstimatorSpec(
          mode,
          loss=constant_op.constant(0.),
          train_op=constant_op.constant(0.),
          predictions=constant_op.constant([[10.]]))

    est = estimator.Estimator(model_fn=_model_fn)
    est.train(dummy_input_fn, steps=1)
    with test.mock.patch.object(logging, 'warning') as mock_log:
      next(est.predict(dummy_input_fn))
      self.assertRegexpMatches(
          str(mock_log.call_args),
          'Input graph does not contain a QueueRunner.')

  def test_input_fn_can_return_just_features(self):

    def _model_fn(features, labels, mode):
      _, _ = features, labels
      return model_fn_lib.EstimatorSpec(
          mode,
          loss=constant_op.constant(0.),
          train_op=constant_op.constant(0.),
          predictions=constant_op.constant([[10.]]))

    est = estimator.Estimator(model_fn=_model_fn)
    est.train(dummy_input_fn, steps=1)

    def _only_features():
      return {'x': constant_op.constant([[0.]])}

    self.assertEqual([10.], next(est.predict(_only_features)))

  def test_batch_size_mismatch(self):

    def _model_fn(features, labels, mode):
      _, _ = features, labels
      return model_fn_lib.EstimatorSpec(
          mode,
          loss=constant_op.constant(0.),
          train_op=constant_op.constant(0.),
          predictions={
              'y1': constant_op.constant([[10.]]),
              'y2': constant_op.constant([[12.], [13]])
          })

    est = estimator.Estimator(model_fn=_model_fn)
    est.train(dummy_input_fn, steps=1)
    with self.assertRaisesRegexp(ValueError,
                                 'Batch length of predictions should be same'):
      next(est.predict(dummy_input_fn))

  def test_predict_keys_defined_for_tensor(self):

    def _model_fn(features, labels, mode):
      _, _ = features, labels
      return model_fn_lib.EstimatorSpec(
          mode,
          loss=constant_op.constant(0.),
          train_op=constant_op.constant(0.),
          predictions=constant_op.constant([[10.]]))

    est = estimator.Estimator(model_fn=_model_fn)
    est.train(dummy_input_fn, steps=1)
    with self.assertRaisesRegexp(
        ValueError,
        'predict_keys argument is not valid in case of non-dict predictions'):
      next(est.predict(dummy_input_fn, predict_keys=['y']))

  def test_predict_keys_does_not_exists(self):

    def _model_fn(features, labels, mode):
      _, _ = features, labels
      return model_fn_lib.EstimatorSpec(
          mode,
          loss=constant_op.constant(0.),
          train_op=constant_op.constant(0.),
          predictions={
              'y1': constant_op.constant([[10.]]),
              'y2': constant_op.constant([[12.]])
          })

    est = estimator.Estimator(model_fn=_model_fn)
    est.train(dummy_input_fn, steps=1)
    with self.assertRaisesRegexp(ValueError,
                                 'Expected to run at least one output from'):
      next(est.predict(dummy_input_fn, predict_keys=['y3']))

  def test_return_given_predict_keys(self):

    def _model_fn(features, labels, mode):
      _, _ = features, labels
      return model_fn_lib.EstimatorSpec(
          mode,
          loss=constant_op.constant(0.),
          train_op=constant_op.constant(0.),
          predictions={
              'y1': constant_op.constant([[10.]]),
              'y2': constant_op.constant([[12.]])
          })

    est = estimator.Estimator(model_fn=_model_fn)
    est.train(dummy_input_fn, steps=1)
    results = next(est.predict(dummy_input_fn, predict_keys=['y1']))
    self.assertIn('y1', results)
    self.assertNotIn('y2', results)

  def test_yield_rows_of_tensor(self):

    def _model_fn(features, labels, mode):
      _, _ = features, labels
      return model_fn_lib.EstimatorSpec(
          mode,
          loss=constant_op.constant(0.),
          train_op=constant_op.constant(0.),
          predictions=constant_op.constant([[10.], [12.]]))

    est = estimator.Estimator(model_fn=_model_fn)
    est.train(dummy_input_fn, steps=1)
    results = est.predict(dummy_input_fn)
    self.assertEqual([10.], next(results))
    self.assertEqual([12.], next(results))

  def test_yield_rows_of_dict(self):

    def _model_fn(features, labels, mode):
      _, _ = features, labels
      return model_fn_lib.EstimatorSpec(
          mode,
          loss=constant_op.constant(0.),
          train_op=constant_op.constant(0.),
          predictions={
              'y1': constant_op.constant([[10.], [12]]),
              'y2': constant_op.constant([[0.], [2.]])
          })

    est = estimator.Estimator(model_fn=_model_fn)
    est.train(dummy_input_fn, steps=1)
    results = est.predict(dummy_input_fn)
    self.assertDictEqual({'y1': [10.], 'y2': [0.]}, next(results))
    self.assertDictEqual({'y1': [12.], 'y2': [2.]}, next(results))

  def test_hooks_should_be_session_run_hook(self):
    est = estimator.Estimator(model_fn=model_fn_global_step_incrementer)
    est.train(dummy_input_fn, steps=1)
    with self.assertRaisesRegexp(TypeError, 'must be a SessionRunHook'):
      next(est.predict(dummy_input_fn, hooks=['NotAHook']))

  def test_hooks_are_used(self):

    def _model_fn(features, labels, mode):
      _, _ = features, labels
      return model_fn_lib.EstimatorSpec(
          mode,
          loss=constant_op.constant(0.),
          train_op=constant_op.constant(0.),
          predictions=constant_op.constant([[10.], [12.]]))

    step_counter_hook = _StepCounterHook()
    est = estimator.Estimator(model_fn=_model_fn)
    est.train(dummy_input_fn, steps=1)
    results = est.predict(dummy_input_fn, hooks=[step_counter_hook])
    self.assertEqual(0, step_counter_hook.steps)  # not called yet
    next(results)
    self.assertEqual(1, step_counter_hook.steps)  # first call
    next(results)
    self.assertEqual(1, step_counter_hook.steps)  # it's in same batch
    next(results)
    self.assertEqual(2, step_counter_hook.steps)  # next batch

  def test_predict_from_old_model_dir(self):

    def _model_fn(features, labels, mode):
      _, _ = features, labels
      v = variables.Variable([[16.]], name='weight')
      prediction = v * 2
      return model_fn_lib.EstimatorSpec(
          mode,
          loss=constant_op.constant(0.),
          train_op=constant_op.constant(0.),
          predictions=prediction)

    est1 = estimator.Estimator(model_fn=_model_fn)
    est1.train(dummy_input_fn, steps=1)
    est2 = estimator.Estimator(model_fn=_model_fn, model_dir=est1.model_dir)
    self.assertEqual([32.], next(est2.predict(dummy_input_fn)))

  def test_predict_from_checkpoint_path(self):

    def _model_fn(features, labels, mode):
      _, _ = features, labels
      v = variables.Variable([[16.]], name='weight')
      prediction = v * 2
      return model_fn_lib.EstimatorSpec(
          mode,
          loss=constant_op.constant(0.),
          train_op=constant_op.constant(0.),
          predictions=prediction)

    est1 = estimator.Estimator(model_fn=_model_fn)
    est1.train(dummy_input_fn, steps=1)
    est2 = estimator.Estimator(model_fn=_model_fn, model_dir=est1.model_dir)
    self.assertEqual(
        [32.],
        next(
            est2.predict(
                dummy_input_fn,
                checkpoint_path=saver.latest_checkpoint(est1.model_dir))))

  def test_scaffold_is_used(self):

    def _model_fn_scaffold(features, labels, mode):
      _, _ = features, labels
      variables.Variable(1., name='weight')
      real_saver = saver.Saver()
      self.mock_saver = test.mock.Mock(
          wraps=real_saver, saver_def=real_saver.saver_def)
      return model_fn_lib.EstimatorSpec(
          mode=mode,
          predictions=constant_op.constant([[1.]]),
          loss=constant_op.constant(0.),
          train_op=constant_op.constant(0.),
          scaffold=training.Scaffold(saver=self.mock_saver))

    est = estimator.Estimator(model_fn=_model_fn_scaffold)
    est.train(dummy_input_fn, steps=1)
    next(est.predict(dummy_input_fn))
    self.assertTrue(self.mock_saver.restore.called)

  def test_features_labels_mode(self):
    given_features = {'test-features': [[1], [1]]}
    given_labels = {'test-labels': [[1], [1]]}

    def _input_fn():
      return given_features, given_labels

    def _model_fn(features, labels, mode):
      self.features, self.labels, self.mode = features, labels, mode
      return model_fn_lib.EstimatorSpec(
          mode=mode,
          loss=constant_op.constant(0.),
          train_op=constant_op.constant(0.),
          predictions=constant_op.constant([[0.]]))

    est = estimator.Estimator(model_fn=_model_fn)
    est.train(_input_fn, steps=1)
    next(est.predict(_input_fn))
    self.assertEqual(given_features, self.features)
    self.assertIsNone(self.labels)
    self.assertEqual(model_fn_lib.ModeKeys.PREDICT, self.mode)

  def test_graph_initialization_global_step_and_random_seed(self):
    expected_random_seed = run_config.RunConfig().tf_random_seed
    def _model_fn(features, labels, mode):
      _, _, _ = features, labels, mode
      self.assertIsNotNone(training.get_global_step())
      self.assertEqual(expected_random_seed, ops.get_default_graph().seed)
      return model_fn_lib.EstimatorSpec(
          mode=mode,
          loss=constant_op.constant(0.),
          train_op=constant_op.constant(0.),
          predictions=constant_op.constant([[0.]]))

    est = estimator.Estimator(model_fn=_model_fn)
    est.train(dummy_input_fn, steps=1)
    next(est.predict(dummy_input_fn))


def _model_fn_for_export_tests(features, labels, mode):
  _, _ = features, labels
  variables.Variable(1., name='weight')
  scores = constant_op.constant([3.])
  classes = constant_op.constant(['wumpus'])
  return model_fn_lib.EstimatorSpec(
      mode,
      predictions=constant_op.constant(10.),
      loss=constant_op.constant(1.),
      train_op=constant_op.constant(2.),
      export_outputs={
          'test': export_output.ClassificationOutput(scores, classes)})


def _model_fn_with_saveables_for_export_tests(features, labels, mode):
  _, _ = features, labels
  table = saver_test_utils.CheckpointedOp(name='v2')
  train_op = table.insert('k1', 30.0)
  prediction = table.lookup('k1', 0.0)
  return model_fn_lib.EstimatorSpec(
      mode,
      predictions=prediction,
      loss=constant_op.constant(1.),
      train_op=train_op,
      export_outputs={
          'test': export_output.PredictOutput({'prediction': prediction})})


_VOCAB_FILE_CONTENT = 'emerson\nlake\npalmer\n'
_EXTRA_FILE_CONTENT = 'kermit\npiggy\nralph\n'


class EstimatorExportTest(test.TestCase):

  def test_export_savedmodel_proto_roundtrip(self):
    tmpdir = tempfile.mkdtemp()
    est = estimator.Estimator(model_fn=_model_fn_for_export_tests)
    est.train(input_fn=dummy_input_fn, steps=1)
    feature_spec = {'x': parsing_ops.VarLenFeature(dtype=dtypes.int64),
                    'y': parsing_ops.VarLenFeature(dtype=dtypes.int64)}
    serving_input_receiver_fn = export.build_parsing_serving_input_receiver_fn(
        feature_spec)

    # Perform the export.
    export_dir_base = os.path.join(
        compat.as_bytes(tmpdir), compat.as_bytes('export'))
    export_dir = est.export_savedmodel(
        export_dir_base, serving_input_receiver_fn)

    # Check that all the files are in the right places.
    self.assertTrue(gfile.Exists(export_dir_base))
    self.assertTrue(gfile.Exists(export_dir))
    self.assertTrue(gfile.Exists(os.path.join(
        compat.as_bytes(export_dir),
        compat.as_bytes('saved_model.pb'))))
    self.assertTrue(gfile.Exists(os.path.join(
        compat.as_bytes(export_dir),
        compat.as_bytes('variables'))))
    self.assertTrue(gfile.Exists(os.path.join(
        compat.as_bytes(export_dir),
        compat.as_bytes('variables/variables.index'))))
    self.assertTrue(gfile.Exists(os.path.join(
        compat.as_bytes(export_dir),
        compat.as_bytes('variables/variables.data-00000-of-00001'))))

    # Restore, to validate that the export was well-formed.
    with ops.Graph().as_default() as graph:
      with session.Session(graph=graph) as sess:
        loader.load(sess, [tag_constants.SERVING], export_dir)
        graph_ops = [x.name for x in graph.get_operations()]
        self.assertTrue('input_example_tensor' in graph_ops)
        self.assertTrue('ParseExample/ParseExample' in graph_ops)
        self.assertTrue('weight' in graph_ops)

    # Clean up.
    gfile.DeleteRecursively(tmpdir)

  def test_export_savedmodel_with_saveables_proto_roundtrip(self):
    tmpdir = tempfile.mkdtemp()
    est = estimator.Estimator(
        model_fn=_model_fn_with_saveables_for_export_tests)
    est.train(input_fn=dummy_input_fn, steps=1)
    feature_spec = {'x': parsing_ops.VarLenFeature(dtype=dtypes.int64),
                    'y': parsing_ops.VarLenFeature(dtype=dtypes.int64)}
    serving_input_receiver_fn = export.build_parsing_serving_input_receiver_fn(
        feature_spec)

    # Perform the export.
    export_dir_base = os.path.join(
        compat.as_bytes(tmpdir), compat.as_bytes('export'))
    export_dir = est.export_savedmodel(
        export_dir_base, serving_input_receiver_fn)

    # Check that all the files are in the right places.
    self.assertTrue(gfile.Exists(export_dir_base))
    self.assertTrue(gfile.Exists(export_dir))
    self.assertTrue(gfile.Exists(os.path.join(
        compat.as_bytes(export_dir),
        compat.as_bytes('saved_model.pb'))))
    self.assertTrue(gfile.Exists(os.path.join(
        compat.as_bytes(export_dir),
        compat.as_bytes('variables'))))
    self.assertTrue(gfile.Exists(os.path.join(
        compat.as_bytes(export_dir),
        compat.as_bytes('variables/variables.index'))))
    self.assertTrue(gfile.Exists(os.path.join(
        compat.as_bytes(export_dir),
        compat.as_bytes('variables/variables.data-00000-of-00001'))))

    # Restore, to validate that the export was well-formed.
    with ops.Graph().as_default() as graph:
      with session.Session(graph=graph) as sess:
        loader.load(sess, [tag_constants.SERVING], export_dir)
        graph_ops = [x.name for x in graph.get_operations()]
        self.assertTrue('input_example_tensor' in graph_ops)
        self.assertTrue('ParseExample/ParseExample' in graph_ops)
        self.assertTrue('save/LookupTableImport' in graph_ops)

    # Clean up.
    gfile.DeleteRecursively(tmpdir)

  def test_export_savedmodel_assets(self):
    tmpdir = tempfile.mkdtemp()
    est = estimator.Estimator(model_fn=_model_fn_for_export_tests)
    est.train(input_fn=dummy_input_fn, steps=1)
    feature_spec = {'x': parsing_ops.VarLenFeature(dtype=dtypes.int64),
                    'y': parsing_ops.VarLenFeature(dtype=dtypes.int64)}
    serving_input_receiver_fn = export.build_parsing_serving_input_receiver_fn(
        feature_spec)

    # Create a fake asset.
    vocab_file_name = os.path.join(
        compat.as_bytes(tmpdir), compat.as_bytes('my_vocab_file'))
    vocab_file = gfile.GFile(vocab_file_name, mode='w')
    vocab_file.write(_VOCAB_FILE_CONTENT)
    vocab_file.close()

    # hack in an op that uses the asset, in order to test asset export.
    # this is not actually valid, of course.
    def serving_input_receiver_with_asset_fn():
      features, receiver_tensor = serving_input_receiver_fn()
      filename = ops.convert_to_tensor(vocab_file_name,
                                       dtypes.string,
                                       name='asset_filepath')
      ops.add_to_collection(ops.GraphKeys.ASSET_FILEPATHS, filename)
      features['bogus_filename'] = filename

      return export.ServingInputReceiver(features, receiver_tensor)

    # Perform the export.
    export_dir_base = os.path.join(
        compat.as_bytes(tmpdir), compat.as_bytes('export'))
    export_dir = est.export_savedmodel(
        export_dir_base, serving_input_receiver_with_asset_fn)

    # Check that the asset files are in the right places.
    expected_vocab_file_name = os.path.join(
        compat.as_bytes(export_dir), compat.as_bytes('assets/my_vocab_file'))
    self.assertTrue(gfile.Exists(os.path.join(
        compat.as_bytes(export_dir), compat.as_bytes('assets'))))
    self.assertTrue(gfile.Exists(expected_vocab_file_name))
    self.assertEqual(
        compat.as_bytes(_VOCAB_FILE_CONTENT),
        compat.as_bytes(gfile.GFile(expected_vocab_file_name).read()))

    # Restore, to validate that the export was well-formed.
    with ops.Graph().as_default() as graph:
      with session.Session(graph=graph) as sess:
        loader.load(sess, [tag_constants.SERVING], export_dir)
        assets = [
            x.eval()
            for x in graph.get_collection(ops.GraphKeys.ASSET_FILEPATHS)
        ]
        self.assertItemsEqual([vocab_file_name], assets)
        graph_ops = [x.name for x in graph.get_operations()]
        self.assertTrue('input_example_tensor' in graph_ops)
        self.assertTrue('ParseExample/ParseExample' in graph_ops)
        self.assertTrue('asset_filepath' in graph_ops)
        self.assertTrue('weight' in graph_ops)

    # cleanup
    gfile.DeleteRecursively(tmpdir)

  def test_export_savedmodel_extra_assets(self):
    tmpdir = tempfile.mkdtemp()
    est = estimator.Estimator(model_fn=_model_fn_for_export_tests)
    est.train(input_fn=dummy_input_fn, steps=1)
    feature_spec = {'x': parsing_ops.VarLenFeature(dtype=dtypes.int64),
                    'y': parsing_ops.VarLenFeature(dtype=dtypes.int64)}
    serving_input_receiver_fn = export.build_parsing_serving_input_receiver_fn(
        feature_spec)

    # Create a fake asset.
    extra_file_name = os.path.join(
        compat.as_bytes(tmpdir), compat.as_bytes('my_extra_file'))
    extra_file = gfile.GFile(extra_file_name, mode='w')
    extra_file.write(_EXTRA_FILE_CONTENT)
    extra_file.close()

    # Perform the export.
    assets_extra = {'some/sub/directory/my_extra_file': extra_file_name}
    export_dir_base = os.path.join(
        compat.as_bytes(tmpdir), compat.as_bytes('export'))
    export_dir = est.export_savedmodel(export_dir_base,
                                       serving_input_receiver_fn,
                                       assets_extra=assets_extra)

    # Check that the asset files are in the right places.
    expected_extra_path = os.path.join(
        compat.as_bytes(export_dir),
        compat.as_bytes('assets.extra/some/sub/directory/my_extra_file'))
    self.assertTrue(gfile.Exists(os.path.join(
        compat.as_bytes(export_dir), compat.as_bytes('assets.extra'))))
    self.assertTrue(gfile.Exists(expected_extra_path))
    self.assertEqual(
        compat.as_bytes(_EXTRA_FILE_CONTENT),
        compat.as_bytes(gfile.GFile(expected_extra_path).read()))

    # cleanup
    gfile.DeleteRecursively(tmpdir)

  def test_scaffold_is_used_for_saver(self):
    tmpdir = tempfile.mkdtemp()

    def _model_fn_scaffold(features, labels, mode):
      _, _ = features, labels
      variables.Variable(1., name='weight')
      real_saver = saver.Saver()
      self.mock_saver = test.mock.Mock(
          wraps=real_saver, saver_def=real_saver.saver_def)
      scores = constant_op.constant([3.])
      return model_fn_lib.EstimatorSpec(
          mode=mode,
          predictions=constant_op.constant([[1.]]),
          loss=constant_op.constant(0.),
          train_op=constant_op.constant(0.),
          scaffold=training.Scaffold(saver=self.mock_saver),
          export_outputs={'test': export_output.ClassificationOutput(scores)})

    est = estimator.Estimator(model_fn=_model_fn_scaffold)
    est.train(dummy_input_fn, steps=1)
    feature_spec = {'x': parsing_ops.VarLenFeature(dtype=dtypes.int64),
                    'y': parsing_ops.VarLenFeature(dtype=dtypes.int64)}
    serving_input_receiver_fn = export.build_parsing_serving_input_receiver_fn(
        feature_spec)

    # Perform the export.
    export_dir_base = os.path.join(
        compat.as_bytes(tmpdir), compat.as_bytes('export'))
    est.export_savedmodel(export_dir_base, serving_input_receiver_fn)

    self.assertTrue(self.mock_saver.restore.called)

  def test_scaffold_is_used_for_local_init(self):
    tmpdir = tempfile.mkdtemp()

    def _model_fn_scaffold(features, labels, mode):
      _, _ = features, labels
      my_int = variables.Variable(1, name='my_int',
                                  collections=[ops.GraphKeys.LOCAL_VARIABLES])
      scores = constant_op.constant([3.])
      with ops.control_dependencies([
          variables.local_variables_initializer(),
          lookup_ops.tables_initializer()
      ]):
        assign_op = state_ops.assign(my_int, 12345)

      # local_initSop must be an Operation, not a Tensor.
      custom_local_init_op = control_flow_ops.group(assign_op)
      return model_fn_lib.EstimatorSpec(
          mode=mode,
          predictions=constant_op.constant([[1.]]),
          loss=constant_op.constant(0.),
          train_op=constant_op.constant(0.),
          scaffold=training.Scaffold(local_init_op=custom_local_init_op),
          export_outputs={'test': export_output.ClassificationOutput(scores)})

    est = estimator.Estimator(model_fn=_model_fn_scaffold)
    est.train(dummy_input_fn, steps=1)
    feature_spec = {'x': parsing_ops.VarLenFeature(dtype=dtypes.int64),
                    'y': parsing_ops.VarLenFeature(dtype=dtypes.int64)}
    serving_input_receiver_fn = export.build_parsing_serving_input_receiver_fn(
        feature_spec)

    # Perform the export.
    export_dir_base = os.path.join(
        compat.as_bytes(tmpdir), compat.as_bytes('export'))
    export_dir = est.export_savedmodel(export_dir_base,
                                       serving_input_receiver_fn)

    # Restore, to validate that the custom local_init_op runs.
    with ops.Graph().as_default() as graph:
      with session.Session(graph=graph) as sess:
        loader.load(sess, [tag_constants.SERVING], export_dir)
        my_int = graph.get_tensor_by_name('my_int:0')
        my_int_value = sess.run(my_int)
        self.assertEqual(12345, my_int_value)

  def test_features_labels_mode(self):
    given_features = {'test-features': constant_op.constant([[1], [1]])}

    def serving_input_receiver_fn():
      return export.ServingInputReceiver(
          given_features, array_ops.placeholder(dtype=dtypes.string))

    def _model_fn(features, labels, mode):
      self.features, self.labels, self.mode = features, labels, mode
      return model_fn_lib.EstimatorSpec(
          mode=mode,
          loss=constant_op.constant(0.),
          train_op=constant_op.constant(0.),
          predictions=constant_op.constant([[0.]]),
          export_outputs={
              'test': export_output.ClassificationOutput(
                  constant_op.constant([[0.]]))
          })

    est = estimator.Estimator(model_fn=_model_fn)
    est.train(dummy_input_fn, steps=1)
    est.export_savedmodel(tempfile.mkdtemp(), serving_input_receiver_fn)
    self.assertEqual(given_features, self.features)
    self.assertIsNone(self.labels)
    self.assertEqual(model_fn_lib.ModeKeys.PREDICT, self.mode)

  def test_graph_initialization_global_step_and_random_seed(self):
    expected_random_seed = run_config.RunConfig().tf_random_seed
    def _model_fn(features, labels, mode):
      _, _, _ = features, labels, mode
      self.assertIsNotNone(training.get_global_step())
      self.assertEqual(expected_random_seed, ops.get_default_graph().seed)
      return model_fn_lib.EstimatorSpec(
          mode=mode,
          loss=constant_op.constant(0.),
          train_op=constant_op.constant(0.),
          predictions=constant_op.constant([[0.]]),
          export_outputs={
              'test': export_output.ClassificationOutput(
                  constant_op.constant([[0.]]))
          })

    def serving_input_receiver_fn():
      return export.ServingInputReceiver(
          {'test-features': constant_op.constant([[1], [1]])},
          array_ops.placeholder(dtype=dtypes.string))

    est = estimator.Estimator(model_fn=_model_fn)
    est.train(dummy_input_fn, steps=1)
    est.export_savedmodel(tempfile.mkdtemp(), serving_input_receiver_fn)


class EstimatorIntegrationTest(test.TestCase):

  def test_complete_flow_with_a_simple_linear_model(self):

    def _model_fn(features, labels, mode):
      predictions = layers.dense(
          features['x'], 1, kernel_initializer=init_ops.zeros_initializer())
      export_outputs = {
          'predictions': export_output.RegressionOutput(predictions)
      }

      if mode == model_fn_lib.ModeKeys.PREDICT:
        return model_fn_lib.EstimatorSpec(
            mode, predictions=predictions, export_outputs=export_outputs)

      loss = losses.mean_squared_error(labels, predictions)
      train_op = training.GradientDescentOptimizer(learning_rate=0.5).minimize(
          loss, training.get_global_step())
      eval_metric_ops = {
          'absolute_error': metrics_lib.mean_absolute_error(
              labels, predictions)
      }

      return model_fn_lib.EstimatorSpec(
          mode,
          predictions=predictions,
          loss=loss,
          train_op=train_op,
          eval_metric_ops=eval_metric_ops,
          export_outputs=export_outputs)

    est = estimator.Estimator(model_fn=_model_fn)
    data = np.linspace(0., 1., 100, dtype=np.float32).reshape(-1, 1)

    # TRAIN
    # learn y = x
    train_input_fn = numpy_io.numpy_input_fn(
        x={'x': data}, y=data, batch_size=50, num_epochs=None, shuffle=True)
    est.train(train_input_fn, steps=200)

    # EVALUTE
    eval_input_fn = numpy_io.numpy_input_fn(
        x={'x': data}, y=data, batch_size=50, num_epochs=1, shuffle=True)
    scores = est.evaluate(eval_input_fn)
    self.assertEqual(200, scores['global_step'])
    self.assertGreater(0.1, scores['absolute_error'])

    # PREDICT
    predict_input_fn = numpy_io.numpy_input_fn(
        x={'x': data}, y=None, batch_size=10, num_epochs=1, shuffle=False)
    predictions = list(est.predict(predict_input_fn))
    self.assertAllClose(data, predictions, atol=0.01)

    # EXPORT
    feature_spec = {'x': parsing_ops.FixedLenFeature([1], dtypes.float32)}
    serving_input_receiver_fn = export.build_parsing_serving_input_receiver_fn(
        feature_spec)
    export_dir = est.export_savedmodel(tempfile.mkdtemp(),
                                       serving_input_receiver_fn)
    self.assertTrue(gfile.Exists(export_dir))

if __name__ == '__main__':
  test.main()<|MERGE_RESOLUTION|>--- conflicted
+++ resolved
@@ -259,10 +259,7 @@
   def test_if_model_fn_is_a_member_function_of_a_class(self):
 
     class ModelFnClass(object):
-<<<<<<< HEAD
-=======
-
->>>>>>> b07abe09
+
       def __init__(self):
         estimator.Estimator(model_fn=self.model_fn)
 
