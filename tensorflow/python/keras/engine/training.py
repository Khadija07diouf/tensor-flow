--- conflicted
+++ resolved
@@ -448,7 +448,6 @@
           else:
             skip_target_weighing_indices.append(i)
           self.targets.append(target)
-<<<<<<< HEAD
 
       # Prepare sample weights.
       self._set_sample_weight_attributes(sample_weight_mode,
@@ -548,106 +547,6 @@
       # Collected trainable weights, sorted in topological order.
       trainable_weights = self.trainable_weights
       self._collected_trainable_weights = trainable_weights
-=======
-
-      # Prepare sample weights.
-      self._set_sample_weight_attributes(sample_weight_mode,
-                                         skip_target_weighing_indices)
-      # Save all metric attributes per output of the model.
-      self._cache_output_metric_attributes(metrics, weighted_metrics)
-
-      # Compute total loss.
-      total_loss = None
-      with K.name_scope('loss'):
-        for i in range(len(self.outputs)):
-          if i in skip_target_indices:
-            continue
-          y_true = self.targets[i]
-          y_pred = self.outputs[i]
-          loss_fn = loss_functions[i]
-          sample_weight = self.sample_weights[i]
-          mask = masks[i]
-          loss_weight = loss_weights_list[i]
-          with K.name_scope(self.output_names[i] + '_loss'):
-            if isinstance(loss_fn, losses.Loss):
-              if mask is not None:
-                mask = math_ops.cast(mask, y_pred.dtype)
-                # Update weights with mask.
-                if sample_weight is None:
-                  sample_weight = mask
-                else:
-                  # Update dimensions of weights to match with mask if possible.
-                  mask, _, sample_weight = squeeze_or_expand_dimensions(
-                      mask, None, sample_weight)
-                  sample_weight *= mask
-              output_loss = loss_fn(y_true, y_pred, sample_weight=sample_weight)
-            else:
-              weighted_loss = training_utils.weighted_masked_objective(loss_fn)
-              output_loss = weighted_loss(y_true, y_pred, sample_weight, mask)
-
-          if len(self.outputs) > 1:
-            # Keep track of the un-aggregated loss result tensor.
-            self._compile_metrics_tensors[self.output_names[i] +
-                                          '_loss'] = output_loss
-
-            # Keep track of stateful result tensor and function for the loss.
-            loss_name = loss_fn.name if isinstance(
-                loss_fn, losses.Loss) else loss_fn.__name__
-            mean_wrapped_loss = metrics_module.MeanMetricWrapper(
-                loss_fn, name=loss_name)
-            result_tensor = self._call_metric_fn(mean_wrapped_loss, y_true,
-                                                 y_pred, sample_weight, mask)
-            self._compile_stateful_metrics_tensors[self.output_names[i] +
-                                                   '_loss'] = result_tensor
-            self._compile_stateful_metric_functions.append(mean_wrapped_loss)
-
-            self._compile_metrics_names.append(self.output_names[i] + '_loss')
-          if total_loss is None:
-            total_loss = loss_weight * output_loss
-          else:
-            total_loss += loss_weight * output_loss
-        if total_loss is None:
-          if not self.losses:
-            raise ValueError('The model cannot be compiled '
-                             'because it has no loss to optimize.')
-          else:
-            total_loss = 0.
-
-        # Add regularization penalties
-        # and other layer-specific losses.
-        for loss_tensor in self.losses:
-          total_loss += loss_tensor
-
-      # Set metric attributes on model.
-      self._set_metric_attributes(
-          self.outputs,
-          skip_target_indices=skip_target_indices,
-      )
-      # Invoke metric functions for all the outputs.
-      self._handle_metrics(
-          self.outputs,
-          masks=masks,
-          targets=self.targets,
-          skip_target_indices=skip_target_indices,
-          sample_weights=self.sample_weights)
-
-      # Prepare gradient updates and state updates.
-      self.total_loss = total_loss
-
-      # Functions for train, test and predict will
-      # be compiled lazily when required.
-      # This saves time when the user is not using all functions.
-      self._function_kwargs = kwargs
-
-      self._fit_function = None
-      self._eval_function = None
-      self.train_function = None
-      self.test_function = None
-      self.predict_function = None
-
-      # Collected trainable weights, sorted in topological order.
-      trainable_weights = self.trainable_weights
-      self._collected_trainable_weights = trainable_weights
 
       # Validate all variables were correctly created in distribution scope.
       if self._distribution_strategy and not self._compile_distribution:
@@ -662,7 +561,6 @@
                 'with strategy.scope():\n'
                 '  model=_create_model()\n'
                 '  model.compile(...)'% (v, self._distribution_strategy))
->>>>>>> f91aeed3
 
   @property
   def metrics(self):
@@ -990,7 +888,6 @@
       val_x = None
       val_y = None
       val_sample_weights = None
-<<<<<<< HEAD
 
     if self.run_eagerly:
       return training_generator.fit_generator(
@@ -1277,198 +1174,18 @@
           self,
           x,
           steps=steps,
-=======
-
-    if self.run_eagerly:
-      return training_generator.fit_generator(
-          self, (x, y, sample_weights),
-          steps_per_epoch=steps_per_epoch,
-          batch_size=batch_size,
-          epochs=epochs,
-          verbose=verbose,
-          callbacks=callbacks,
-          validation_data=validation_data,
-          validation_steps=validation_steps,
-          workers=0,
-          shuffle=shuffle,
-          initial_epoch=initial_epoch)
-    else:
-      return training_arrays.fit_loop(
-          self,
-          x,
-          y,
-          sample_weights=sample_weights,
-          batch_size=batch_size,
-          epochs=epochs,
-          verbose=verbose,
-          callbacks=callbacks,
-          val_inputs=val_x,
-          val_targets=val_y,
-          val_sample_weights=val_sample_weights,
-          shuffle=shuffle,
-          initial_epoch=initial_epoch,
-          steps_per_epoch=steps_per_epoch,
-          validation_steps=validation_steps)
-
-  def evaluate(self,
-               x=None,
-               y=None,
-               batch_size=None,
-               verbose=1,
-               sample_weight=None,
-               steps=None,
-               callbacks=None,
-               max_queue_size=10,
-               workers=1,
-               use_multiprocessing=False):
-    """Returns the loss value & metrics values for the model in test mode.
-
-    Computation is done in batches.
-
-    Arguments:
-        x: Input data. It could be:
-          - A Numpy array (or array-like), or a list of arrays
-            (in case the model has multiple inputs).
-          - A TensorFlow tensor, or a list of tensors
-            (in case the model has multiple inputs).
-          - A dict mapping input names to the corresponding array/tensors,
-            if the model has named inputs.
-          - A `tf.data` dataset or a dataset iterator.
-          - A generator or `keras.utils.Sequence` instance.
-        y: Target data. Like the input data `x`,
-          it could be either Numpy array(s) or TensorFlow tensor(s).
-          It should be consistent with `x` (you cannot have Numpy inputs and
-          tensor targets, or inversely).
-          If `x` is a dataset, dataset iterator, generator or
-          `keras.utils.Sequence` instance, `y` should not be specified (since
-          targets will be obtained from the iterator/dataset).
-        batch_size: Integer or `None`.
-            Number of samples per gradient update.
-            If unspecified, `batch_size` will default to 32.
-            Do not specify the `batch_size` is your data is in the
-            form of symbolic tensors, dataset, dataset iterators,
-            generators, or `keras.utils.Sequence` instances (since they generate
-            batches).
-        verbose: 0 or 1. Verbosity mode.
-            0 = silent, 1 = progress bar.
-        sample_weight: Optional Numpy array of weights for
-            the test samples, used for weighting the loss function.
-            You can either pass a flat (1D)
-            Numpy array with the same length as the input samples
-            (1:1 mapping between weights and samples),
-            or in the case of temporal data,
-            you can pass a 2D array with shape
-            `(samples, sequence_length)`,
-            to apply a different weight to every timestep of every sample.
-            In this case you should make sure to specify
-            `sample_weight_mode="temporal"` in `compile()`. This argument is not
-            supported when `x` is a dataset or a dataset iterator, instead pass
-            sample weights as the third element of `x`.
-        steps: Integer or `None`.
-            Total number of steps (batches of samples)
-            before declaring the evaluation round finished.
-            Ignored with the default value of `None`.
-        callbacks: List of `keras.callbacks.Callback` instances.
-            List of callbacks to apply during evaluation.
-            See [callbacks](/api_docs/python/tf/keras/callbacks).
-        max_queue_size: Integer. Used for generator or `keras.utils.Sequence`
-            input only. Maximum size for the generator queue.
-            If unspecified, `max_queue_size` will default to 10.
-        workers: Integer. Used for generator or `keras.utils.Sequence` input
-            only. Maximum number of processes to spin up when using
-            process-based threading. If unspecified, `workers` will default
-            to 1. If 0, will execute the generator on the main thread.
-        use_multiprocessing: Boolean. Used for generator or
-            `keras.utils.Sequence` input only. If `True`, use process-based
-            threading. If unspecified, `use_multiprocessing` will default to
-            `False`. Note that because this implementation relies on
-            multiprocessing, you should not pass non-picklable arguments to
-            the generator as they can't be passed easily to children processes.
-
-    Returns:
-        Scalar test loss (if the model has a single output and no metrics)
-        or list of scalars (if the model has multiple outputs
-        and/or metrics). The attribute `model.metrics_names` will give you
-        the display labels for the scalar outputs.
-
-    Raises:
-        ValueError: in case of invalid arguments.
-    """
-    # Case 1: distribution strategy.
-    if self._distribution_strategy:
-      return training_distributed.evaluate_distributed(
-          self,
-          x=x,
-          y=y,
-          batch_size=batch_size,
-          verbose=verbose,
-          sample_weight=sample_weight,
-          steps=steps,
-          callbacks=callbacks)
-
-    batch_size = self._validate_or_infer_batch_size(batch_size, steps, x)
-
-    # Case 2: generator-like. Input is Python generator, or Sequence object,
-    # or a non-distributed Dataset or iterator in eager execution.
-    if data_utils.is_generator_or_sequence(x):
-      training_utils.check_generator_arguments(y, sample_weight)
-      # TODO(fchollet): why aren't callbacks supported here?
-      return self.evaluate_generator(
-          x,
-          steps=steps,
-          verbose=verbose,
-          max_queue_size=max_queue_size,
-          workers=workers,
-          use_multiprocessing=use_multiprocessing)
-    if training_utils.is_eager_dataset_or_iterator(x):
-      # Make sure that y, sample_weights are not passed.
-      training_utils.validate_dataset_input(x, y, sample_weight)
-      return training_generator.evaluate_generator(
-          self, x,
-          steps=steps,
-          batch_size=batch_size,
-          verbose=verbose,
-          workers=0,
-          callbacks=callbacks)
-
-    # Case 3: Symbolic tensors or Numpy array-like.
-    # This includes Datasets and iterators in graph mode (since they
-    # generate symbolic tensors).
-    x, y, sample_weights = self._standardize_user_data(
-        x,
-        y,
-        sample_weight=sample_weight,
-        batch_size=batch_size,
-        check_steps=True,
-        steps_name='steps',
-        steps=steps)
-
-    if self.run_eagerly:
-      return training_generator.evaluate_generator(
-          self, (x, y, sample_weights),
-          steps=steps,
->>>>>>> f91aeed3
           batch_size=batch_size,
           verbose=verbose,
           workers=0,
           callbacks=callbacks)
     else:
-<<<<<<< HEAD
       return training_arrays.predict_loop(
           self,
           x,
-=======
-      return training_arrays.test_loop(
-          self,
-          inputs=x,
-          targets=y,
-          sample_weights=sample_weights,
->>>>>>> f91aeed3
           batch_size=batch_size,
           verbose=verbose,
           steps=steps,
           callbacks=callbacks)
-<<<<<<< HEAD
 
   def reset_metrics(self):
     """Resets the state of metrics."""
@@ -1524,71 +1241,8 @@
 
     Raises:
       ValueError: In case of invalid user-provided arguments.
-=======
-
-  def predict(self,
-              x,
-              batch_size=None,
-              verbose=0,
-              steps=None,
-              callbacks=None,
-              max_queue_size=10,
-              workers=1,
-              use_multiprocessing=False):
-    """Generates output predictions for the input samples.
-
-    Computation is done in batches.
-
-    Arguments:
-         x: Input samples. It could be:
-          - A Numpy array (or array-like), or a list of arrays
-            (in case the model has multiple inputs).
-          - A TensorFlow tensor, or a list of tensors
-            (in case the model has multiple inputs).
-          - A `tf.data` dataset or a dataset iterator.
-          - A generator or `keras.utils.Sequence` instance.
-        batch_size: Integer or `None`.
-            Number of samples per gradient update.
-            If unspecified, `batch_size` will default to 32.
-            Do not specify the `batch_size` is your data is in the
-            form of symbolic tensors, dataset, dataset iterators,
-            generators, or `keras.utils.Sequence` instances (since they generate
-            batches).
-        verbose: Verbosity mode, 0 or 1.
-        steps: Total number of steps (batches of samples)
-            before declaring the prediction round finished.
-            Ignored with the default value of `None`.
-        callbacks: List of `keras.callbacks.Callback` instances.
-            List of callbacks to apply during prediction.
-            See [callbacks](/api_docs/python/tf/keras/callbacks).
-        max_queue_size: Integer. Used for generator or `keras.utils.Sequence`
-            input only. Maximum size for the generator queue.
-            If unspecified, `max_queue_size` will default to 10.
-        workers: Integer. Used for generator or `keras.utils.Sequence` input
-            only. Maximum number of processes to spin up when using
-            process-based threading. If unspecified, `workers` will default
-            to 1. If 0, will execute the generator on the main thread.
-        use_multiprocessing: Boolean. Used for generator or
-            `keras.utils.Sequence` input only. If `True`, use process-based
-            threading. If unspecified, `use_multiprocessing` will default to
-            `False`. Note that because this implementation relies on
-            multiprocessing, you should not pass non-picklable arguments to
-            the generator as they can't be passed easily to children processes.
-
-
-    Returns:
-        Numpy array(s) of predictions.
-
-    Raises:
-        ValueError: In case of mismatch between the provided
-            input data and the model's expectations,
-            or in case a stateful model receives a number of samples
-            that is not a multiple of the batch size.
->>>>>>> f91aeed3
     """
-    # Case 1: distribution strategy.
     if self._distribution_strategy:
-<<<<<<< HEAD
       raise NotImplementedError('`train_on_batch` is not supported for models '
                                 'compiled with DistributionStrategy.')
     # Validate and standardize user data.
@@ -1815,344 +1469,6 @@
 
     Example:
 
-=======
-      return training_distributed.predict_distributed(self,
-                                                      x=x,
-                                                      batch_size=batch_size,
-                                                      verbose=verbose,
-                                                      steps=steps,
-                                                      callbacks=callbacks)
-
-    batch_size = self._validate_or_infer_batch_size(batch_size, steps, x)
-
-    # Case 2: generator-like. Input is Python generator, or Sequence object,
-    # or a non-distributed Dataset or iterator in eager execution.
-    if data_utils.is_generator_or_sequence(x):
-      # TODO(fchollet): why aren't callbacks supported here?
-      return self.predict_generator(
-          x,
-          steps=steps,
-          verbose=verbose,
-          max_queue_size=max_queue_size,
-          workers=workers,
-          use_multiprocessing=use_multiprocessing)
-    if training_utils.is_eager_dataset_or_iterator(x):
-      return training_generator.predict_generator(
-          self,
-          x,
-          steps=steps,
-          batch_size=batch_size,
-          verbose=verbose,
-          workers=0,
-          callbacks=callbacks)
-
-    # Case 3: Symbolic tensors or Numpy array-like.
-    # This includes Datasets and iterators in graph mode (since they
-    # generate symbolic tensors).
-    x, _, _ = self._standardize_user_data(
-        x, check_steps=True, steps_name='steps', steps=steps)
-
-    if self.run_eagerly:
-      return training_generator.predict_generator(
-          self,
-          x,
-          steps=steps,
-          batch_size=batch_size,
-          verbose=verbose,
-          workers=0,
-          callbacks=callbacks)
-    else:
-      return training_arrays.predict_loop(
-          self,
-          x,
-          batch_size=batch_size,
-          verbose=verbose,
-          steps=steps,
-          callbacks=callbacks)
-
-  def reset_metrics(self):
-    """Resets the state of metrics."""
-    if hasattr(self, 'metrics'):
-      for m in self.metrics:
-        m.reset_states()
-      if self._distribution_strategy:
-        distributed_training_utils._reset_metrics(self)  # pylint: disable=protected-access
-
-  def train_on_batch(self,
-                     x,
-                     y=None,
-                     sample_weight=None,
-                     class_weight=None,
-                     reset_metrics=True):
-    """Runs a single gradient update on a single batch of data.
-
-    Arguments:
-        x: Input data. It could be:
-          - A Numpy array (or array-like), or a list of arrays
-              (in case the model has multiple inputs).
-          - A TensorFlow tensor, or a list of tensors
-              (in case the model has multiple inputs).
-          - A dict mapping input names to the corresponding array/tensors,
-              if the model has named inputs.
-          - A `tf.data` dataset or a dataset iterator.
-        y: Target data. Like the input data `x`, it could be either Numpy
-          array(s) or TensorFlow tensor(s). It should be consistent with `x`
-          (you cannot have Numpy inputs and tensor targets, or inversely). If
-          `x` is a dataset or a dataset iterator, `y` should not be specified
-          (since targets will be obtained from the iterator).
-        sample_weight: Optional array of the same length as x, containing
-          weights to apply to the model's loss for each sample. In the case of
-          temporal data, you can pass a 2D array with shape (samples,
-          sequence_length), to apply a different weight to every timestep of
-          every sample. In this case you should make sure to specify
-          sample_weight_mode="temporal" in compile(). This argument is not
-          supported when `x` is a dataset or a dataset iterator.
-        class_weight: Optional dictionary mapping class indices (integers) to a
-          weight (float) to apply to the model's loss for the samples from this
-          class during training. This can be useful to tell the model to "pay
-          more attention" to samples from an under-represented class.
-        reset_metrics: If `True`, the metrics returned will be only for this
-          batch. If `False`, the metrics will be statefully accumulated across
-          batches.
-
-    Returns:
-        Scalar training loss
-        (if the model has a single output and no metrics)
-        or list of scalars (if the model has multiple outputs
-        and/or metrics). The attribute `model.metrics_names` will give you
-        the display labels for the scalar outputs.
-
-    Raises:
-      ValueError: In case of invalid user-provided arguments.
-    """
-    if self._distribution_strategy:
-      raise NotImplementedError('`train_on_batch` is not supported for models '
-                                'compiled with DistributionStrategy.')
-    # Validate and standardize user data.
-    x, y, sample_weights = self._standardize_user_data(
-        x, y, sample_weight=sample_weight, class_weight=class_weight)
-
-    if self.run_eagerly:
-      outputs = training_eager.train_on_batch(
-          self, x, y, sample_weights=sample_weights)
-    else:
-      if not isinstance(K.symbolic_learning_phase(), int):
-        ins = x + y + sample_weights + [True]
-      else:
-        ins = x + y + sample_weights
-
-      if reset_metrics:
-        self._make_train_function()
-        outputs = self.train_function(ins)  # pylint: disable=not-callable
-      else:
-        self._make_fit_function()
-        outputs = self._fit_function(ins)  # pylint: disable=not-callable
-
-    if reset_metrics:
-      self.reset_metrics()
-
-    if len(outputs) == 1:
-      return outputs[0]
-    return outputs
-
-  def test_on_batch(self, x, y=None, sample_weight=None, reset_metrics=True):
-    """Test the model on a single batch of samples.
-
-    Arguments:
-        x: Input data. It could be:
-          - A Numpy array (or array-like), or a list of arrays
-            (in case the model has multiple inputs).
-          - A TensorFlow tensor, or a list of tensors
-            (in case the model has multiple inputs).
-          - A dict mapping input names to the corresponding array/tensors,
-            if the model has named inputs.
-          - A `tf.data` dataset or a dataset iterator.
-        y: Target data. Like the input data `x`,
-          it could be either Numpy array(s) or TensorFlow tensor(s).
-          It should be consistent with `x` (you cannot have Numpy inputs and
-          tensor targets, or inversely). If `x` is a dataset or a
-          dataset iterator, `y` should not be specified
-          (since targets will be obtained from the iterator).
-        sample_weight: Optional array of the same length as x, containing
-            weights to apply to the model's loss for each sample.
-            In the case of temporal data, you can pass a 2D array
-            with shape (samples, sequence_length),
-            to apply a different weight to every timestep of every sample.
-            In this case you should make sure to specify
-            sample_weight_mode="temporal" in compile(). This argument is not
-            supported when `x` is a dataset or a dataset iterator.
-        reset_metrics: If `True`, the metrics returned will be only for this
-          batch. If `False`, the metrics will be statefully accumulated across
-          batches.
-
-    Returns:
-        Scalar test loss (if the model has a single output and no metrics)
-        or list of scalars (if the model has multiple outputs
-        and/or metrics). The attribute `model.metrics_names` will give you
-        the display labels for the scalar outputs.
-
-    Raises:
-        ValueError: In case of invalid user-provided arguments.
-    """
-    if self._distribution_strategy:
-      raise NotImplementedError('`test_on_batch` is not supported for models '
-                                'compiled with DistributionStrategy.')
-    # Validate and standardize user data.
-    x, y, sample_weights = self._standardize_user_data(
-        x, y, sample_weight=sample_weight)
-
-    if self.run_eagerly:
-      outputs = training_eager.test_on_batch(
-          self, x, y, sample_weights=sample_weights)
-    else:
-      inputs = x + y + sample_weights
-      if reset_metrics:
-        self._make_test_function()
-        outputs = self.test_function(inputs)  # pylint: disable=not-callable
-      else:
-        self._make_eval_function()
-        outputs = self._eval_function(inputs)  # pylint: disable=not-callable
-
-    if reset_metrics:
-      self.reset_metrics()
-
-    if len(outputs) == 1:
-      return outputs[0]
-    return outputs
-
-  def predict_on_batch(self, x):
-    """Returns predictions for a single batch of samples.
-
-    Arguments:
-        x: Input data. It could be:
-          - A Numpy array (or array-like), or a list of arrays
-            (in case the model has multiple inputs).
-          - A TensorFlow tensor, or a list of tensors
-            (in case the model has multiple inputs).
-          - A `tf.data` dataset or a dataset iterator.
-
-    Returns:
-        Numpy array(s) of predictions.
-
-    Raises:
-        ValueError: In case of mismatch between given number of inputs and
-          expectations of the model.
-    """
-    if self._distribution_strategy:
-      raise NotImplementedError('`predict_on_batch` is not supported for '
-                                'models compiled with DistributionStrategy.')
-    # Validate and standardize user data.
-    inputs, _, _ = self._standardize_user_data(x)
-    if self.run_eagerly:
-      if (isinstance(inputs, iterator_ops.EagerIterator) or
-          (isinstance(inputs, dataset_ops.DatasetV2))):
-        inputs = training_utils.cast_if_floating_dtype(inputs)
-      elif isinstance(inputs, collections.Sequence):
-        inputs = [
-            ops.convert_to_tensor(val, dtype=K.floatx()) for val in inputs]
-
-        # Unwrap lists with only one input, as we do when training on batch
-        if len(inputs) == 1:
-          inputs = inputs[0]
-
-      return self(inputs)  # pylint: disable=not-callable
-
-    self._make_predict_function()
-    outputs = self.predict_function(inputs)
-
-    if len(outputs) == 1:
-      return outputs[0]
-    return outputs
-
-  def fit_generator(self,
-                    generator,
-                    steps_per_epoch=None,
-                    epochs=1,
-                    verbose=1,
-                    callbacks=None,
-                    validation_data=None,
-                    validation_steps=None,
-                    class_weight=None,
-                    max_queue_size=10,
-                    workers=1,
-                    use_multiprocessing=False,
-                    shuffle=True,
-                    initial_epoch=0):
-    """Fits the model on data yielded batch-by-batch by a Python generator.
-
-    The generator is run in parallel to the model, for efficiency.
-    For instance, this allows you to do real-time data augmentation
-    on images on CPU in parallel to training your model on GPU.
-
-    The use of `keras.utils.Sequence` guarantees the ordering
-    and guarantees the single use of every input per epoch when
-    using `use_multiprocessing=True`.
-
-    Arguments:
-        generator: A generator or an instance of `Sequence`
-          (`keras.utils.Sequence`)
-            object in order to avoid duplicate data
-            when using multiprocessing.
-            The output of the generator must be either
-            - a tuple `(inputs, targets)`
-            - a tuple `(inputs, targets, sample_weights)`.
-            This tuple (a single output of the generator) makes a single batch.
-            Therefore, all arrays in this tuple must have the same length (equal
-            to the size of this batch). Different batches may have different
-              sizes.
-            For example, the last batch of the epoch is commonly smaller than
-              the
-            others, if the size of the dataset is not divisible by the batch
-              size.
-            The generator is expected to loop over its data
-            indefinitely. An epoch finishes when `steps_per_epoch`
-            batches have been seen by the model.
-        steps_per_epoch: Total number of steps (batches of samples)
-            to yield from `generator` before declaring one epoch
-            finished and starting the next epoch. It should typically
-            be equal to the number of samples of your dataset
-            divided by the batch size.
-            Optional for `Sequence`: if unspecified, will use
-            the `len(generator)` as a number of steps.
-        epochs: Integer, total number of iterations on the data.
-        verbose: Verbosity mode, 0, 1, or 2.
-        callbacks: List of callbacks to be called during training.
-        validation_data: This can be either
-            - a generator for the validation data
-            - a tuple (inputs, targets)
-            - a tuple (inputs, targets, sample_weights).
-        validation_steps: Only relevant if `validation_data`
-            is a generator. Total number of steps (batches of samples)
-            to yield from `generator` before stopping.
-            Optional for `Sequence`: if unspecified, will use
-            the `len(validation_data)` as a number of steps.
-        class_weight: Dictionary mapping class indices to a weight
-            for the class.
-        max_queue_size: Integer. Maximum size for the generator queue.
-            If unspecified, `max_queue_size` will default to 10.
-        workers: Integer. Maximum number of processes to spin up
-            when using process-based threading.
-            If unspecified, `workers` will default to 1. If 0, will
-            execute the generator on the main thread.
-        use_multiprocessing: Boolean.
-            If `True`, use process-based threading.
-            If unspecified, `use_multiprocessing` will default to `False`.
-            Note that because this implementation relies on multiprocessing,
-            you should not pass non-picklable arguments to the generator
-            as they can't be passed easily to children processes.
-        shuffle: Boolean. Whether to shuffle the order of the batches at
-            the beginning of each epoch. Only used with instances
-            of `Sequence` (`keras.utils.Sequence`).
-            Has no effect when `steps_per_epoch` is not `None`.
-        initial_epoch: Epoch at which to start training
-            (useful for resuming a previous training run)
-
-    Returns:
-        A `History` object.
-
-    Example:
-
->>>>>>> f91aeed3
     ```python
         def generate_arrays_from_file(path):
             while 1:
@@ -2675,11 +1991,7 @@
           ' without calling `model.compile` after ?', 1)
 
   def _make_train_function_helper(self, fn_name, outputs, metric_updates=None):
-<<<<<<< HEAD
-    if not hasattr(self, fn_name):
-=======
     if not self._is_compiled:
->>>>>>> f91aeed3
       raise RuntimeError('You must compile your model before using it.')
     self._check_trainable_weights_consistency()
     if getattr(self, fn_name) is None:
@@ -2728,11 +2040,7 @@
         '_fit_function', [self.total_loss] + metrics_tensors)
 
   def _make_test_function_helper(self, fn_name, outputs, metric_updates=None):
-<<<<<<< HEAD
-    if not hasattr(self, fn_name):
-=======
     if not self._is_compiled:
->>>>>>> f91aeed3
       raise RuntimeError('You must compile your model before using it.')
     if getattr(self, fn_name) is None:
       inputs = (self._feed_inputs +
@@ -2883,10 +2191,6 @@
         else:
           x = dataset_ops.Dataset.from_tensor_slices((var_x, var_y))
 
-<<<<<<< HEAD
-        x = dataset_ops.Dataset.from_tensor_slices((var_x, var_y))
-=======
->>>>>>> f91aeed3
         if shuffle:
           # 1024 is a good buffer size since it is much larger than the average
           # batch size provided by the user and provides sufficient randomness.
