# Copyright 2015 The TensorFlow Authors. All Rights Reserved.
#
# Licensed under the Apache License, Version 2.0 (the "License");
# you may not use this file except in compliance with the License.
# You may obtain a copy of the License at
#
#     http://www.apache.org/licenses/LICENSE-2.0
#
# Unless required by applicable law or agreed to in writing, software
# distributed under the License is distributed on an "AS IS" BASIS,
# WITHOUT WARRANTIES OR CONDITIONS OF ANY KIND, either express or implied.
# See the License for the specific language governing permissions and
# limitations under the License.
# ==============================================================================
# pylint: disable=protected-access
# pylint: disable=redefined-outer-name
# pylint: disable=redefined-builtin
"""Keras backend API.
"""
from __future__ import absolute_import
from __future__ import division
from __future__ import print_function

import collections
import itertools
import json
import os
import threading
import weakref

import numpy as np

from tensorflow.core.protobuf import config_pb2
from tensorflow.python.client import session as session_module
from tensorflow.python.eager import context
from tensorflow.python.eager import function as eager_function
from tensorflow.python.framework import constant_op
from tensorflow.python.framework import dtypes as dtypes_module
from tensorflow.python.framework import func_graph
from tensorflow.python.framework import ops
from tensorflow.python.framework import sparse_tensor
from tensorflow.python.framework import tensor_util
from tensorflow.python.ops import array_ops
from tensorflow.python.ops import clip_ops
from tensorflow.python.ops import control_flow_ops
from tensorflow.python.ops import ctc_ops as ctc
from tensorflow.python.ops import functional_ops
from tensorflow.python.ops import gradients as gradients_module
from tensorflow.python.ops import image_ops
from tensorflow.python.ops import init_ops
from tensorflow.python.ops import linalg_ops
from tensorflow.python.ops import logging_ops
from tensorflow.python.ops import math_ops
from tensorflow.python.ops import nn
from tensorflow.python.ops import random_ops
from tensorflow.python.ops import resource_variable_ops
from tensorflow.python.ops import sparse_ops
from tensorflow.python.ops import state_ops
from tensorflow.python.ops import tensor_array_grad  # pylint: disable=unused-import
from tensorflow.python.ops import tensor_array_ops
from tensorflow.python.ops import variables as variables_module

from tensorflow.python.util import nest
from tensorflow.python.util import tf_contextlib
from tensorflow.python.util import tf_inspect
from tensorflow.python.util.tf_export import tf_export

py_all = all
py_sum = sum

# INTERNAL UTILS

# The internal graph maintained by Keras and used by the symbolic Keras APIs
# while executing eagerly (such as the functional API for model-building).
_GRAPH = None

# This is a thread local object that will hold the default internal TF session
# used by Keras. It can be set manually via `set_session(sess)`.
_SESSION = threading.local()

# This dictionary holds a mapping {graph: learning_phase}.
# A learning phase is a bool tensor used to run Keras models in
# either train mode (learning_phase == 1) or test mode (learning_phase == 0).
_GRAPH_LEARNING_PHASES = weakref.WeakKeyDictionary()


# _DUMMY_EAGER_GRAPH is used as a key in _GRAPH_LEARNING_PHASES.
# We keep a separate reference to it to make sure it does not get removed from
# _GRAPH_LEARNING_PHASES. We use a dummy class instead of something like a
# string because strings are not weakly-referencable.
class _DummyEagerGraph(object):
  pass
_DUMMY_EAGER_GRAPH = _DummyEagerGraph()

# This boolean flag can be set to True to leave variable initialization
# up to the user.
# Change its value via `manual_variable_initialization(value)`.
_MANUAL_VAR_INIT = False

# The type of float to use throughout a session.
_FLOATX = 'float32'

# Epsilon fuzz factor used throughout the codebase.
_EPSILON = 1e-7

# Default image data format, one of "channels_last", "channels_first".
_IMAGE_DATA_FORMAT = 'channels_last'

# This list holds the available devices.
# It is populated when `_get_available_gpus()` is called for the first time.
# We assume our devices don't change henceforth.
_LOCAL_DEVICES = None

# This dictionary holds a mapping between a graph and variables to initialize
# in the graph.
_GRAPH_VARIABLES = weakref.WeakKeyDictionary()

# This dictionary holds a mapping between a graph and TF optimizers created in
# the graph.
_GRAPH_TF_OPTIMIZERS = weakref.WeakKeyDictionary()


@tf_export('keras.backend.backend')
def backend():
  """Publicly accessible method for determining the current backend.

  Only exists for API compatibility with multi-backend Keras.

  Returns:
      The string "tensorflow".
  """
  return 'tensorflow'


@tf_export('keras.backend.epsilon')
def epsilon():
  """Returns the value of the fuzz factor used in numeric expressions.

  Returns:
      A float.

  Example:
  ```python
      >>> keras.backend.epsilon()
      1e-07
  ```
  """
  return _EPSILON


@tf_export('keras.backend.set_epsilon')
def set_epsilon(value):
  """Sets the value of the fuzz factor used in numeric expressions.

  Arguments:
      value: float. New value of epsilon.

  Example:
  ```python
      >>> from keras import backend as K
      >>> K.epsilon()
      1e-07
      >>> K.set_epsilon(1e-05)
      >>> K.epsilon()
      1e-05
  ```
  """
  global _EPSILON
  _EPSILON = value


@tf_export('keras.backend.floatx')
def floatx():
  """Returns the default float type, as a string.

  E.g. 'float16', 'float32', 'float64'.

  Returns:
      String, the current default float type.

  Example:
  ```python
      >>> keras.backend.floatx()
      'float32'
  ```
  """
  return _FLOATX


@tf_export('keras.backend.set_floatx')
def set_floatx(value):
  """Sets the default float type.

  Arguments:
      value: String; 'float16', 'float32', or 'float64'.

  Example:
  ```python
      >>> from keras import backend as K
      >>> K.floatx()
      'float32'
      >>> K.set_floatx('float16')
      >>> K.floatx()
      'float16'
  ```

  Raises:
      ValueError: In case of invalid value.
  """
  global _FLOATX
  if value not in {'float16', 'float32', 'float64'}:
    raise ValueError('Unknown floatx type: ' + str(value))
  _FLOATX = str(value)


@tf_export('keras.backend.cast_to_floatx')
def cast_to_floatx(x):
  """Cast a Numpy array to the default Keras float type.

  Arguments:
      x: Numpy array.

  Returns:
      The same Numpy array, cast to its new type.

  Example:
  ```python
      >>> from keras import backend as K
      >>> K.floatx()
      'float32'
      >>> arr = numpy.array([1.0, 2.0], dtype='float64')
      >>> arr.dtype
      dtype('float64')
      >>> new_arr = K.cast_to_floatx(arr)
      >>> new_arr
      array([ 1.,  2.], dtype=float32)
      >>> new_arr.dtype
      dtype('float32')
  ```
  """
  return np.asarray(x, dtype=_FLOATX)


@tf_export('keras.backend.image_data_format')
def image_data_format():
  """Returns the default image data format convention.

  Returns:
      A string, either `'channels_first'` or `'channels_last'`

  Example:
  ```python
      >>> keras.backend.image_data_format()
      'channels_first'
  ```
  """
  return _IMAGE_DATA_FORMAT


@tf_export('keras.backend.set_image_data_format')
def set_image_data_format(data_format):
  """Sets the value of the image data format convention.

  Arguments:
      data_format: string. `'channels_first'` or `'channels_last'`.

  Example:
  ```python
      >>> from keras import backend as K
      >>> K.image_data_format()
      'channels_first'
      >>> K.set_image_data_format('channels_last')
      >>> K.image_data_format()
      'channels_last'
  ```

  Raises:
      ValueError: In case of invalid `data_format` value.
  """
  global _IMAGE_DATA_FORMAT
  if data_format not in {'channels_last', 'channels_first'}:
    raise ValueError('Unknown data_format: ' + str(data_format))
  _IMAGE_DATA_FORMAT = str(data_format)


# A global dictionary mapping graph objects to an index of counters used
# for various layer names in each graph.
# Allows to give unique autogenerated names to layers, in a graph-specific way.
PER_GRAPH_LAYER_NAME_UIDS = weakref.WeakKeyDictionary()


@tf_export('keras.backend.get_uid')
def get_uid(prefix=''):
  """Associates a string prefix with an integer counter in a TensorFlow graph.

  Arguments:
    prefix: String prefix to index.

  Returns:
    Unique integer ID.

  Example:

  ```
    >>> get_uid('dense')
    1
    >>> get_uid('dense')
    2
  ```
  """
  graph = get_graph()
  if graph not in PER_GRAPH_LAYER_NAME_UIDS:
    PER_GRAPH_LAYER_NAME_UIDS[graph] = collections.defaultdict(int)
  layer_name_uids = PER_GRAPH_LAYER_NAME_UIDS[graph]
  layer_name_uids[prefix] += 1
  return layer_name_uids[prefix]


@tf_export('keras.backend.reset_uids')
def reset_uids():
  """Resets graph identifiers.
  """
  per_graph_layer_name_uids = PER_GRAPH_LAYER_NAME_UIDS
  keys = list(per_graph_layer_name_uids.keys())
  for key in keys:
    del per_graph_layer_name_uids[key]


@tf_export('keras.backend.clear_session')
def clear_session():
  """Destroys the current TF graph and creates a new one.

  Useful to avoid clutter from old models / layers.
  """
  global _SESSION
  global _GRAPH_LEARNING_PHASES  # pylint: disable=global-variable-not-assigned
  global _GRAPH_VARIABLES  # pylint: disable=global-variable-not-assigned
  global _GRAPH_TF_OPTIMIZERS  # pylint: disable=global-variable-not-assigned
  ops.reset_default_graph()
  reset_uids()
  _SESSION.session = None
  graph = get_graph()
  with graph.as_default():
    phase = array_ops.placeholder_with_default(
        False, shape=(), name='keras_learning_phase')
    _GRAPH_LEARNING_PHASES = {}
    _GRAPH_LEARNING_PHASES[graph] = phase
    _GRAPH_VARIABLES.pop(graph, None)
    _GRAPH_TF_OPTIMIZERS.pop(graph, None)


@tf_export('keras.backend.manual_variable_initialization')
def manual_variable_initialization(value):
  """Sets the manual variable initialization flag.

  This boolean flag determines whether
  variables should be initialized
  as they are instantiated (default), or if
  the user should handle the initialization
  (e.g. via `tf.initialize_all_variables()`).

  Arguments:
      value: Python boolean.
  """
  global _MANUAL_VAR_INIT
  _MANUAL_VAR_INIT = value


@tf_export('keras.backend.learning_phase')
def learning_phase():
  """Returns the learning phase flag.

  The learning phase flag is a bool tensor (0 = test, 1 = train)
  to be passed as input to any Keras function
  that uses a different behavior at train time and test time.

  Returns:
      Learning phase (scalar integer tensor or Python integer).
  """
  if context.executing_eagerly():
    if _DUMMY_EAGER_GRAPH not in _GRAPH_LEARNING_PHASES:
      # Fallback to inference mode as default.
      return 0
    return _GRAPH_LEARNING_PHASES[_DUMMY_EAGER_GRAPH]
  return symbolic_learning_phase()


def symbolic_learning_phase():
  graph = get_graph()
  with graph.as_default():
    if graph not in _GRAPH_LEARNING_PHASES:
      phase = array_ops.placeholder_with_default(
          False, shape=(), name='keras_learning_phase')
      _GRAPH_LEARNING_PHASES[graph] = phase
    return _GRAPH_LEARNING_PHASES[graph]


@tf_export('keras.backend.set_learning_phase')
def set_learning_phase(value):
  """Sets the learning phase to a fixed value.

  Arguments:
      value: Learning phase value, either 0 or 1 (integers).

  Raises:
      ValueError: if `value` is neither `0` nor `1`.
  """
  global _GRAPH_LEARNING_PHASES  # pylint: disable=global-variable-not-assigned
  if value not in {0, 1}:
    raise ValueError('Expected learning phase to be 0 or 1.')
  with ops.init_scope():
    if context.executing_eagerly():
      _GRAPH_LEARNING_PHASES[_DUMMY_EAGER_GRAPH] = value
    else:
      _GRAPH_LEARNING_PHASES[get_graph()] = value


@tf_contextlib.contextmanager
def learning_phase_scope(value):
  """Provides a scope within which the learning phase is equal to `value`.

  The learning phase gets restored to its original value upon exiting the scope.

  Arguments:
     value: Learning phase value, either 0 or 1 (integers).

  Yields:
    The provided value.

  Raises:
     ValueError: if `value` is neither `0` nor `1`.
  """
  if value not in {0, 1}:
    raise ValueError('Expected learning phase to be 0 or 1.')
  previous_value = learning_phase()
  try:
    set_learning_phase(value)
    yield value
  finally:
    # Restore learning phase to initial value.
    with ops.init_scope():
      if context.executing_eagerly():
        _GRAPH_LEARNING_PHASES[_DUMMY_EAGER_GRAPH] = previous_value
      else:
        _GRAPH_LEARNING_PHASES[get_graph()] = previous_value


def _get_session():
  """Returns the session object for the current thread."""
  global _SESSION
  default_session = ops.get_default_session()
  if default_session is not None:
    session = default_session
  else:
    if getattr(_SESSION, 'session', None) is None:
      _SESSION.session = session_module.Session(
          config=get_default_session_config())
    session = _SESSION.session
  return session


@tf_export(v1=['keras.backend.get_session'])
def get_session():
  """Returns the TF session to be used by the backend.

  If a default TensorFlow session is available, we will return it.

  Else, we will return the global Keras session.

  If no global Keras session exists at this point:
  we will create a new global session.

  Note that you can manually set the global session
  via `K.set_session(sess)`.

  Returns:
      A TensorFlow session.
  """
  session = _get_session()
  if not _MANUAL_VAR_INIT:
    with session.graph.as_default():
      _initialize_variables(session)
  return session


def get_graph():
  if context.executing_eagerly():
    global _GRAPH
    if _GRAPH is None:
      _GRAPH = func_graph.FuncGraph('keras_graph')
    return _GRAPH
  else:
    return ops.get_default_graph()


@tf_export('keras.backend.set_session')
def set_session(session):
  """Sets the global TensorFlow session.

  Arguments:
      session: A TF Session.
  """
  global _SESSION
  _SESSION.session = session


def get_default_session_config():
  if not os.environ.get('OMP_NUM_THREADS'):
    config = config_pb2.ConfigProto(allow_soft_placement=True)
  else:
    num_thread = int(os.environ.get('OMP_NUM_THREADS'))
    config = config_pb2.ConfigProto(
        intra_op_parallelism_threads=num_thread, allow_soft_placement=True)
  return config


# DEVICE MANIPULATION


class _TfDeviceCaptureOp(object):
  """Class for capturing the TF device scope."""

  def __init__(self):
    self.device = None

  def _set_device(self, device):
    """This method captures TF's explicit device scope setting."""
    self.device = device


def _get_current_tf_device():
  """Return explicit device of current context, otherwise returns `None`.

  Returns:
      If the current device scope is explicitly set, it returns a string with
      the device (`CPU` or `GPU`). If the scope is not explicitly set, it will
      return `None`.
  """
  graph = get_graph()
  op = _TfDeviceCaptureOp()
  graph._apply_device_functions(op)
  return op.device


def _is_current_explicit_device(device_type):
  """Check if the current device is explicitly set on the device type specified.

  Arguments:
      device_type: A string containing `GPU` or `CPU` (case-insensitive).

  Returns:
      A boolean indicating if the current device scope is explicitly set on the
      device type.

  Raises:
      ValueError: If the `device_type` string indicates an unsupported device.
  """
  device_type = device_type.upper()
  if device_type not in ['CPU', 'GPU']:
    raise ValueError('`device_type` should be either "CPU" or "GPU".')
  device = _get_current_tf_device()
  return device is not None and device.device_type == device_type.upper()


def _get_available_gpus():
  """Get a list of available gpu devices (formatted as strings).

  Returns:
      A list of available GPU devices.
  """
  global _LOCAL_DEVICES
  if _LOCAL_DEVICES is None:
    _LOCAL_DEVICES = get_session().list_devices()
  return [x.name for x in _LOCAL_DEVICES if x.device_type == 'GPU']


def _has_nchw_support():
  """Check whether the current scope supports NCHW ops.

  TensorFlow does not support NCHW on CPU. Therefore we check if we are not
  explicitly put on
  CPU, and have GPUs available. In this case there will be soft-placing on the
  GPU device.

  Returns:
      bool: if the current scope device placement would support nchw
  """
  explicitly_on_cpu = _is_current_explicit_device('CPU')
  gpus_available = bool(_get_available_gpus())
  return not explicitly_on_cpu and gpus_available


# VARIABLE MANIPULATION


def _to_tensor(x, dtype):
  """Convert the input `x` to a tensor of type `dtype`.

  Arguments:
      x: An object to be converted (numpy array, list, tensors).
      dtype: The destination type.

  Returns:
      A tensor.
  """
  return ops.convert_to_tensor(x, dtype=dtype)


@tf_export('keras.backend.is_sparse')
def is_sparse(tensor):
  """Returns whether a tensor is a sparse tensor.

  Arguments:
      tensor: A tensor instance.

  Returns:
      A boolean.

  Example:
  ```python
      >>> from keras import backend as K
      >>> a = K.placeholder((2, 2), sparse=False)
      >>> print(K.is_sparse(a))
      False
      >>> b = K.placeholder((2, 2), sparse=True)
      >>> print(K.is_sparse(b))
      True
  ```
  """
  return isinstance(tensor, sparse_tensor.SparseTensor)


@tf_export('keras.backend.to_dense')
def to_dense(tensor):
  """Converts a sparse tensor into a dense tensor and returns it.

  Arguments:
      tensor: A tensor instance (potentially sparse).

  Returns:
      A dense tensor.

  Examples:
  ```python
      >>> from keras import backend as K
      >>> b = K.placeholder((2, 2), sparse=True)
      >>> print(K.is_sparse(b))
      True
      >>> c = K.to_dense(b)
      >>> print(K.is_sparse(c))
      False
  ```
  """
  if is_sparse(tensor):
    return sparse_ops.sparse_tensor_to_dense(tensor)
  else:
    return tensor


name_scope = ops.name_scope


@tf_export('keras.backend.variable')
def variable(value, dtype=None, name=None, constraint=None):
  """Instantiates a variable and returns it.

  Arguments:
      value: Numpy array, initial value of the tensor.
      dtype: Tensor type.
      name: Optional name string for the tensor.
      constraint: Optional projection function to be
          applied to the variable after an optimizer update.

  Returns:
      A variable instance (with Keras metadata included).

  Examples:
  ```python
      >>> import numpy as np
      >>> from keras import backend as K
      >>> val = np.array([[1, 2], [3, 4]])
      >>> kvar = K.variable(value=val, dtype='float64', name='example_var')
      >>> K.dtype(kvar)
      'float64'
      >>> print(kvar)
      example_var
      >>> kvar.eval()
      array([[ 1.,  2.],
             [ 3.,  4.]])
  ```
  """
  if dtype is None:
    dtype = floatx()
  if hasattr(value, 'tocoo'):
    sparse_coo = value.tocoo()
    indices = np.concatenate((np.expand_dims(sparse_coo.row, 1), np.expand_dims(
        sparse_coo.col, 1)), 1)
    v = sparse_tensor.SparseTensor(
        indices=indices, values=sparse_coo.data, dense_shape=sparse_coo.shape)
    v._keras_shape = sparse_coo.shape
    return v
  v = resource_variable_ops.ResourceVariable(
      value,
      dtype=dtypes_module.as_dtype(dtype),
      name=name,
      constraint=constraint)
  if isinstance(value, np.ndarray):
    v._keras_shape = value.shape
  elif hasattr(value, 'shape'):
    v._keras_shape = int_shape(value)
  track_variable(v)
  return v


def track_tf_optimizer(tf_optimizer):
  """Tracks the given TF optimizer for initialization of its variables."""
  if context.executing_eagerly():
    return
  graph = get_graph()
  optimizers = _GRAPH_TF_OPTIMIZERS.setdefault(graph, weakref.WeakSet())
  optimizers.add(tf_optimizer)


def track_variable(v):
  """Tracks the given variable for initialization."""
  if context.executing_eagerly():
    return
  graph = v.graph if hasattr(v, 'graph') else get_graph()
  if graph not in _GRAPH_VARIABLES:
    _GRAPH_VARIABLES[graph] = weakref.WeakSet()
  _GRAPH_VARIABLES[graph].add(v)


def _get_variables(graph=None):
  """Returns variables corresponding to the given graph for initialization."""
  assert not context.executing_eagerly()
  variables = _GRAPH_VARIABLES.setdefault(graph, weakref.WeakSet())
  for opt in _GRAPH_TF_OPTIMIZERS.get(graph, set()):
    variables.update(opt.optimizer.variables())
  return variables


def _initialize_variables(session):
  """Utility to initialize uninitialized variables on the fly."""
  variables = _get_variables(get_graph())
  candidate_vars = []
  for v in variables:
    if not getattr(v, '_keras_initialized', False):
      candidate_vars.append(v)
  if candidate_vars:
    # This step is expensive, so we only run it on variables not already
    # marked as initialized.
    is_initialized = session.run(
        [variables_module.is_variable_initialized(v) for v in candidate_vars])
    uninitialized_vars = []
    for flag, v in zip(is_initialized, candidate_vars):
      if not flag:
        uninitialized_vars.append(v)
      v._keras_initialized = True
    if uninitialized_vars:
      session.run(variables_module.variables_initializer(uninitialized_vars))


@tf_export('keras.backend.constant')
def constant(value, dtype=None, shape=None, name=None):
  """Creates a constant tensor.

  Arguments:
      value: A constant value (or list)
      dtype: The type of the elements of the resulting tensor.
      shape: Optional dimensions of resulting tensor.
      name: Optional name for the tensor.

  Returns:
      A Constant Tensor.
  """
  if dtype is None:
    dtype = floatx()
  return constant_op.constant(value, dtype=dtype, shape=shape, name=name)


def is_keras_tensor(x):
  """Returns whether `x` is a Keras tensor.

  A "Keras tensor" is a tensor that was returned by a Keras layer,
  (`Layer` class) or by `Input`.

  Arguments:
      x: A candidate tensor.

  Returns:
      A boolean: Whether the argument is a Keras tensor.

  Raises:
      ValueError: In case `x` is not a symbolic tensor.

  Examples:
  ```python
      >>> import tensorflow as tf
      >>> import numpy
      >>> from keras import backend as K
      >>> from keras.layers import Input, Dense
      >>> np_var = numpy.array([1, 2])
      >>> K.is_keras_tensor(np_var) # A numpy array is not a symbolic tensor.
      ValueError
      >>> k_var = tf.placeholder('float32', shape=(1,1))
      >>> K.is_keras_tensor(k_var) # A variable indirectly created outside of
      keras is not a Keras tensor.
      False
      >>> keras_var = K.variable(np_var)
      >>> K.is_keras_tensor(keras_var)  # A variable created with the keras
      backend is not a Keras tensor.
      False
      >>> keras_placeholder = K.placeholder(shape=(2, 4, 5))
      >>> K.is_keras_tensor(keras_placeholder)  # A placeholder is not a Keras
      tensor.
      False
      >>> keras_input = Input([10])
      >>> K.is_keras_tensor(keras_input) # An Input is a Keras tensor.
      True
      >>> keras_layer_output = Dense(10)(keras_input)
      >>> K.is_keras_tensor(keras_layer_output) # Any Keras layer output is a
      Keras tensor.
      True
  ```
  """
  if not isinstance(x, (ops.Tensor,
                        variables_module.Variable,
                        sparse_tensor.SparseTensor)):
    raise ValueError('Unexpectedly found an instance of type `' + str(type(x)) +
                     '`. Expected a symbolic tensor instance.')
  return hasattr(x, '_keras_history')


@tf_export('keras.backend.placeholder')
def placeholder(shape=None, ndim=None, dtype=None, sparse=False, name=None):
  """Instantiates a placeholder tensor and returns it.

  Arguments:
      shape: Shape of the placeholder
          (integer tuple, may include `None` entries).
      ndim: Number of axes of the tensor.
          At least one of {`shape`, `ndim`} must be specified.
          If both are specified, `shape` is used.
      dtype: Placeholder type.
      sparse: Boolean, whether the placeholder should have a sparse type.
      name: Optional name string for the placeholder.

  Raises:
      ValueError: If called with eager execution.

  Returns:
      Tensor instance (with Keras metadata included).

  Examples:
  ```python
      >>> from keras import backend as K
      >>> input_ph = K.placeholder(shape=(2, 4, 5))
      >>> input_ph
      <tf.Tensor 'Placeholder_4:0' shape=(2, 4, 5) dtype=float32>
  ```
  """
  if dtype is None:
    dtype = floatx()
  if not shape:
    if ndim:
      shape = tuple([None for _ in range(ndim)])
  with get_graph().as_default():
    if sparse:
      x = array_ops.sparse_placeholder(dtype, shape=shape, name=name)
    else:
      x = array_ops.placeholder(dtype, shape=shape, name=name)
  return x


def is_placeholder(x):
  """Returns whether `x` is a placeholder.

  Arguments:
      x: A candidate placeholder.

  Returns:
      Boolean.
  """
  try:
    return x.op.type == 'Placeholder'
  except AttributeError:
    return False


@tf_export('keras.backend.shape')
def shape(x):
  """Returns the symbolic shape of a tensor or variable.

  Arguments:
      x: A tensor or variable.

  Returns:
      A symbolic shape (which is itself a tensor).

  Examples:

  ```python
      # TensorFlow example
      >>> from keras import backend as K
      >>> tf_session = K.get_session()
      >>> val = np.array([[1, 2], [3, 4]])
      >>> kvar = K.variable(value=val)
      >>> input = keras.backend.placeholder(shape=(2, 4, 5))
      >>> K.shape(kvar)
      <tf.Tensor 'Shape_8:0' shape=(2,) dtype=int32>
      >>> K.shape(input)
      <tf.Tensor 'Shape_9:0' shape=(3,) dtype=int32>
      # To get integer shape (Instead, you can use K.int_shape(x))
      >>> K.shape(kvar).eval(session=tf_session)
      array([2, 2], dtype=int32)
      >>> K.shape(input).eval(session=tf_session)
      array([2, 4, 5], dtype=int32)
  ```
  """
  return array_ops.shape(x)


@tf_export('keras.backend.int_shape')
def int_shape(x):
  """Returns the shape of tensor or variable as a tuple of int or None entries.

  Arguments:
      x: Tensor or variable.

  Returns:
      A tuple of integers (or None entries).

  Examples:
  ```python
      >>> from keras import backend as K
      >>> input = K.placeholder(shape=(2, 4, 5))
      >>> K.int_shape(input)
      (2, 4, 5)
      >>> val = np.array([[1, 2], [3, 4]])
      >>> kvar = K.variable(value=val)
      >>> K.int_shape(kvar)
      (2, 2)
  ```
  """
  try:
    shape = x.shape
    if not isinstance(shape, tuple):
      shape = tuple(shape.as_list())
    return shape
  except ValueError:
    return None


@tf_export('keras.backend.ndim')
def ndim(x):
  """Returns the number of axes in a tensor, as an integer.

  Arguments:
      x: Tensor or variable.

  Returns:
      Integer (scalar), number of axes.

  Examples:
  ```python
      >>> from keras import backend as K
      >>> input = K.placeholder(shape=(2, 4, 5))
      >>> val = np.array([[1, 2], [3, 4]])
      >>> kvar = K.variable(value=val)
      >>> K.ndim(input)
      3
      >>> K.ndim(kvar)
      2
  ```
  """
  dims = x.shape._dims
  if dims is not None:
    return len(dims)
  return None


@tf_export('keras.backend.dtype')
def dtype(x):
  """Returns the dtype of a Keras tensor or variable, as a string.

  Arguments:
      x: Tensor or variable.

  Returns:
      String, dtype of `x`.

  Examples:
  ```python
      >>> from keras import backend as K
      >>> K.dtype(K.placeholder(shape=(2,4,5)))
      'float32'
      >>> K.dtype(K.placeholder(shape=(2,4,5), dtype='float32'))
      'float32'
      >>> K.dtype(K.placeholder(shape=(2,4,5), dtype='float64'))
      'float64'
      # Keras variable
      >>> kvar = K.variable(np.array([[1, 2], [3, 4]]))
      >>> K.dtype(kvar)
      'float32_ref'
      >>> kvar = K.variable(np.array([[1, 2], [3, 4]]), dtype='float32')
      >>> K.dtype(kvar)
      'float32_ref'
  ```
  """
  return x.dtype.base_dtype.name


@tf_export('keras.backend.eval')
def eval(x):
  """Evaluates the value of a variable.

  Arguments:
      x: A variable.

  Returns:
      A Numpy array.

  Examples:
  ```python
      >>> from keras import backend as K
      >>> kvar = K.variable(np.array([[1, 2], [3, 4]]), dtype='float32')
      >>> K.eval(kvar)
      array([[ 1.,  2.],
             [ 3.,  4.]], dtype=float32)
  ```
  """
  return get_value(to_dense(x))


@tf_export('keras.backend.zeros')
def zeros(shape, dtype=None, name=None):
  """Instantiates an all-zeros variable and returns it.

  Arguments:
      shape: Tuple of integers, shape of returned Keras variable
      dtype: String, data type of returned Keras variable
      name: String, name of returned Keras variable

  Returns:
      A variable (including Keras metadata), filled with `0.0`.
      Note that if `shape` was symbolic, we cannot return a variable,
      and will return a dynamically-shaped tensor instead.

  Example:
  ```python
      >>> from keras import backend as K
      >>> kvar = K.zeros((3,4))
      >>> K.eval(kvar)
      array([[ 0.,  0.,  0.,  0.],
             [ 0.,  0.,  0.,  0.],
             [ 0.,  0.,  0.,  0.]], dtype=float32)
  ```
  """
  with ops.init_scope():
    if dtype is None:
      dtype = floatx()
    tf_dtype = dtypes_module.as_dtype(dtype)
    v = array_ops.zeros(shape=shape, dtype=tf_dtype, name=name)
    if py_all(v.shape.as_list()):
      return variable(v, dtype=dtype, name=name)
    track_variable(v)
    return v


@tf_export('keras.backend.ones')
def ones(shape, dtype=None, name=None):
  """Instantiates an all-ones variable and returns it.

  Arguments:
      shape: Tuple of integers, shape of returned Keras variable.
      dtype: String, data type of returned Keras variable.
      name: String, name of returned Keras variable.

  Returns:
      A Keras variable, filled with `1.0`.
      Note that if `shape` was symbolic, we cannot return a variable,
      and will return a dynamically-shaped tensor instead.

  Example:
  ```python
      >>> from keras import backend as K
      >>> kvar = K.ones((3,4))
      >>> K.eval(kvar)
      array([[ 1.,  1.,  1.,  1.],
             [ 1.,  1.,  1.,  1.],
             [ 1.,  1.,  1.,  1.]], dtype=float32)
  ```
  """
  with ops.init_scope():
    if dtype is None:
      dtype = floatx()
    tf_dtype = dtypes_module.as_dtype(dtype)
    v = array_ops.ones(shape=shape, dtype=tf_dtype, name=name)
    if py_all(v.shape.as_list()):
      return variable(v, dtype=dtype, name=name)
    track_variable(v)
    return v


@tf_export('keras.backend.eye')
def eye(size, dtype=None, name=None):
  """Instantiate an identity matrix and returns it.

  Arguments:
      size: Integer, number of rows/columns.
      dtype: String, data type of returned Keras variable.
      name: String, name of returned Keras variable.

  Returns:
      A Keras variable, an identity matrix.

  Example:
  ```python
      >>> from keras import backend as K
      >>> kvar = K.eye(3)
      >>> K.eval(kvar)
      array([[ 1.,  0.,  0.],
             [ 0.,  1.,  0.],
             [ 0.,  0.,  1.]], dtype=float32)
  ```

  """
  if dtype is None:
    dtype = floatx()
  tf_dtype = dtypes_module.as_dtype(dtype)
  return variable(linalg_ops.eye(size, dtype=tf_dtype), dtype, name)


@tf_export('keras.backend.zeros_like')
def zeros_like(x, dtype=None, name=None):
  """Instantiates an all-zeros variable of the same shape as another tensor.

  Arguments:
      x: Keras variable or Keras tensor.
      dtype: String, dtype of returned Keras variable.
           None uses the dtype of x.
      name: String, name for the variable to create.

  Returns:
      A Keras variable with the shape of x filled with zeros.

  Example:
  ```python
      >>> from keras import backend as K
      >>> kvar = K.variable(np.random.random((2,3)))
      >>> kvar_zeros = K.zeros_like(kvar)
      >>> K.eval(kvar_zeros)
      array([[ 0.,  0.,  0.],
             [ 0.,  0.,  0.]], dtype=float32)
  ```
  """
  return array_ops.zeros_like(x, dtype=dtype, name=name)


@tf_export('keras.backend.ones_like')
def ones_like(x, dtype=None, name=None):
  """Instantiates an all-ones variable of the same shape as another tensor.

  Arguments:
      x: Keras variable or tensor.
      dtype: String, dtype of returned Keras variable.
           None uses the dtype of x.
      name: String, name for the variable to create.

  Returns:
      A Keras variable with the shape of x filled with ones.

  Example:
  ```python
      >>> from keras import backend as K
      >>> kvar = K.variable(np.random.random((2,3)))
      >>> kvar_ones = K.ones_like(kvar)
      >>> K.eval(kvar_ones)
      array([[ 1.,  1.,  1.],
             [ 1.,  1.,  1.]], dtype=float32)
  ```
  """
  return array_ops.ones_like(x, dtype=dtype, name=name)


def identity(x, name=None):
  """Returns a tensor with the same content as the input tensor.

  Arguments:
      x: The input tensor.
      name: String, name for the variable to create.

  Returns:
      A tensor of the same shape, type and content.
  """
  return array_ops.identity(x, name=name)


@tf_export('keras.backend.random_uniform_variable')
def random_uniform_variable(shape, low, high, dtype=None, name=None, seed=None):
  """Instantiates a variable with values drawn from a uniform distribution.

  Arguments:
      shape: Tuple of integers, shape of returned Keras variable.
      low: Float, lower boundary of the output interval.
      high: Float, upper boundary of the output interval.
      dtype: String, dtype of returned Keras variable.
      name: String, name of returned Keras variable.
      seed: Integer, random seed.

  Returns:
      A Keras variable, filled with drawn samples.

  Example:
  ```python
      # TensorFlow example
      >>> kvar = K.random_uniform_variable((2,3), 0, 1)
      >>> kvar
      <tensorflow.python.ops.variables.Variable object at 0x10ab40b10>
      >>> K.eval(kvar)
      array([[ 0.10940075,  0.10047495,  0.476143  ],
             [ 0.66137183,  0.00869417,  0.89220798]], dtype=float32)
  ```
  """
  if dtype is None:
    dtype = floatx()
  tf_dtype = dtypes_module.as_dtype(dtype)
  if seed is None:
    # ensure that randomness is conditioned by the Numpy RNG
    seed = np.random.randint(10e8)
  value = init_ops.random_uniform_initializer(
      low, high, dtype=tf_dtype, seed=seed)(shape)
  return variable(value, dtype=dtype, name=name)


@tf_export('keras.backend.random_normal_variable')
def random_normal_variable(shape, mean, scale, dtype=None, name=None,
                           seed=None):
  """Instantiates a variable with values drawn from a normal distribution.

  Arguments:
      shape: Tuple of integers, shape of returned Keras variable.
      mean: Float, mean of the normal distribution.
      scale: Float, standard deviation of the normal distribution.
      dtype: String, dtype of returned Keras variable.
      name: String, name of returned Keras variable.
      seed: Integer, random seed.

  Returns:
      A Keras variable, filled with drawn samples.

  Example:
  ```python
      # TensorFlow example
      >>> kvar = K.random_normal_variable((2,3), 0, 1)
      >>> kvar
      <tensorflow.python.ops.variables.Variable object at 0x10ab12dd0>
      >>> K.eval(kvar)
      array([[ 1.19591331,  0.68685907, -0.63814116],
             [ 0.92629528,  0.28055015,  1.70484698]], dtype=float32)
  ```
  """
  if dtype is None:
    dtype = floatx()
  tf_dtype = dtypes_module.as_dtype(dtype)
  if seed is None:
    # ensure that randomness is conditioned by the Numpy RNG
    seed = np.random.randint(10e8)
  value = init_ops.random_normal_initializer(
      mean, scale, dtype=tf_dtype, seed=seed)(shape)
  return variable(value, dtype=dtype, name=name)


@tf_export('keras.backend.count_params')
def count_params(x):
  """Returns the static number of elements in a variable or tensor.

  Arguments:
      x: Variable or tensor.

  Returns:
      Integer, the number of scalars in `x`.

  Example:
  ```python
      >>> kvar = K.zeros((2,3))
      >>> K.count_params(kvar)
      6
      >>> K.eval(kvar)
      array([[ 0.,  0.,  0.],
             [ 0.,  0.,  0.]], dtype=float32)
  ```
  """
  return np.prod(x.shape.as_list())


@tf_export('keras.backend.cast')
def cast(x, dtype):
  """Casts a tensor to a different dtype and returns it.

  You can cast a Keras variable but it still returns a Keras tensor.

  Arguments:
      x: Keras tensor (or variable).
      dtype: String, either (`'float16'`, `'float32'`, or `'float64'`).

  Returns:
      Keras tensor with dtype `dtype`.

  Example:
  ```python
      >>> from keras import backend as K
      >>> input = K.placeholder((2, 3), dtype='float32')
      >>> input
      <tf.Tensor 'Placeholder_2:0' shape=(2, 3) dtype=float32>
      # It doesn't work in-place as below.
      >>> K.cast(input, dtype='float16')
      <tf.Tensor 'Cast_1:0' shape=(2, 3) dtype=float16>
      >>> input
      <tf.Tensor 'Placeholder_2:0' shape=(2, 3) dtype=float32>
      # you need to assign it.
      >>> input = K.cast(input, dtype='float16')
      >>> input
      <tf.Tensor 'Cast_2:0' shape=(2, 3) dtype=float16>
  ```
  """
  return math_ops.cast(x, dtype)


# UPDATES OPS


@tf_export('keras.backend.update')
def update(x, new_x):
  return state_ops.assign(x, new_x)


@tf_export('keras.backend.update_add')
def update_add(x, increment):
  """Update the value of `x` by adding `increment`.

  Arguments:
      x: A Variable.
      increment: A tensor of same shape as `x`.

  Returns:
      The variable `x` updated.
  """
  return state_ops.assign_add(x, increment)


@tf_export('keras.backend.update_sub')
def update_sub(x, decrement):
  """Update the value of `x` by subtracting `decrement`.

  Arguments:
      x: A Variable.
      decrement: A tensor of same shape as `x`.

  Returns:
      The variable `x` updated.
  """
  return state_ops.assign_sub(x, decrement)


@tf_export('keras.backend.moving_average_update')
def moving_average_update(x, value, momentum):
  """Compute the moving average of a variable.

  Arguments:
      x: A Variable.
      value: A tensor with the same shape as `variable`.
      momentum: The moving average momentum.

  Returns:
      An Operation to update the variable.
  """
  # `training` is higher-up than the Keras backend in the abstraction hierarchy.
  # In particular, `training` depends on layers, and thus on Keras.
  # moving_averages, being low-level ops, should not be part of the training
  # module.
  from tensorflow.python.training import moving_averages  # pylint: disable=g-import-not-at-top
  return moving_averages.assign_moving_average(
      x, value, momentum, zero_debias=True)


# LINEAR ALGEBRA


@tf_export('keras.backend.dot')
def dot(x, y):
  """Multiplies 2 tensors (and/or variables) and returns a *tensor*.

  When attempting to multiply a nD tensor
  with a nD tensor, it reproduces the Theano behavior.
  (e.g. `(2, 3) * (4, 3, 5) -> (2, 4, 5)`)

  Arguments:
      x: Tensor or variable.
      y: Tensor or variable.

  Returns:
      A tensor, dot product of `x` and `y`.

  Examples:
  ```python
      # dot product between tensors
      >>> x = K.placeholder(shape=(2, 3))
      >>> y = K.placeholder(shape=(3, 4))
      >>> xy = K.dot(x, y)
      >>> xy
      <tf.Tensor 'MatMul_9:0' shape=(2, 4) dtype=float32>
  ```

  ```python
      # dot product between tensors
      >>> x = K.placeholder(shape=(32, 28, 3))
      >>> y = K.placeholder(shape=(3, 4))
      >>> xy = K.dot(x, y)
      >>> xy
      <tf.Tensor 'MatMul_9:0' shape=(32, 28, 4) dtype=float32>
  ```

  ```python
      # Theano-like behavior example
      >>> x = K.random_uniform_variable(shape=(2, 3), low=0, high=1)
      >>> y = K.ones((4, 3, 5))
      >>> xy = K.dot(x, y)
      >>> K.int_shape(xy)
      (2, 4, 5)
  ```
  """
  if ndim(x) is not None and (ndim(x) > 2 or ndim(y) > 2):
    x_shape = []
    for i, s in zip(int_shape(x), array_ops.unstack(array_ops.shape(x))):
      if i is not None:
        x_shape.append(i)
      else:
        x_shape.append(s)
    x_shape = tuple(x_shape)
    y_shape = []
    for i, s in zip(int_shape(y), array_ops.unstack(array_ops.shape(y))):
      if i is not None:
        y_shape.append(i)
      else:
        y_shape.append(s)
    y_shape = tuple(y_shape)
    y_permute_dim = list(range(ndim(y)))
    y_permute_dim = [y_permute_dim.pop(-2)] + y_permute_dim
    xt = array_ops.reshape(x, [-1, x_shape[-1]])
    yt = array_ops.reshape(
        array_ops.transpose(y, perm=y_permute_dim), [y_shape[-2], -1])
    return array_ops.reshape(
        math_ops.matmul(xt, yt), x_shape[:-1] + y_shape[:-2] + y_shape[-1:])
  if is_sparse(x):
    out = sparse_ops.sparse_tensor_dense_matmul(x, y)
  else:
    out = math_ops.matmul(x, y)
  return out


@tf_export('keras.backend.batch_dot')
def batch_dot(x, y, axes=None):
  """Batchwise dot product.

  `batch_dot` is used to compute dot product of `x` and `y` when
  `x` and `y` are data in batch, i.e. in a shape of
  `(batch_size, :)`.
  `batch_dot` results in a tensor or variable with less dimensions
  than the input. If the number of dimensions is reduced to 1,
  we use `expand_dims` to make sure that ndim is at least 2.

  Arguments:
      x: Keras tensor or variable with `ndim >= 2`.
      y: Keras tensor or variable with `ndim >= 2`.
      axes: list of (or single) int with target dimensions.
          The lengths of `axes[0]` and `axes[1]` should be the same.

  Returns:
      A tensor with shape equal to the concatenation of `x`'s shape
      (less the dimension that was summed over) and `y`'s shape
      (less the batch dimension and the dimension that was summed over).
      If the final rank is 1, we reshape it to `(batch_size, 1)`.

  Examples:
      Assume `x = [[1, 2], [3, 4]]` and `y = [[5, 6], [7, 8]]`
      `batch_dot(x, y, axes=1) = [[17, 53]]` which is the main diagonal
      of `x.dot(y.T)`, although we never have to calculate the off-diagonal
      elements.

      Shape inference:
      Let `x`'s shape be `(100, 20)` and `y`'s shape be `(100, 30, 20)`.
      If `axes` is (1, 2), to find the output shape of resultant tensor,
          loop through each dimension in `x`'s shape and `y`'s shape:

      * `x.shape[0]` : 100 : append to output shape
      * `x.shape[1]` : 20 : do not append to output shape,
          dimension 1 of `x` has been summed over. (`dot_axes[0]` = 1)
      * `y.shape[0]` : 100 : do not append to output shape,
          always ignore first dimension of `y`
      * `y.shape[1]` : 30 : append to output shape
      * `y.shape[2]` : 20 : do not append to output shape,
          dimension 2 of `y` has been summed over. (`dot_axes[1]` = 2)
      `output_shape` = `(100, 30)`

  ```python
      >>> x_batch = K.ones(shape=(32, 20, 1))
      >>> y_batch = K.ones(shape=(32, 30, 20))
      >>> xy_batch_dot = K.batch_dot(x_batch, y_batch, axes=[1, 2])
      >>> K.int_shape(xy_batch_dot)
      (32, 1, 30)
  ```
  """
  if isinstance(axes, int):
    axes = (axes, axes)
  x_ndim = ndim(x)
  y_ndim = ndim(y)
  if axes is None:
    # behaves like tf.batch_matmul as default
    axes = [x_ndim - 1, y_ndim - 2]
  if x_ndim > y_ndim:
    diff = x_ndim - y_ndim
    y = array_ops.reshape(y,
                          array_ops.concat(
                              [array_ops.shape(y), [1] * (diff)], axis=0))
  elif y_ndim > x_ndim:
    diff = y_ndim - x_ndim
    x = array_ops.reshape(x,
                          array_ops.concat(
                              [array_ops.shape(x), [1] * (diff)], axis=0))
  else:
    diff = 0
  if ndim(x) == 2 and ndim(y) == 2:
    if axes[0] == axes[1]:
      out = math_ops.reduce_sum(math_ops.multiply(x, y), axes[0])
    else:
      out = math_ops.reduce_sum(
          math_ops.multiply(array_ops.transpose(x, [1, 0]), y), axes[1])
  else:
    adj_x = None if axes[0] == ndim(x) - 1 else True
    adj_y = True if axes[1] == ndim(y) - 1 else None
    out = math_ops.matmul(x, y, adjoint_a=adj_x, adjoint_b=adj_y)
  if diff:
    if x_ndim > y_ndim:
      idx = x_ndim + y_ndim - 3
    else:
      idx = x_ndim - 1
    out = array_ops.squeeze(out, list(range(idx, idx + diff)))
  if ndim(out) == 1:
    out = expand_dims(out, 1)
  return out


@tf_export('keras.backend.transpose')
def transpose(x):
  """Transposes a tensor and returns it.

  Arguments:
      x: Tensor or variable.

  Returns:
      A tensor.

  Examples:
  ```python
      >>> var = K.variable([[1, 2, 3], [4, 5, 6]])
      >>> K.eval(var)
      array([[ 1.,  2.,  3.],
             [ 4.,  5.,  6.]], dtype=float32)
      >>> var_transposed = K.transpose(var)
      >>> K.eval(var_transposed)
      array([[ 1.,  4.],
             [ 2.,  5.],
             [ 3.,  6.]], dtype=float32)
  ```

  ```python
      >>> input = K.placeholder((2, 3))
      >>> input
      <tf.Tensor 'Placeholder_11:0' shape=(2, 3) dtype=float32>
      >>> input_transposed = K.transpose(input)
      >>> input_transposed
      <tf.Tensor 'transpose_4:0' shape=(3, 2) dtype=float32>

  ```
  """
  return array_ops.transpose(x)


@tf_export('keras.backend.gather')
def gather(reference, indices):
  """Retrieves the elements of indices `indices` in the tensor `reference`.

  Arguments:
      reference: A tensor.
      indices: An integer tensor of indices.

  Returns:
      A tensor of same type as `reference`.
  """
  return array_ops.gather(reference, indices)


# ELEMENT-WISE OPERATIONS


@tf_export('keras.backend.max')
def max(x, axis=None, keepdims=False):
  """Maximum value in a tensor.

  Arguments:
      x: A tensor or variable.
      axis: An integer, the axis to find maximum values.
      keepdims: A boolean, whether to keep the dimensions or not.
          If `keepdims` is `False`, the rank of the tensor is reduced
          by 1. If `keepdims` is `True`,
          the reduced dimension is retained with length 1.

  Returns:
      A tensor with maximum values of `x`.
  """
  return math_ops.reduce_max(x, axis, keepdims)


@tf_export('keras.backend.min')
def min(x, axis=None, keepdims=False):
  """Minimum value in a tensor.

  Arguments:
      x: A tensor or variable.
      axis: An integer, the axis to find minimum values.
      keepdims: A boolean, whether to keep the dimensions or not.
          If `keepdims` is `False`, the rank of the tensor is reduced
          by 1. If `keepdims` is `True`,
          the reduced dimension is retained with length 1.

  Returns:
      A tensor with miminum values of `x`.
  """
  return math_ops.reduce_min(x, axis, keepdims)


@tf_export('keras.backend.sum')
def sum(x, axis=None, keepdims=False):
  """Sum of the values in a tensor, alongside the specified axis.

  Arguments:
      x: A tensor or variable.
      axis: An integer, the axis to sum over.
      keepdims: A boolean, whether to keep the dimensions or not.
          If `keepdims` is `False`, the rank of the tensor is reduced
          by 1. If `keepdims` is `True`,
          the reduced dimension is retained with length 1.

  Returns:
      A tensor with sum of `x`.
  """
  return math_ops.reduce_sum(x, axis, keepdims)


@tf_export('keras.backend.prod')
def prod(x, axis=None, keepdims=False):
  """Multiplies the values in a tensor, alongside the specified axis.

  Arguments:
      x: A tensor or variable.
      axis: An integer, the axis to compute the product.
      keepdims: A boolean, whether to keep the dimensions or not.
          If `keepdims` is `False`, the rank of the tensor is reduced
          by 1. If `keepdims` is `True`,
          the reduced dimension is retained with length 1.

  Returns:
      A tensor with the product of elements of `x`.
  """
  return math_ops.reduce_prod(x, axis, keepdims)


def cumsum(x, axis=0):
  """Cumulative sum of the values in a tensor, alongside the specified axis.

  Arguments:
      x: A tensor or variable.
      axis: An integer, the axis to compute the sum.

  Returns:
      A tensor of the cumulative sum of values of `x` along `axis`.
  """
  return math_ops.cumsum(x, axis=axis)


def cumprod(x, axis=0):
  """Cumulative product of the values in a tensor, alongside the specified axis.

  Arguments:
      x: A tensor or variable.
      axis: An integer, the axis to compute the product.

  Returns:
      A tensor of the cumulative product of values of `x` along `axis`.
  """
  return math_ops.cumprod(x, axis=axis)


@tf_export('keras.backend.var')
def var(x, axis=None, keepdims=False):
  """Variance of a tensor, alongside the specified axis.

  Arguments:
      x: A tensor or variable.
      axis: An integer, the axis to compute the variance.
      keepdims: A boolean, whether to keep the dimensions or not.
          If `keepdims` is `False`, the rank of the tensor is reduced
          by 1. If `keepdims` is `True`,
          the reduced dimension is retained with length 1.

  Returns:
      A tensor with the variance of elements of `x`.
  """
  if x.dtype.base_dtype == dtypes_module.bool:
    x = math_ops.cast(x, floatx())
  return math_ops.reduce_variance(x, axis=axis, keepdims=keepdims)


@tf_export('keras.backend.std')
def std(x, axis=None, keepdims=False):
  """Standard deviation of a tensor, alongside the specified axis.

  Arguments:
      x: A tensor or variable.
      axis: An integer, the axis to compute the standard deviation.
      keepdims: A boolean, whether to keep the dimensions or not.
          If `keepdims` is `False`, the rank of the tensor is reduced
          by 1. If `keepdims` is `True`,
          the reduced dimension is retained with length 1.

  Returns:
      A tensor with the standard deviation of elements of `x`.
  """
  if x.dtype.base_dtype == dtypes_module.bool:
    x = math_ops.cast(x, floatx())
  return math_ops.reduce_std(x, axis=axis, keepdims=keepdims)


@tf_export('keras.backend.mean')
def mean(x, axis=None, keepdims=False):
  """Mean of a tensor, alongside the specified axis.

  Arguments:
      x: A tensor or variable.
      axis: A list of integer. Axes to compute the mean.
      keepdims: A boolean, whether to keep the dimensions or not.
          If `keepdims` is `False`, the rank of the tensor is reduced
          by 1 for each entry in `axis`. If `keepdims` is `True`,
          the reduced dimensions are retained with length 1.

  Returns:
      A tensor with the mean of elements of `x`.
  """
  if x.dtype.base_dtype == dtypes_module.bool:
    x = math_ops.cast(x, floatx())
  return math_ops.reduce_mean(x, axis, keepdims)


@tf_export('keras.backend.any')
def any(x, axis=None, keepdims=False):
  """Bitwise reduction (logical OR).

  Arguments:
      x: Tensor or variable.
      axis: axis along which to perform the reduction.
      keepdims: whether the drop or broadcast the reduction axes.

  Returns:
      A uint8 tensor (0s and 1s).
  """
  x = math_ops.cast(x, dtypes_module.bool)
  return math_ops.reduce_any(x, axis, keepdims)


@tf_export('keras.backend.all')
def all(x, axis=None, keepdims=False):
  """Bitwise reduction (logical AND).

  Arguments:
      x: Tensor or variable.
      axis: axis along which to perform the reduction.
      keepdims: whether the drop or broadcast the reduction axes.

  Returns:
      A uint8 tensor (0s and 1s).
  """
  x = math_ops.cast(x, dtypes_module.bool)
  return math_ops.reduce_all(x, axis, keepdims)


@tf_export('keras.backend.argmax')
def argmax(x, axis=-1):
  """Returns the index of the maximum value along an axis.

  Arguments:
      x: Tensor or variable.
      axis: axis along which to perform the reduction.

  Returns:
      A tensor.
  """
  return math_ops.argmax(x, axis)


@tf_export('keras.backend.argmin')
def argmin(x, axis=-1):
  """Returns the index of the minimum value along an axis.

  Arguments:
      x: Tensor or variable.
      axis: axis along which to perform the reduction.

  Returns:
      A tensor.
  """
  return math_ops.argmin(x, axis)


@tf_export('keras.backend.square')
def square(x):
  """Element-wise square.

  Arguments:
      x: Tensor or variable.

  Returns:
      A tensor.
  """
  return math_ops.square(x)


@tf_export('keras.backend.abs')
def abs(x):
  """Element-wise absolute value.

  Arguments:
      x: Tensor or variable.

  Returns:
      A tensor.
  """
  return math_ops.abs(x)


@tf_export('keras.backend.sqrt')
def sqrt(x):
  """Element-wise square root.

  Arguments:
      x: Tensor or variable.

  Returns:
      A tensor.
  """
  zero = _to_tensor(0., x.dtype.base_dtype)
  inf = _to_tensor(np.inf, x.dtype.base_dtype)
  x = clip_ops.clip_by_value(x, zero, inf)
  return math_ops.sqrt(x)


@tf_export('keras.backend.exp')
def exp(x):
  """Element-wise exponential.

  Arguments:
      x: Tensor or variable.

  Returns:
      A tensor.
  """
  return math_ops.exp(x)


@tf_export('keras.backend.log')
def log(x):
  """Element-wise log.

  Arguments:
      x: Tensor or variable.

  Returns:
      A tensor.
  """
  return math_ops.log(x)


def logsumexp(x, axis=None, keepdims=False):
  """Computes log(sum(exp(elements across dimensions of a tensor))).

  This function is more numerically stable than log(sum(exp(x))).
  It avoids overflows caused by taking the exp of large inputs and
  underflows caused by taking the log of small inputs.

  Arguments:
      x: A tensor or variable.
      axis: An integer, the axis to reduce over.
      keepdims: A boolean, whether to keep the dimensions or not.
          If `keepdims` is `False`, the rank of the tensor is reduced
          by 1. If `keepdims` is `True`, the reduced dimension is
          retained with length 1.

  Returns:
      The reduced tensor.
  """
  return math_ops.reduce_logsumexp(x, axis, keepdims)


@tf_export('keras.backend.round')
def round(x):
  """Element-wise rounding to the closest integer.

  In case of tie, the rounding mode used is "half to even".

  Arguments:
      x: Tensor or variable.

  Returns:
      A tensor.
  """
  return math_ops.round(x)


@tf_export('keras.backend.sign')
def sign(x):
  """Element-wise sign.

  Arguments:
      x: Tensor or variable.

  Returns:
      A tensor.
  """
  return math_ops.sign(x)


@tf_export('keras.backend.pow')
def pow(x, a):
  """Element-wise exponentiation.

  Arguments:
      x: Tensor or variable.
      a: Python integer.

  Returns:
      A tensor.
  """
  return math_ops.pow(x, a)


@tf_export('keras.backend.clip')
def clip(x, min_value, max_value):
  """Element-wise value clipping.

  Arguments:
      x: Tensor or variable.
      min_value: Python float or integer.
      max_value: Python float or integer.

  Returns:
      A tensor.
  """
  if max_value is not None and max_value < min_value:
    max_value = min_value
  if max_value is None:
    max_value = np.inf
  min_value = _to_tensor(min_value, x.dtype.base_dtype)
  max_value = _to_tensor(max_value, x.dtype.base_dtype)
  return clip_ops.clip_by_value(x, min_value, max_value)


@tf_export('keras.backend.equal')
def equal(x, y):
  """Element-wise equality between two tensors.

  Arguments:
      x: Tensor or variable.
      y: Tensor or variable.

  Returns:
      A bool tensor.
  """
  return math_ops.equal(x, y)


@tf_export('keras.backend.not_equal')
def not_equal(x, y):
  """Element-wise inequality between two tensors.

  Arguments:
      x: Tensor or variable.
      y: Tensor or variable.

  Returns:
      A bool tensor.
  """
  return math_ops.not_equal(x, y)


@tf_export('keras.backend.greater')
def greater(x, y):
  """Element-wise truth value of (x > y).

  Arguments:
      x: Tensor or variable.
      y: Tensor or variable.

  Returns:
      A bool tensor.
  """
  return math_ops.greater(x, y)


@tf_export('keras.backend.greater_equal')
def greater_equal(x, y):
  """Element-wise truth value of (x >= y).

  Arguments:
      x: Tensor or variable.
      y: Tensor or variable.

  Returns:
      A bool tensor.
  """
  return math_ops.greater_equal(x, y)


@tf_export('keras.backend.less')
def less(x, y):
  """Element-wise truth value of (x < y).

  Arguments:
      x: Tensor or variable.
      y: Tensor or variable.

  Returns:
      A bool tensor.
  """
  return math_ops.less(x, y)


@tf_export('keras.backend.less_equal')
def less_equal(x, y):
  """Element-wise truth value of (x <= y).

  Arguments:
      x: Tensor or variable.
      y: Tensor or variable.

  Returns:
      A bool tensor.
  """
  return math_ops.less_equal(x, y)


@tf_export('keras.backend.maximum')
def maximum(x, y):
  """Element-wise maximum of two tensors.

  Arguments:
      x: Tensor or variable.
      y: Tensor or variable.

  Returns:
      A tensor.
  """
  return math_ops.maximum(x, y)


@tf_export('keras.backend.minimum')
def minimum(x, y):
  """Element-wise minimum of two tensors.

  Arguments:
      x: Tensor or variable.
      y: Tensor or variable.

  Returns:
      A tensor.
  """
  return math_ops.minimum(x, y)


@tf_export('keras.backend.sin')
def sin(x):
  """Computes sin of x element-wise.

  Arguments:
      x: Tensor or variable.

  Returns:
      A tensor.
  """
  return math_ops.sin(x)


@tf_export('keras.backend.cos')
def cos(x):
  """Computes cos of x element-wise.

  Arguments:
      x: Tensor or variable.

  Returns:
      A tensor.
  """
  return math_ops.cos(x)


def _regular_normalize_batch_in_training(x,
                                         gamma,
                                         beta,
                                         reduction_axes,
                                         epsilon=1e-3):
  """Non-fused version of `normalize_batch_in_training`.

  Arguments:
      x: Input tensor or variable.
      gamma: Tensor by which to scale the input.
      beta: Tensor with which to center the input.
      reduction_axes: iterable of integers,
          axes over which to normalize.
      epsilon: Fuzz factor.

  Returns:
      A tuple length of 3, `(normalized_tensor, mean, variance)`.
  """
  mean, var = nn.moments(x, reduction_axes, None, None, False)
  normed = nn.batch_normalization(x, mean, var, beta, gamma, epsilon)
  return normed, mean, var


def _broadcast_normalize_batch_in_training(x,
                                           gamma,
                                           beta,
                                           reduction_axes,
                                           epsilon=1e-3):
  """Non-fused, broadcast version of `normalize_batch_in_training`.

  Arguments:
      x: Input tensor or variable.
      gamma: Tensor by which to scale the input.
      beta: Tensor with which to center the input.
      reduction_axes: iterable of integers,
          axes over which to normalize.
      epsilon: Fuzz factor.

  Returns:
      A tuple length of 3, `(normalized_tensor, mean, variance)`.
  """
  mean, var = nn.moments(x, reduction_axes, None, None, False)
  target_shape = []
  for axis in range(ndim(x)):
    if axis in reduction_axes:
      target_shape.append(1)
    else:
      target_shape.append(array_ops.shape(x)[axis])
  target_shape = array_ops.stack(target_shape)

  broadcast_mean = array_ops.reshape(mean, target_shape)
  broadcast_var = array_ops.reshape(var, target_shape)
  if gamma is None:
    broadcast_gamma = None
  else:
    broadcast_gamma = array_ops.reshape(gamma, target_shape)
  if beta is None:
    broadcast_beta = None
  else:
    broadcast_beta = array_ops.reshape(beta, target_shape)

  normed = nn.batch_normalization(x, broadcast_mean, broadcast_var,
                                  broadcast_beta, broadcast_gamma, epsilon)
  return normed, mean, var


def _fused_normalize_batch_in_training(x,
                                       gamma,
                                       beta,
                                       reduction_axes,
                                       epsilon=1e-3):
  """Fused version of `normalize_batch_in_training`.

  Arguments:
      x: Input tensor or variable.
      gamma: Tensor by which to scale the input.
      beta: Tensor with which to center the input.
      reduction_axes: iterable of integers,
          axes over which to normalize.
      epsilon: Fuzz factor.

  Returns:
      A tuple length of 3, `(normalized_tensor, mean, variance)`.
  """
  if list(reduction_axes) == [0, 1, 2]:
    normalization_axis = 3
    tf_data_format = 'NHWC'
  else:
    normalization_axis = 1
    tf_data_format = 'NCHW'

  if gamma is None:
    gamma = constant_op.constant(
        1.0, dtype=x.dtype, shape=[x.shape[normalization_axis]])
  if beta is None:
    beta = constant_op.constant(
        0.0, dtype=x.dtype, shape=[x.shape[normalization_axis]])

  return nn.fused_batch_norm(
      x, gamma, beta, epsilon=epsilon, data_format=tf_data_format)


@tf_export('keras.backend.normalize_batch_in_training')
def normalize_batch_in_training(x, gamma, beta, reduction_axes, epsilon=1e-3):
  """Computes mean and std for batch then apply batch_normalization on batch.

  Arguments:
      x: Input tensor or variable.
      gamma: Tensor by which to scale the input.
      beta: Tensor with which to center the input.
      reduction_axes: iterable of integers,
          axes over which to normalize.
      epsilon: Fuzz factor.

  Returns:
      A tuple length of 3, `(normalized_tensor, mean, variance)`.
  """
  if ndim(x) == 4 and list(reduction_axes) in [[0, 1, 2], [0, 2, 3]]:
    if not _has_nchw_support() and list(reduction_axes) == [0, 2, 3]:
      return _broadcast_normalize_batch_in_training(
          x, gamma, beta, reduction_axes, epsilon=epsilon)
    return _fused_normalize_batch_in_training(
        x, gamma, beta, reduction_axes, epsilon=epsilon)
  else:
    if sorted(reduction_axes) == list(range(ndim(x)))[:-1]:
      return _regular_normalize_batch_in_training(
          x, gamma, beta, reduction_axes, epsilon=epsilon)
    else:
      return _broadcast_normalize_batch_in_training(
          x, gamma, beta, reduction_axes, epsilon=epsilon)


@tf_export('keras.backend.batch_normalization')
def batch_normalization(x, mean, var, beta, gamma, axis=-1, epsilon=1e-3):
  """Applies batch normalization on x given mean, var, beta and gamma.

  I.e. returns:
  `output = (x - mean) / (sqrt(var) + epsilon) * gamma + beta`

  Arguments:
      x: Input tensor or variable.
      mean: Mean of batch.
      var: Variance of batch.
      beta: Tensor with which to center the input.
      gamma: Tensor by which to scale the input.
      axis: Integer, the axis that should be normalized.
          (typically the features axis).
      epsilon: Fuzz factor.

  Returns:
      A tensor.
  """
  if ndim(x) == 4:
    # The CPU implementation of `fused_batch_norm` only supports NHWC
    if axis == 1 or axis == -3:
      tf_data_format = 'NCHW'
    elif axis == 3 or axis == -1:
      tf_data_format = 'NHWC'
    else:
      tf_data_format = None

    if (tf_data_format == 'NHWC' or
        tf_data_format == 'NCHW' and _has_nchw_support()):
      # The mean / var / beta / gamma tensors may be broadcasted
      # so they may have extra axes of size 1, which should be squeezed.
      if ndim(mean) > 1:
        mean = array_ops.reshape(mean, [-1])
      if ndim(var) > 1:
        var = array_ops.reshape(var, [-1])
      if beta is None:
        beta = zeros_like(mean)
      elif ndim(beta) > 1:
        beta = array_ops.reshape(beta, [-1])
      if gamma is None:
        gamma = ones_like(mean)
      elif ndim(gamma) > 1:
        gamma = array_ops.reshape(gamma, [-1])
    y, _, _ = nn.fused_batch_norm(
        x,
        gamma,
        beta,
        epsilon=epsilon,
        mean=mean,
        variance=var,
        data_format=tf_data_format,
        is_training=False
    )
    return y
  return nn.batch_normalization(x, mean, var, beta, gamma, epsilon)


# SHAPE OPERATIONS


@tf_export('keras.backend.concatenate')
def concatenate(tensors, axis=-1):
  """Concatenates a list of tensors alongside the specified axis.

  Arguments:
      tensors: list of tensors to concatenate.
      axis: concatenation axis.

  Returns:
      A tensor.
  """
  if axis < 0:
    rank = ndim(tensors[0])
    if rank:
      axis %= rank
    else:
      axis = 0

  if py_all(is_sparse(x) for x in tensors):
    return sparse_ops.sparse_concat(axis, tensors)
  else:
    return array_ops.concat([to_dense(x) for x in tensors], axis)


@tf_export('keras.backend.reshape')
def reshape(x, shape):
  """Reshapes a tensor to the specified shape.

  Arguments:
      x: Tensor or variable.
      shape: Target shape tuple.

  Returns:
      A tensor.
  """
  return array_ops.reshape(x, shape)


@tf_export('keras.backend.permute_dimensions')
def permute_dimensions(x, pattern):
  """Permutes axes in a tensor.

  Arguments:
      x: Tensor or variable.
      pattern: A tuple of
          dimension indices, e.g. `(0, 2, 1)`.

  Returns:
      A tensor.
  """
  return array_ops.transpose(x, perm=pattern)


@tf_export('keras.backend.resize_images')
def resize_images(x, height_factor, width_factor, data_format,
                  interpolation='nearest'):
  """Resizes the images contained in a 4D tensor.

  Arguments:
      x: Tensor or variable to resize.
      height_factor: Positive integer.
      width_factor: Positive integer.
      data_format: One of `"channels_first"`, `"channels_last"`.
      interpolation: A string, one of `nearest` or `bilinear`.

  Returns:
      A tensor.

  Raises:
      ValueError: in case of incorrect value for
        `data_format` or `interpolation`.
  """
  if data_format == 'channels_first':
    rows, cols = 2, 3
  elif data_format == 'channels_last':
    rows, cols = 1, 2
  else:
    raise ValueError('Invalid `data_format` argument: %s' % (data_format,))

  original_shape = int_shape(x)
  new_shape = array_ops.shape(x)[rows:cols + 1]
  new_shape *= constant_op.constant(
      np.array([height_factor, width_factor], dtype='int32'))

  if data_format == 'channels_first':
    x = permute_dimensions(x, [0, 2, 3, 1])
  if interpolation == 'nearest':
    x = image_ops.resize_nearest_neighbor(x, new_shape)
  elif interpolation == 'bilinear':
    x = image_ops.resize_bilinear(x, new_shape)
  else:
    raise ValueError('interpolation should be one '
                     'of "nearest" or "bilinear".')
  if data_format == 'channels_first':
    x = permute_dimensions(x, [0, 3, 1, 2])

  if original_shape[rows] is None:
    new_height = None
  else:
    new_height = original_shape[rows] * height_factor

  if original_shape[cols] is None:
    new_width = None
  else:
    new_width = original_shape[cols] * width_factor

  if data_format == 'channels_first':
    output_shape = (None, None, new_height, new_width)
  else:
    output_shape = (None, new_height, new_width, None)
  x.set_shape(output_shape)
  return x


@tf_export('keras.backend.resize_volumes')
def resize_volumes(x, depth_factor, height_factor, width_factor, data_format):
  """Resizes the volume contained in a 5D tensor.

  Arguments:
      x: Tensor or variable to resize.
      depth_factor: Positive integer.
      height_factor: Positive integer.
      width_factor: Positive integer.
      data_format: One of `"channels_first"`, `"channels_last"`.

  Returns:
      A tensor.

  Raises:
      ValueError: if `data_format` is neither
          `channels_last` or `channels_first`.
  """
  if data_format == 'channels_first':
    output = repeat_elements(x, depth_factor, axis=2)
    output = repeat_elements(output, height_factor, axis=3)
    output = repeat_elements(output, width_factor, axis=4)
    return output
  elif data_format == 'channels_last':
    output = repeat_elements(x, depth_factor, axis=1)
    output = repeat_elements(output, height_factor, axis=2)
    output = repeat_elements(output, width_factor, axis=3)
    return output
  else:
    raise ValueError('Invalid data_format: ' + str(data_format))


@tf_export('keras.backend.repeat_elements')
def repeat_elements(x, rep, axis):
  """Repeats the elements of a tensor along an axis, like `np.repeat`.

  If `x` has shape `(s1, s2, s3)` and `axis` is `1`, the output
  will have shape `(s1, s2 * rep, s3)`.

  Arguments:
      x: Tensor or variable.
      rep: Python integer, number of times to repeat.
      axis: Axis along which to repeat.

  Returns:
      A tensor.
  """
  x_shape = x.shape.as_list()
  # For static axis
  if x_shape[axis] is not None:
    # slices along the repeat axis
    splits = array_ops.split(value=x,
                             num_or_size_splits=x_shape[axis],
                             axis=axis)
    # repeat each slice the given number of reps
    x_rep = [s for s in splits for _ in range(rep)]
    return concatenate(x_rep, axis)

  # Here we use tf.tile to mimic behavior of np.repeat so that
  # we can handle dynamic shapes (that include None).
  # To do that, we need an auxiliary axis to repeat elements along
  # it and then merge them along the desired axis.

  # Repeating
  auxiliary_axis = axis + 1
  x_shape = array_ops.shape(x)
  x_rep = array_ops.expand_dims(x, axis=auxiliary_axis)
  reps = np.ones(len(x.shape) + 1)
  reps[auxiliary_axis] = rep
  x_rep = array_ops.tile(x_rep, reps)

  # Merging
  reps = np.delete(reps, auxiliary_axis)
  reps[axis] = rep
  reps = array_ops.constant(reps, dtype='int32')
  x_shape *= reps
  x_rep = array_ops.reshape(x_rep, x_shape)

  # Fix shape representation
  x_shape = x.shape.as_list()
  x_rep.set_shape(x_shape)
  x_rep._keras_shape = tuple(x_shape)
  return x_rep


@tf_export('keras.backend.repeat')
def repeat(x, n):
  """Repeats a 2D tensor.

  if `x` has shape (samples, dim) and `n` is `2`,
  the output will have shape `(samples, 2, dim)`.

  Arguments:
      x: Tensor or variable.
      n: Python integer, number of times to repeat.

  Returns:
      A tensor.
  """
  assert ndim(x) == 2
  x = array_ops.expand_dims(x, 1)
  pattern = array_ops.stack([1, n, 1])
  return array_ops.tile(x, pattern)


@tf_export('keras.backend.arange')
def arange(start, stop=None, step=1, dtype='int32'):
  """Creates a 1D tensor containing a sequence of integers.

  The function arguments use the same convention as
  Theano's arange: if only one argument is provided,
  it is in fact the "stop" argument and "start" is 0.

  The default type of the returned tensor is `'int32'` to
  match TensorFlow's default.

  Arguments:
      start: Start value.
      stop: Stop value.
      step: Difference between two successive values.
      dtype: Integer dtype to use.

  Returns:
      An integer tensor.

  """
  # Match the behavior of numpy and Theano by returning an empty sequence.
  if stop is None and start < 0:
    start = 0
  result = math_ops.range(start, limit=stop, delta=step, name='arange')
  if dtype != 'int32':
    result = cast(result, dtype)
  return result

@tf_export('keras.backend.tile')
def tile(x, n):
  """Creates a tensor by tiling `x` by `n`.

  Arguments:
      x: A tensor or variable
      n: A list of integer. The length must be the same as the number of
          dimensions in `x`.

  Returns:
      A tiled tensor.
  """
  if isinstance(n, int):
    n = [n]
  return array_ops.tile(x, n)


@tf_export('keras.backend.flatten')
def flatten(x):
  """Flatten a tensor.

  Arguments:
      x: A tensor or variable.

  Returns:
      A tensor, reshaped into 1-D
  """
  return array_ops.reshape(x, [-1])


@tf_export('keras.backend.batch_flatten')
def batch_flatten(x):
  """Turn a nD tensor into a 2D tensor with same 0th dimension.

  In other words, it flattens each data samples of a batch.

  Arguments:
      x: A tensor or variable.

  Returns:
      A tensor.
  """
  x = array_ops.reshape(x, array_ops.stack([-1, prod(shape(x)[1:])]))
  return x


@tf_export('keras.backend.expand_dims')
def expand_dims(x, axis=-1):
  """Adds a 1-sized dimension at index "axis".

  Arguments:
      x: A tensor or variable.
      axis: Position where to add a new axis.

  Returns:
      A tensor with expanded dimensions.
  """
  return array_ops.expand_dims(x, axis)


@tf_export('keras.backend.squeeze')
def squeeze(x, axis):
  """Removes a 1-dimension from the tensor at index "axis".

  Arguments:
      x: A tensor or variable.
      axis: Axis to drop.

  Returns:
      A tensor with the same data as `x` but reduced dimensions.
  """
  return array_ops.squeeze(x, [axis])


@tf_export('keras.backend.temporal_padding')
def temporal_padding(x, padding=(1, 1)):
  """Pads the middle dimension of a 3D tensor.

  Arguments:
      x: Tensor or variable.
      padding: Tuple of 2 integers, how many zeros to
          add at the start and end of dim 1.

  Returns:
      A padded 3D tensor.
  """
  assert len(padding) == 2
  pattern = [[0, 0], [padding[0], padding[1]], [0, 0]]
  return array_ops.pad(x, pattern)


@tf_export('keras.backend.spatial_2d_padding')
def spatial_2d_padding(x, padding=((1, 1), (1, 1)), data_format=None):
  """Pads the 2nd and 3rd dimensions of a 4D tensor.

  Arguments:
      x: Tensor or variable.
      padding: Tuple of 2 tuples, padding pattern.
      data_format: One of `channels_last` or `channels_first`.

  Returns:
      A padded 4D tensor.

  Raises:
      ValueError: if `data_format` is neither
          `channels_last` or `channels_first`.
  """
  assert len(padding) == 2
  assert len(padding[0]) == 2
  assert len(padding[1]) == 2
  if data_format is None:
    data_format = image_data_format()
  if data_format not in {'channels_first', 'channels_last'}:
    raise ValueError('Unknown data_format: ' + str(data_format))

  if data_format == 'channels_first':
    pattern = [[0, 0], [0, 0], list(padding[0]), list(padding[1])]
  else:
    pattern = [[0, 0], list(padding[0]), list(padding[1]), [0, 0]]
  return array_ops.pad(x, pattern)


@tf_export('keras.backend.spatial_3d_padding')
def spatial_3d_padding(x, padding=((1, 1), (1, 1), (1, 1)), data_format=None):
  """Pads 5D tensor with zeros along the depth, height, width dimensions.

  Pads these dimensions with respectively
  "padding[0]", "padding[1]" and "padding[2]" zeros left and right.

  For 'channels_last' data_format,
  the 2nd, 3rd and 4th dimension will be padded.
  For 'channels_first' data_format,
  the 3rd, 4th and 5th dimension will be padded.

  Arguments:
      x: Tensor or variable.
      padding: Tuple of 3 tuples, padding pattern.
      data_format: One of `channels_last` or `channels_first`.

  Returns:
      A padded 5D tensor.

  Raises:
      ValueError: if `data_format` is neither
          `channels_last` or `channels_first`.

  """
  assert len(padding) == 3
  assert len(padding[0]) == 2
  assert len(padding[1]) == 2
  assert len(padding[2]) == 2
  if data_format is None:
    data_format = image_data_format()
  if data_format not in {'channels_first', 'channels_last'}:
    raise ValueError('Unknown data_format: ' + str(data_format))

  if data_format == 'channels_first':
    pattern = [[0, 0], [0, 0], [padding[0][0], padding[0][1]],
               [padding[1][0], padding[1][1]], [padding[2][0], padding[2][1]]]
  else:
    pattern = [[0, 0], [padding[0][0], padding[0][1]],
               [padding[1][0], padding[1][1]], [padding[2][0],
                                                padding[2][1]], [0, 0]]
  return array_ops.pad(x, pattern)


@tf_export('keras.backend.stack')
def stack(x, axis=0):
  """Stacks a list of rank `R` tensors into a rank `R+1` tensor.

  Arguments:
      x: List of tensors.
      axis: Axis along which to perform stacking.

  Returns:
      A tensor.
  """
  return array_ops.stack(x, axis=axis)


@tf_export('keras.backend.one_hot')
def one_hot(indices, num_classes):
  """Computes the one-hot representation of an integer tensor.

  Arguments:
      indices: nD integer tensor of shape
          `(batch_size, dim1, dim2, ... dim(n-1))`
      num_classes: Integer, number of classes to consider.

  Returns:
      (n + 1)D one hot representation of the input
      with shape `(batch_size, dim1, dim2, ... dim(n-1), num_classes)`

  Returns:
      The one-hot tensor.
  """
  return array_ops.one_hot(indices, depth=num_classes, axis=-1)


@tf_export('keras.backend.reverse')
def reverse(x, axes):
  """Reverse a tensor along the specified axes.

  Arguments:
      x: Tensor to reverse.
      axes: Integer or iterable of integers.
          Axes to reverse.

  Returns:
      A tensor.
  """
  if isinstance(axes, int):
    axes = [axes]
  return array_ops.reverse(x, axes)


# VALUE MANIPULATION


@tf_export('keras.backend.get_value')
def get_value(x):
  """Returns the value of a variable.

  Arguments:
      x: input variable.

  Returns:
      A Numpy array.

  Raises:
      RuntimeError: If this method is called inside defun.
  """
  if context.executing_eagerly():
    return x.numpy()
  elif ops.inside_function():
    raise RuntimeError('Cannot get value inside Tensorflow graph function.')
  return x.eval(session=get_session())


@tf_export('keras.backend.batch_get_value')
def batch_get_value(tensors):
  """Returns the value of more than one tensor variable.

  Arguments:
      tensors: list of ops to run.

  Returns:
      A list of Numpy arrays.

  Raises:
      RuntimeError: If this method is called inside defun.
  """
  if context.executing_eagerly():
    return [x.numpy() for x in tensors]
  elif ops.inside_function():  # pylint: disable=protected-access
    raise RuntimeError('Cannot get value inside Tensorflow graph function.')
  if tensors:
    return get_session().run(tensors)
  else:
    return []


@tf_export('keras.backend.set_value')
def set_value(x, value):
  """Sets the value of a variable, from a Numpy array.

  Arguments:
      x: Tensor to set to a new value.
      value: Value to set the tensor to, as a Numpy array
          (of the same shape).
  """
  value = np.asarray(value, dtype=dtype(x))
  if ops.executing_eagerly_outside_functions():
    x.assign(value)
  else:
    with get_graph().as_default():
      tf_dtype = dtypes_module.as_dtype(x.dtype.name.split('_')[0])
      if hasattr(x, '_assign_placeholder'):
        assign_placeholder = x._assign_placeholder
        assign_op = x._assign_op
      else:
        assign_placeholder = array_ops.placeholder(tf_dtype, shape=value.shape)
        assign_op = x.assign(assign_placeholder)
        x._assign_placeholder = assign_placeholder
        x._assign_op = assign_op
      get_session().run(assign_op, feed_dict={assign_placeholder: value})


@tf_export('keras.backend.batch_set_value')
def batch_set_value(tuples):
  """Sets the values of many tensor variables at once.

  Arguments:
      tuples: a list of tuples `(tensor, value)`.
          `value` should be a Numpy array.
  """
  if ops.executing_eagerly_outside_functions():
    for x, value in tuples:
      x.assign(np.asarray(value, dtype=dtype(x)))
  else:
    with get_graph().as_default():
      if tuples:
        assign_ops = []
        feed_dict = {}
        for x, value in tuples:
          value = np.asarray(value, dtype=dtype(x))
          tf_dtype = dtypes_module.as_dtype(x.dtype.name.split('_')[0])
          if hasattr(x, '_assign_placeholder'):
            assign_placeholder = x._assign_placeholder
            assign_op = x._assign_op
          else:
            assign_placeholder = array_ops.placeholder(tf_dtype,
                                                       shape=value.shape)
            assign_op = x.assign(assign_placeholder)
            x._assign_placeholder = assign_placeholder
            x._assign_op = assign_op
          assign_ops.append(assign_op)
          feed_dict[assign_placeholder] = value
        get_session().run(assign_ops, feed_dict=feed_dict)


@tf_export('keras.backend.print_tensor')
def print_tensor(x, message=''):
  """Prints `message` and the tensor value when evaluated.

  Note that `print_tensor` returns a new tensor identical to `x`
  which should be used in the following code. Otherwise the
  print operation is not taken into account during evaluation.

  Example:

  ```python
     >>> x = K.print_tensor(x, message="x is: ")
  ```

  Arguments:
      x: Tensor to print.
      message: Message to print jointly with the tensor.

  Returns:
      The same tensor `x`, unchanged.
  """
  return logging_ops.Print(x, [x], message)


# GRAPH MANIPULATION


class GraphExecutionFunction(object):
  """Runs a computation graph.

  It's possible to pass arguments to `tf.Session.run()` via `session_kwargs`.
  In particular additional operations via `fetches` argument and additional
  tensor substitutions via `feed_dict` arguments. Note that given
  substitutions are merged with substitutions from `inputs`. Even though
  `feed_dict` is passed once in the constructor (called in `model.compile()`)
  we can modify the values in the dictionary. Through this feed_dict we can
  provide additional substitutions besides Keras inputs.

  Arguments:
      inputs: Feed placeholders to the computation graph.
      outputs: Output tensors to fetch.
      updates: Additional update ops to be run at function call.
      name: A name to help users identify what this function does.
      session_kwargs: Arguments to `tf.Session.run()`:
                      `fetches`, `feed_dict`, `options`, `run_metadata`.
  """

  def __init__(self, inputs, outputs, updates=None, name=None,
               **session_kwargs):
    updates = updates or []
    if not isinstance(inputs, (list, tuple)):
      raise TypeError('`inputs` to a Keras backend function '
                      'should be a list or tuple.')
    if not isinstance(outputs, (list, tuple)):
      raise TypeError('`outputs` of a Keras backend function '
                      'should be a list or tuple.')
    if not isinstance(updates, (list, tuple)):
      raise TypeError('`updates` in a Keras backend function '
                      'should be a list or tuple.')
    self.inputs = list(inputs)
    self.outputs = list(outputs)
    with ops.control_dependencies(self.outputs):
      updates_ops = []
      for update in updates:
        if isinstance(update, tuple):
          p, new_p = update
          updates_ops.append(state_ops.assign(p, new_p))
        else:
          # assumed already an op
          updates_ops.append(update)
      self.updates_op = control_flow_ops.group(*updates_ops)
    self.name = name
    # additional tensor substitutions
    self.feed_dict = session_kwargs.pop('feed_dict', None)
    # additional operations
    self.fetches = session_kwargs.pop('fetches', [])
    if not isinstance(self.fetches, list):
      self.fetches = [self.fetches]
    self.run_options = session_kwargs.pop('options', None)
    self.run_metadata = session_kwargs.pop('run_metadata', None)
    # The main use case of `fetches` being passed to a model is the ability
    # to run custom updates
    # This requires us to wrap fetches in `identity` ops.
    self.fetches = [array_ops.identity(x) for x in self.fetches]
    self.session_kwargs = session_kwargs
    # This mapping keeps track of the function that should receive the
    # output from a fetch in `fetches`: { fetch: function(fetch_output) }
    # A Callback can use this to register a function with access to the
    # output values for a fetch it added.
    self.fetch_callbacks = dict()

    if session_kwargs:
      raise ValueError('Some keys in session_kwargs are not supported at this '
                       'time: %s' % (session_kwargs.keys(),))

    self._callable_fn = None
    self._feed_arrays = None
    self._feed_symbols = None
    self._symbol_vals = None
    self._fetches = None
    self._session = None

  def _make_callable(self, feed_arrays, feed_symbols, symbol_vals, session):
    """Generates a callable that runs the graph.

    Arguments:
      feed_arrays: List of input tensors to be fed Numpy arrays at runtime.
      feed_symbols: List of input tensors to be fed symbolic tensors at runtime.
      symbol_vals: List of symbolic tensors to be fed to `feed_symbols`.
      session: Session to use to generate the callable.

    Returns:
      Function that runs the graph according to the above options.
    """
    # Prepare callable options.
    callable_opts = config_pb2.CallableOptions()
    # Handle external-data feed.
    for x in feed_arrays:
      callable_opts.feed.append(x.name)
    if self.feed_dict:
      for key in sorted(self.feed_dict.keys()):
        callable_opts.feed.append(key.name)
    # Handle symbolic feed.
    for x, y in zip(feed_symbols, symbol_vals):
      connection = callable_opts.tensor_connection.add()
      if x.dtype != y.dtype:
        y = math_ops.cast(y, dtype=x.dtype)
      from_tensor = ops._as_graph_element(y)
      if from_tensor is None:
        from_tensor = y
      connection.from_tensor = from_tensor.name  # Data tensor
      connection.to_tensor = x.name  # Placeholder
    # Handle fetches.
    for x in self.outputs + self.fetches:
      callable_opts.fetch.append(x.name)
    # Handle updates.
    callable_opts.target.append(self.updates_op.name)
    # Handle run_options.
    if self.run_options:
      callable_opts.run_options.CopyFrom(self.run_options)
    # Create callable.
    callable_fn = session._make_callable_from_options(callable_opts)
    # Cache parameters corresponding to the generated callable, so that
    # we can detect future mismatches and refresh the callable.
    self._callable_fn = callable_fn
    self._feed_arrays = feed_arrays
    self._feed_symbols = feed_symbols
    self._symbol_vals = symbol_vals
    self._fetches = list(self.fetches)
    self._session = session

  def _call_fetch_callbacks(self, fetches_output):
    for fetch, output in zip(self._fetches, fetches_output):
      if fetch in self.fetch_callbacks:
        self.fetch_callbacks[fetch](output)

  def __call__(self, inputs):
    if not isinstance(inputs, (list, tuple)):
      raise TypeError('`inputs` should be a list or tuple.')

    session = get_session()
    feed_arrays = []
    array_vals = []
    feed_symbols = []
    symbol_vals = []
    for tensor, value in zip(self.inputs, inputs):
      if value is None:
        continue
      if is_sparse(tensor):
        sparse_coo = value.tocoo()
        indices = np.concatenate((np.expand_dims(sparse_coo.row, 1),
                                  np.expand_dims(sparse_coo.col, 1)), 1)
        value = (indices, sparse_coo.data, sparse_coo.shape)
      if tensor_util.is_tensor(value):
        # Case: feeding symbolic tensor.
        feed_symbols.append(tensor)
        symbol_vals.append(value)
      else:
        # Case: feeding Numpy array.
        feed_arrays.append(tensor)
        # We need to do array conversion and type casting at this level, since
        # `callable_fn` only supports exact matches.
        tensor_type = dtypes_module.as_dtype(tensor.dtype)
        array_vals.append(np.asarray(value,
                                     dtype=tensor_type.as_numpy_dtype))

    if self.feed_dict:
      for key in sorted(self.feed_dict.keys()):
        array_vals.append(
            np.asarray(self.feed_dict[key], dtype=key.dtype.base_dtype.name))

    # Refresh callable if anything has changed.
    if (self._callable_fn is None or feed_arrays != self._feed_arrays or
        symbol_vals != self._symbol_vals or
        feed_symbols != self._feed_symbols or self.fetches != self._fetches or
        session != self._session):
      self._make_callable(feed_arrays, feed_symbols, symbol_vals, session)

    fetched = self._callable_fn(*array_vals,
                                run_metadata=self.run_metadata)
    self._call_fetch_callbacks(fetched[-len(self._fetches):])
    return fetched[:len(self.outputs)]


class EagerExecutionFunction(object):
  """Helper class for constructing a TF graph function from the Keras graph.

  Arguments:
    inputs: Feed placeholders to the computation graph.
    outputs: Output tensors to fetch.
    updates: Additional update ops to be run at function call.
    name: A name to help users identify what this function does.
    session_kwargs: Unsupported.
  """

  def __init__(self, inputs, outputs, updates=None, name=None):
    updates = updates or []
    if not isinstance(inputs, (list, tuple)):
      raise TypeError('`inputs` to a Keras backend function '
                      'should be a list or tuple.')
    if not isinstance(outputs, (list, tuple)):
      raise TypeError('`outputs` of a Keras backend function '
                      'should be a list or tuple.')
    if not isinstance(updates, (list, tuple)):
      raise TypeError('`updates` in a Keras backend function '
                      'should be a list or tuple.')
    self.inputs = list(inputs)
    self.outputs = list(outputs)
    self.name = name

    graph = get_graph()
    # Consolidate updates
    with graph.as_default():
      with ops.control_dependencies(self.outputs):
        # In general, updates should be run after the outputs have been
        # computed. However, we can only ensure this when we create
        # the updates here (i.e. when updates are passed as tuples).
        # We cannot modify the control dependencies of preexisting update ops.
        updates_ops = []
        for update in updates:
          # For legacy reasons it is allowed to pass an update as a tuple
          # `(variable, new_value)` (this maps to an assign op).
          if isinstance(update, tuple):
            p, new_p = update
            updates_ops.append(state_ops.assign(p, new_p))
          else:
            # Assumed already an op -- we cannot control its execution order.
            updates_ops.append(update)

      # We set the update ops to run at the end by conditioning it on output[0]
      if updates and not self.outputs:
        # Edge case; never happens in practice
        raise ValueError('Cannot create a Keras backend function with updates'
                         ' but no outputs during eager execution.')
      with ops.control_dependencies(updates_ops):
        self.outputs[0] = array_ops.identity(self.outputs[0])

    # Prepare graph function
    # TODO(fchollet): can we restrict `captures` to variables actually used in
    # the relevant subgraph?
    graph.inputs = self.inputs + list(graph.captures.values())
    graph.outputs = self.outputs
    graph_fn = eager_function.Function(graph)
    graph_fn._num_positional_args = len(self.inputs)
    graph_fn._arg_keywords = []
    self._graph_fn = graph_fn

    # Handle placeholders with default
    # (treated as required placeholder by graph functions)
    self._placeholder_default_values = {}
    with graph.as_default():
      for x in self.inputs:
        if x.op.type == 'PlaceholderWithDefault':
          self._placeholder_default_values[x] = tensor_util.constant_value(
              x.op.inputs[0])

  def __call__(self, inputs):
    converted_inputs = []
    for tensor, value in zip(self.inputs, inputs):
      if value is None:
        # Assume `value` is a placeholder with default
        value = self._placeholder_default_values.get(tensor, None)
        if value is None:
          raise ValueError(
              'You must feed a value for placeholder %s' % (tensor,))
      if not isinstance(value, ops.Tensor):
        value = ops.convert_to_tensor(value, dtype=tensor.dtype)
      if value.dtype != tensor.dtype:
        # Temporary workaround due to `convert_to_tensor` not casting floats.
        # See b/119637405
        value = math_ops.cast(value, tensor.dtype)
      converted_inputs.append(value)
    outputs = self._graph_fn(*converted_inputs)
    return [x.numpy() for x in outputs]


@tf_export('keras.backend.function')
def function(inputs, outputs, updates=None, name=None, **kwargs):
  """Instantiates a Keras function.

  Arguments:
      inputs: List of placeholder tensors.
      outputs: List of output tensors.
      updates: List of update ops.
      name: String, name of function.
      **kwargs: Passed to `tf.Session.run`.

  Returns:
      Output values as Numpy arrays.

  Raises:
      ValueError: if invalid kwargs are passed in or if in eager execution.
  """
  if ops.executing_eagerly_outside_functions():
    if kwargs:
      raise ValueError('Session keyword arguments are not support during '
                       'eager execution. You passed: %s' % (kwargs,))
    return EagerExecutionFunction(inputs, outputs, updates=updates, name=name)

  if kwargs:
    for key in kwargs:
      if (key not in tf_inspect.getfullargspec(session_module.Session.run)[0]
          and key not in ['inputs', 'outputs', 'updates', 'name']):
        msg = ('Invalid argument "%s" passed to K.function with TensorFlow '
               'backend') % key
        raise ValueError(msg)
  return GraphExecutionFunction(inputs, outputs, updates=updates, **kwargs)


@tf_export('keras.backend.gradients')
def gradients(loss, variables):
  """Returns the gradients of `loss` w.r.t. `variables`.

  Arguments:
      loss: Scalar tensor to minimize.
      variables: List of variables.

  Returns:
      A gradients tensor.
  """
  return gradients_module.gradients(
      loss, variables, colocate_gradients_with_ops=True)


@tf_export('keras.backend.stop_gradient')
def stop_gradient(variables):
  """Returns `variables` but with zero gradient w.r.t. every other variable.

  Arguments:
      variables: Tensor or list of tensors to consider constant with respect
        to any other variable.


  Returns:
      A single tensor or a list of tensors (depending on the passed argument)
      that has no gradient with respect to any other variable.
  """
  if isinstance(variables, (list, tuple)):
    return map(array_ops.stop_gradient, variables)
  return array_ops.stop_gradient(variables)


# CONTROL FLOW


@tf_export('keras.backend.rnn')
def rnn(step_function,
        inputs,
        initial_states,
        go_backwards=False,
        mask=None,
        constants=None,
        unroll=False,
        input_length=None,
        time_major=False,
        zero_output_for_mask=False):
  """Iterates over the time dimension of a tensor.

  Arguments:
      step_function: RNN step function.
          Args;
              input; Tensor with shape `(samples, ...)` (no time dimension),
                  representing input for the batch of samples at a certain
                  time step.
              states; List of tensors.
          Returns;
              output; Tensor with shape `(samples, output_dim)`
                  (no time dimension).
              new_states; List of tensors, same length and shapes
                  as 'states'. The first state in the list must be the
                  output tensor at the previous timestep.
      inputs: Tensor of temporal data of shape `(samples, time, ...)`
          (at least 3D), or nested tensors, and each of which has shape
          `(samples, time, ...)`.
      initial_states: Tensor with shape `(samples, state_size)`
          (no time dimension), containing the initial values for the states used
          in the step function. In the case that state_size is in a nested
          shape, the shape of initial_states will also follow the nested
          structure.
      go_backwards: Boolean. If True, do the iteration over the time
          dimension in reverse order and return the reversed sequence.
      mask: Binary tensor with shape `(samples, time, 1)`,
          with a zero for every element that is masked.
      constants: List of constant values passed at each step.
      unroll: Whether to unroll the RNN or to use a symbolic `while_loop`.
      input_length: If specified, assume time dimension is of this length.
      time_major: Boolean. If true, the inputs and outputs will be in shape
          `(timesteps, batch, ...)`, whereas in the False case, it will be
          `(batch, timesteps, ...)`. Using `time_major = True` is a bit more
          efficient because it avoids transposes at the beginning and end of the
          RNN calculation. However, most TensorFlow data is batch-major, so by
          default this function accepts input and emits output in batch-major
          form.
      zero_output_for_mask: Boolean. If True, the output for masked timestep
          will be zeros, whereas in the False case, output from previous
          timestep is returned.
  Returns:
      A tuple, `(last_output, outputs, new_states)`.
          last_output: the latest output of the rnn, of shape `(samples, ...)`
          outputs: tensor with shape `(samples, time, ...)` where each
              entry `outputs[s, t]` is the output of the step function
              at time `t` for sample `s`.
          new_states: list of tensors, latest states returned by
              the step function, of shape `(samples, ...)`.

  Raises:
      ValueError: if input dimension is less than 3.
      ValueError: if `unroll` is `True` but input timestep is not a fixed
      number.
      ValueError: if `mask` is provided (not `None`) but states is not provided
          (`len(states)` == 0).
  """

  def swap_batch_timestep(input_t):
    # Swap the batch and timestep dim for the incoming tensor.
    axes = list(range(len(input_t.shape)))
    axes[0], axes[1] = 1, 0
    return array_ops.transpose(input_t, axes)

  if not time_major:
    inputs = nest.map_structure(swap_batch_timestep, inputs)

  flatted_inputs = nest.flatten(inputs)
  time_steps = flatted_inputs[0].shape[0]
  batch = flatted_inputs[0].shape[1]
  time_steps_t = array_ops.shape(flatted_inputs[0])[0]

  for input_ in flatted_inputs:
    input_.get_shape().with_rank_at_least(3)

  if mask is not None:
    if mask.dtype != dtypes_module.bool:
      mask = math_ops.cast(mask, dtypes_module.bool)
    if len(mask.shape) == 2:
      mask = expand_dims(mask)
    if not time_major:
      mask = swap_batch_timestep(mask)

  if constants is None:
    constants = []

  # tf.where needs its condition tensor to be the same shape as its two
  # result tensors, but in our case the condition (mask) tensor is
  # (nsamples, 1), and inputs are (nsamples, ndimensions) or even more.
  # So we need to broadcast the mask to match the shape of inputs.
  # That's what the tile call does, it just repeats the mask along its
  # second dimension n times.
  def _expand_mask(mask_t, input_t, fixed_dim=1):
    assert not nest.is_sequence(mask_t)
    assert not nest.is_sequence(input_t)
    rank_diff = len(input_t.shape) - len(mask_t.shape)
    for _ in range(rank_diff):
<<<<<<< HEAD
      mask_t = array_ops.expand_dims(mask_t)
    expand_dims = [1] * fixed_dim + input_t.shape.as_list()[fixed_dim:]
    return array_ops.tile(mask_t, expand_dims)
=======
      mask_t = array_ops.expand_dims(mask_t, -1)
    multiples = [1] * fixed_dim + input_t.shape.as_list()[fixed_dim:]
    return array_ops.tile(mask_t, multiples)
>>>>>>> cdfa6f23

  if unroll:
    if not time_steps:
      raise ValueError('Unrolling requires a fixed number of timesteps.')
    states = initial_states
    successive_states = []
    successive_outputs = []

    # Process the input tensors. The input tensor need to be split on the
    # time_step dim, and reverse if go_backwards is True. In the case of nested
    # input, the input is flattened and then transformed individually.
    # The result of this will be a tuple of lists, each of the item in tuple is
    # list of the tensor with shape (batch, feature)
    def _process_single_input_t(input_t):
      input_t = array_ops.unstack(input_t)  # unstack for time_step dim
      if go_backwards:
        input_t.reverse()
      return input_t

    if nest.is_sequence(inputs):
      processed_input = nest.map_structure(_process_single_input_t, inputs)
    else:
      processed_input = (_process_single_input_t(inputs),)

    def _get_input_tensor(time):
      inp = [t_[time] for t_ in processed_input]
      return nest.pack_sequence_as(inputs, inp)

    if mask is not None:
      mask_list = array_ops.unstack(mask)
      if go_backwards:
        mask_list.reverse()

      for i in range(time_steps):
        inp = _get_input_tensor(i)
        mask_t = mask_list[i]
        output, new_states = step_function(inp, states + constants)
        tiled_mask_t = _expand_mask(mask_t, output)

        if not successive_outputs:
          prev_output = zeros_like(output)
        else:
          prev_output = successive_outputs[-1]

        output = array_ops.where(tiled_mask_t, output, prev_output)

        return_states = []
        for state, new_state in zip(states, new_states):
          # (see earlier comment for tile explanation)
          tiled_mask_t = _expand_mask(mask_t, new_state)
          return_states.append(array_ops.where(tiled_mask_t, new_state, state))
        states = return_states
        successive_outputs.append(output)
        successive_states.append(states)
      last_output = successive_outputs[-1]
      new_states = successive_states[-1]
      outputs = array_ops.stack(successive_outputs)

      if zero_output_for_mask:
        last_output = array_ops.where(
            _expand_mask(mask_list[-1], last_output),
            last_output,
            zeros_like(last_output))
        outputs = array_ops.where(
            _expand_mask(mask, outputs, fixed_dim=2),
            outputs,
            zeros_like(outputs))

    else:
      for i in range(time_steps):
        inp = _get_input_tensor(i)
        output, states = step_function(inp, states + constants)
        successive_outputs.append(output)
        successive_states.append(states)
      last_output = successive_outputs[-1]
      new_states = successive_states[-1]
      outputs = array_ops.stack(successive_outputs)

  else:
    states = tuple(initial_states)

    # Create input tensor array, if the inputs is nested tensors, then it will
    # be flattened first, and tensor array will be created one per flattened
    # tensor.
    input_ta = tuple(
        tensor_array_ops.TensorArray(
            dtype=inp.dtype,
            size=time_steps_t,
            tensor_array_name='input_ta_%s' % i)
        for i, inp in enumerate(flatted_inputs))
    input_ta = tuple(
        ta.unstack(input_) if not go_backwards else ta
        .unstack(reverse(input_, 0))
        for ta, input_ in zip(input_ta, flatted_inputs))

    # Get the time(0) input and compute the output for that, the output will be
    # used to determine the dtype of output tensor array. Don't read from
    # input_ta due to TensorArray clear_after_read default to True.
    input_time_zero = nest.pack_sequence_as(inputs,
                                            [inp[0] for inp in flatted_inputs])
    # output_time_zero is used to determine the cell output shape and its dtype.
    # the value is discarded.
    output_time_zero, _ = step_function(input_time_zero,
                                        initial_states + constants)
    output_ta = tuple(
        tensor_array_ops.TensorArray(
            dtype=out.dtype,
            size=time_steps_t,
            tensor_array_name='output_ta_%s' % i)
        for i, out in enumerate(nest.flatten(output_time_zero)))

    time = constant_op.constant(0, dtype='int32', name='time')

    while_loop_kwargs = {
        'cond': lambda time, *_: time < time_steps_t,
        'maximum_iterations': input_length,
        'parallel_iterations': 32,
        'swap_memory': True,
    }

    if mask is not None:
      if not states:
        raise ValueError('No initial states provided! '
                         'When using masking in an RNN, you should '
                         'provide initial states '
                         '(and your step function should return '
                         'as its first state at time `t` '
                         'the output at time `t-1`).')
      if go_backwards:
        mask = reverse(mask, 0)

      mask_ta = tensor_array_ops.TensorArray(
          dtype=dtypes_module.bool,
          size=time_steps_t,
          tensor_array_name='mask_ta')
      mask_ta = mask_ta.unstack(mask)

      # Mask for the T output will be base on the output of T - 1. In the case
      # T = 0, a zero filled tensor will be used.
      flat_zero_output = tuple(array_ops.zeros_like(o)
                               for o in nest.flatten(output_time_zero))
      def _step(time, output_ta_t, prev_output, *states):
        """RNN step function.

        Arguments:
            time: Current timestep value.
            output_ta_t: TensorArray.
            prev_output: tuple of outputs from time - 1.
            *states: List of states.

        Returns:
            Tuple: `(time + 1, output_ta_t, output) + tuple(new_states)`
        """
        current_input = tuple(ta.read(time) for ta in input_ta)
        # maybe set shape.
        current_input = nest.pack_sequence_as(inputs, current_input)
        mask_t = mask_ta.read(time)
        output, new_states = step_function(current_input,
                                           tuple(states) + tuple(constants))
        # mask output
        flat_output = nest.flatten(output)
        flat_mask_output = (flat_zero_output if zero_output_for_mask
                            else nest.flatten(prev_output))
        tiled_mask_t = tuple(_expand_mask(mask_t, o) for o in flat_output)
        flat_new_output = tuple(
            array_ops.where(m, o, zo) for m, o, zo in zip(
                tiled_mask_t, flat_output, flat_mask_output))

        # mask states
        flat_state = nest.flatten(states)
        flat_new_state = nest.flatten(new_states)
        for state, new_state in zip(flat_state, flat_new_state):
          new_state.set_shape(state.shape)
        tiled_mask_t = tuple(_expand_mask(mask_t, s) for s in flat_state)
        flat_final_state = tuple(
            array_ops.where(m, s, ps)
            for m, s, ps in zip(tiled_mask_t, flat_new_state, flat_state))
        new_states = nest.pack_sequence_as(new_states, flat_final_state)

        output_ta_t = tuple(
            ta.write(time, out)
            for ta, out in zip(output_ta_t, flat_new_output))
        return (time + 1, output_ta_t,
                tuple(flat_new_output)) + tuple(new_states)

      final_outputs = control_flow_ops.while_loop(
          body=_step,
          loop_vars=(time, output_ta, flat_zero_output) + states,
          **while_loop_kwargs)
      # Skip final_outputs[2] which is the output for final timestep.
      new_states = final_outputs[3:]
    else:
      def _step(time, output_ta_t, *states):
        """RNN step function.

        Arguments:
            time: Current timestep value.
            output_ta_t: TensorArray.
            *states: List of states.

        Returns:
            Tuple: `(time + 1,output_ta_t) + tuple(new_states)`
        """
        current_input = tuple(ta.read(time) for ta in input_ta)
        current_input = nest.pack_sequence_as(inputs, current_input)
        output, new_states = step_function(current_input,
                                           tuple(states) + tuple(constants))
        flat_state = nest.flatten(states)
        flat_new_state = nest.flatten(new_states)
        for state, new_state in zip(flat_state, flat_new_state):
          new_state.set_shape(state.shape)

        flat_output = nest.flatten(output)
        output_ta_t = tuple(
            ta.write(time, out) for ta, out in zip(output_ta_t, flat_output))
        new_states = nest.pack_sequence_as(initial_states, flat_new_state)
        return (time + 1, output_ta_t) + tuple(new_states)

      final_outputs = control_flow_ops.while_loop(
          body=_step,
          loop_vars=(time, output_ta) + states,
          **while_loop_kwargs)
      new_states = final_outputs[2:]

    output_ta = final_outputs[1]

    outputs = tuple(o.stack() for o in output_ta)
    last_output = tuple(o[-1] for o in outputs)

    outputs = nest.pack_sequence_as(output_time_zero, outputs)
    last_output = nest.pack_sequence_as(output_time_zero, last_output)

  # static shape inference
  def set_shape(output_):
    shape = output_.shape.as_list()
    shape[0] = time_steps
    shape[1] = batch
    output_.set_shape(shape)
    return output_

  outputs = nest.map_structure(set_shape, outputs)

  if not time_major:
    outputs = nest.map_structure(swap_batch_timestep, outputs)

  return last_output, outputs, new_states


@tf_export('keras.backend.switch')
def switch(condition, then_expression, else_expression):
  """Switches between two operations depending on a scalar value.

  Note that both `then_expression` and `else_expression`
  should be symbolic tensors of the *same shape*.

  Arguments:
      condition: tensor (`int` or `bool`).
      then_expression: either a tensor, or a callable that returns a tensor.
      else_expression: either a tensor, or a callable that returns a tensor.

  Returns:
      The selected tensor.

  Raises:
      ValueError: If rank of `condition` is greater than rank of expressions.
  """
  if condition.dtype != dtypes_module.bool:
    condition = math_ops.cast(condition, 'bool')
  cond_ndim = ndim(condition)
  if not cond_ndim:
    if not callable(then_expression):

      def then_expression_fn():
        return then_expression
    else:
      then_expression_fn = then_expression
    if not callable(else_expression):

      def else_expression_fn():
        return else_expression
    else:
      else_expression_fn = else_expression
    x = control_flow_ops.cond(condition, then_expression_fn, else_expression_fn)
  else:
    # tf.where needs its condition tensor
    # to be the same shape as its two
    # result tensors
    if callable(then_expression):
      then_expression = then_expression()
    if callable(else_expression):
      else_expression = else_expression()
    expr_ndim = ndim(then_expression)
    if cond_ndim > expr_ndim:
      raise ValueError('Rank of `condition` should be less than or'
                       ' equal to rank of `then_expression` and '
                       '`else_expression`. ndim(condition)=' + str(cond_ndim) +
                       ', ndim(then_expression)'
                       '=' + str(expr_ndim))
    if cond_ndim > 1:
      ndim_diff = expr_ndim - cond_ndim
      cond_shape = array_ops.concat(
          [array_ops.shape(condition), [1] * ndim_diff], axis=0)
      condition = array_ops.reshape(condition, cond_shape)
      expr_shape = array_ops.shape(then_expression)
      shape_diff = expr_shape - cond_shape
      tile_shape = array_ops.where(shape_diff > 0, expr_shape,
                                   array_ops.ones_like(expr_shape))
      condition = array_ops.tile(condition, tile_shape)
    x = array_ops.where(condition, then_expression, else_expression)
  return x


@tf_export('keras.backend.in_train_phase')
def in_train_phase(x, alt, training=None):
  """Selects `x` in train phase, and `alt` otherwise.

  Note that `alt` should have the *same shape* as `x`.

  Arguments:
      x: What to return in train phase
          (tensor or callable that returns a tensor).
      alt: What to return otherwise
          (tensor or callable that returns a tensor).
      training: Optional scalar tensor
          (or Python boolean, or Python integer)
          specifying the learning phase.

  Returns:
      Either `x` or `alt` based on the `training` flag.
      the `training` flag defaults to `K.learning_phase()`.
  """
  if training is None:
    training = learning_phase()

  if training == 1 or training is True:
    if callable(x):
      return x()
    else:
      return x

  elif training == 0 or training is False:
    if callable(alt):
      return alt()
    else:
      return alt

  # else: assume learning phase is a placeholder tensor.
  x = switch(training, x, alt)
  return x


@tf_export('keras.backend.in_test_phase')
def in_test_phase(x, alt, training=None):
  """Selects `x` in test phase, and `alt` otherwise.

  Note that `alt` should have the *same shape* as `x`.

  Arguments:
      x: What to return in test phase
          (tensor or callable that returns a tensor).
      alt: What to return otherwise
          (tensor or callable that returns a tensor).
      training: Optional scalar tensor
          (or Python boolean, or Python integer)
          specifying the learning phase.

  Returns:
      Either `x` or `alt` based on `K.learning_phase`.
  """
  return in_train_phase(alt, x, training=training)


# NN OPERATIONS


@tf_export('keras.backend.relu')
def relu(x, alpha=0., max_value=None, threshold=0):
  """Rectified linear unit.

  With default values, it returns element-wise `max(x, 0)`.

  Otherwise, it follows:
  `f(x) = max_value` for `x >= max_value`,
  `f(x) = x` for `threshold <= x < max_value`,
  `f(x) = alpha * (x - threshold)` otherwise.

  Arguments:
      x: A tensor or variable.
      alpha: A scalar, slope of negative section (default=`0.`).
      max_value: float. Saturation threshold.
      threshold: float. Threshold value for thresholded activation.

  Returns:
      A tensor.
  """

  if alpha != 0.:
    if max_value is None and threshold == 0:
      return nn.leaky_relu(x, alpha=alpha)

    if threshold != 0:
      negative_part = nn.relu(-x + threshold)
    else:
      negative_part = nn.relu(-x)

  clip_max = max_value is not None

  if threshold != 0:
    # computes x for x > threshold else 0
    x = x * math_ops.cast(math_ops.greater(x, threshold), floatx())
  elif max_value == 6:
    # if no threshold, then can use nn.relu6 native TF op for performance
    x = nn.relu6(x)
    clip_max = False
  else:
    x = nn.relu(x)

  if clip_max:
    max_value = _to_tensor(max_value, x.dtype.base_dtype)
    zero = _to_tensor(0., x.dtype.base_dtype)
    x = clip_ops.clip_by_value(x, zero, max_value)

  if alpha != 0.:
    alpha = _to_tensor(alpha, x.dtype.base_dtype)
    x -= alpha * negative_part
  return x


@tf_export('keras.backend.elu')
def elu(x, alpha=1.):
  """Exponential linear unit.

  Arguments:
      x: A tensor or variable to compute the activation function for.
      alpha: A scalar, slope of negative section.

  Returns:
      A tensor.
  """
  res = nn.elu(x)
  if alpha == 1:
    return res
  else:
    return array_ops.where(x > 0, res, alpha * res)


@tf_export('keras.backend.softmax')
def softmax(x, axis=-1):
  """Softmax of a tensor.

  Arguments:
      x: A tensor or variable.
      axis: The dimension softmax would be performed on.
          The default is -1 which indicates the last dimension.

  Returns:
      A tensor.
  """
  return nn.softmax(x, axis=axis)


@tf_export('keras.backend.softplus')
def softplus(x):
  """Softplus of a tensor.

  Arguments:
      x: A tensor or variable.

  Returns:
      A tensor.
  """
  return nn.softplus(x)


@tf_export('keras.backend.softsign')
def softsign(x):
  """Softsign of a tensor.

  Arguments:
      x: A tensor or variable.

  Returns:
      A tensor.
  """
  return nn.softsign(x)


@tf_export('keras.backend.categorical_crossentropy')
def categorical_crossentropy(target, output, from_logits=False, axis=-1):
  """Categorical crossentropy between an output tensor and a target tensor.

  Arguments:
      target: A tensor of the same shape as `output`.
      output: A tensor resulting from a softmax
          (unless `from_logits` is True, in which
          case `output` is expected to be the logits).
      from_logits: Boolean, whether `output` is the
          result of a softmax, or is a tensor of logits.
      axis: Int specifying the channels axis. `axis=-1` corresponds to data
          format `channels_last', and `axis=1` corresponds to data format
          `channels_first`.

  Returns:
      Output tensor.

  Raises:
      ValueError: if `axis` is neither -1 nor one of the axes of `output`.
  """
  rank = len(output.shape)
  axis = axis % rank
  # Note: nn.softmax_cross_entropy_with_logits_v2
  # expects logits, Keras expects probabilities.
  if not from_logits:
    # scale preds so that the class probas of each sample sum to 1
    output = output / math_ops.reduce_sum(output, axis, True)
    # manual computation of crossentropy
    epsilon_ = _to_tensor(epsilon(), output.dtype.base_dtype)
    output = clip_ops.clip_by_value(output, epsilon_, 1. - epsilon_)
    return -math_ops.reduce_sum(target * math_ops.log(output), axis)
  else:
    return nn.softmax_cross_entropy_with_logits_v2(labels=target, logits=output)


@tf_export('keras.backend.sparse_categorical_crossentropy')
def sparse_categorical_crossentropy(target, output, from_logits=False, axis=-1):
  """Categorical crossentropy with integer targets.

  Arguments:
      target: An integer tensor.
      output: A tensor resulting from a softmax
          (unless `from_logits` is True, in which
          case `output` is expected to be the logits).
      from_logits: Boolean, whether `output` is the
          result of a softmax, or is a tensor of logits.
      axis: Int specifying the channels axis. `axis=-1` corresponds to data
          format `channels_last', and `axis=1` corresponds to data format
          `channels_first`.

  Returns:
      Output tensor.

  Raises:
      ValueError: if `axis` is neither -1 nor one of the axes of `output`.
  """
  rank = len(output.shape)
  axis = axis % rank
  if axis != rank - 1:
    permutation = list(range(axis)) + list(range(axis + 1, rank)) + [axis]
    output = array_ops.transpose(output, perm=permutation)

  # Note: nn.sparse_softmax_cross_entropy_with_logits
  # expects logits, Keras expects probabilities.
  if not from_logits:
    epsilon_ = _to_tensor(epsilon(), output.dtype.base_dtype)
    output = clip_ops.clip_by_value(output, epsilon_, 1 - epsilon_)
    output = math_ops.log(output)

  output_shape = output.shape
  targets = cast(flatten(target), 'int64')
  logits = array_ops.reshape(output, [-1, int(output_shape[-1])])
  res = nn.sparse_softmax_cross_entropy_with_logits(
      labels=targets, logits=logits)
  if len(output_shape) >= 3:
    # If our output includes timesteps or spatial dimensions we need to reshape
    return array_ops.reshape(res, array_ops.shape(output)[:-1])
  else:
    return res


@tf_export('keras.backend.binary_crossentropy')
def binary_crossentropy(target, output, from_logits=False):
  """Binary crossentropy between an output tensor and a target tensor.

  Arguments:
      target: A tensor with the same shape as `output`.
      output: A tensor.
      from_logits: Whether `output` is expected to be a logits tensor.
          By default, we consider that `output`
          encodes a probability distribution.

  Returns:
      A tensor.
  """
  # Note: nn.sigmoid_cross_entropy_with_logits
  # expects logits, Keras expects probabilities.
  if not from_logits:
    # transform back to logits
    epsilon_ = _to_tensor(epsilon(), output.dtype.base_dtype)
    output = clip_ops.clip_by_value(output, epsilon_, 1 - epsilon_)
    output = math_ops.log(output / (1 - output))
  return nn.sigmoid_cross_entropy_with_logits(labels=target, logits=output)


@tf_export('keras.backend.sigmoid')
def sigmoid(x):
  """Element-wise sigmoid.

  Arguments:
      x: A tensor or variable.

  Returns:
      A tensor.
  """
  return nn.sigmoid(x)


@tf_export('keras.backend.hard_sigmoid')
def hard_sigmoid(x):
  """Segment-wise linear approximation of sigmoid.

  Faster than sigmoid.
  Returns `0.` if `x < -2.5`, `1.` if `x > 2.5`.
  In `-2.5 <= x <= 2.5`, returns `0.2 * x + 0.5`.

  Arguments:
      x: A tensor or variable.

  Returns:
      A tensor.
  """
  x = (0.2 * x) + 0.5
  zero = _to_tensor(0., x.dtype.base_dtype)
  one = _to_tensor(1., x.dtype.base_dtype)
  x = clip_ops.clip_by_value(x, zero, one)
  return x


@tf_export('keras.backend.tanh')
def tanh(x):
  """Element-wise tanh.

  Arguments:
      x: A tensor or variable.

  Returns:
      A tensor.
  """
  return nn.tanh(x)


@tf_export('keras.backend.dropout')
def dropout(x, level, noise_shape=None, seed=None):
  """Sets entries in `x` to zero at random, while scaling the entire tensor.

  Arguments:
      x: tensor
      level: fraction of the entries in the tensor
          that will be set to 0.
      noise_shape: shape for randomly generated keep/drop flags,
          must be broadcastable to the shape of `x`
      seed: random seed to ensure determinism.

  Returns:
      A tensor.
  """
  retain_prob = 1. - level
  if seed is None:
    seed = np.random.randint(10e6)
  # the dummy 1. works around a TF bug
  # (float32_ref vs. float32 incompatibility)
  return nn.dropout(x * 1., retain_prob, noise_shape, seed=seed)


@tf_export('keras.backend.l2_normalize')
def l2_normalize(x, axis=None):
  """Normalizes a tensor wrt the L2 norm alongside the specified axis.

  Arguments:
      x: Tensor or variable.
      axis: axis along which to perform normalization.

  Returns:
      A tensor.
  """
  return nn.l2_normalize(x, axis=axis)


@tf_export('keras.backend.in_top_k')
def in_top_k(predictions, targets, k):
  """Returns whether the `targets` are in the top `k` `predictions`.

  Arguments:
      predictions: A tensor of shape `(batch_size, classes)` and type `float32`.
      targets: A 1D tensor of length `batch_size` and type `int32` or `int64`.
      k: An `int`, number of top elements to consider.

  Returns:
      A 1D tensor of length `batch_size` and type `bool`.
      `output[i]` is `True` if `predictions[i, targets[i]]` is within top-`k`
      values of `predictions[i]`.
  """
  return nn.in_top_k(predictions, targets, k)


# CONVOLUTIONS


def _preprocess_conv1d_input(x, data_format):
  """Transpose and cast the input before the conv1d.

  Arguments:
      x: input tensor.
      data_format: string, `"channels_last"` or `"channels_first"`.

  Returns:
      A tensor.
  """
  tf_data_format = 'NWC'  # to pass TF Conv2dNative operations
  if data_format == 'channels_first':
    if not _has_nchw_support():
      x = array_ops.transpose(x, (0, 2, 1))  # NCW -> NWC
    else:
      tf_data_format = 'NCW'
  return x, tf_data_format


def _preprocess_conv2d_input(x, data_format, force_transpose=False):
  """Transpose and cast the input before the conv2d.

  Arguments:
      x: input tensor.
      data_format: string, `"channels_last"` or `"channels_first"`.
      force_transpose: Boolean. If True, the input will always be transposed
          from NCHW to NHWC if `data_format` is `"channels_first"`.
          If False, the transposition only occurs on CPU (GPU ops are
          assumed to support NCHW).

  Returns:
      A tensor.
  """
  tf_data_format = 'NHWC'
  if data_format == 'channels_first':
    if not _has_nchw_support() or force_transpose:
      x = array_ops.transpose(x, (0, 2, 3, 1))  # NCHW -> NHWC
    else:
      tf_data_format = 'NCHW'
  return x, tf_data_format


def _preprocess_conv3d_input(x, data_format):
  """Transpose and cast the input before the conv3d.

  Arguments:
      x: input tensor.
      data_format: string, `"channels_last"` or `"channels_first"`.

  Returns:
      A tensor.
  """
  tf_data_format = 'NDHWC'
  if data_format == 'channels_first':
    if not _has_nchw_support():
      x = array_ops.transpose(x, (0, 2, 3, 4, 1))
    else:
      tf_data_format = 'NCDHW'
  return x, tf_data_format


def _preprocess_padding(padding):
  """Convert keras' padding to TensorFlow's padding.

  Arguments:
      padding: string, one of 'same' , 'valid'

  Returns:
      a string, one of 'SAME', 'VALID'.

  Raises:
      ValueError: if invalid `padding'`
  """
  if padding == 'same':
    padding = 'SAME'
  elif padding == 'valid':
    padding = 'VALID'
  else:
    raise ValueError('Invalid padding: ' + str(padding))
  return padding


@tf_export('keras.backend.conv1d')
def conv1d(x,
           kernel,
           strides=1,
           padding='valid',
           data_format=None,
           dilation_rate=1):
  """1D convolution.

  Arguments:
      x: Tensor or variable.
      kernel: kernel tensor.
      strides: stride integer.
      padding: string, `"same"`, `"causal"` or `"valid"`.
      data_format: string, one of "channels_last", "channels_first".
      dilation_rate: integer dilate rate.

  Returns:
      A tensor, result of 1D convolution.

  Raises:
      ValueError: if `data_format` is neither `channels_last` or
      `channels_first`.
  """
  if data_format is None:
    data_format = image_data_format()
  if data_format not in {'channels_first', 'channels_last'}:
    raise ValueError('Unknown data_format: ' + str(data_format))

  kernel_shape = kernel.shape.as_list()
  if padding == 'causal':
    # causal (dilated) convolution:
    left_pad = dilation_rate * (kernel_shape[0] - 1)
    x = temporal_padding(x, (left_pad, 0))
    padding = 'valid'
  padding = _preprocess_padding(padding)

  x, tf_data_format = _preprocess_conv1d_input(x, data_format)
  x = nn.convolution(
      input=x,
      filter=kernel,
      dilation_rate=(dilation_rate,),
      strides=(strides,),
      padding=padding,
      data_format=tf_data_format)
  if data_format == 'channels_first' and tf_data_format == 'NWC':
    x = array_ops.transpose(x, (0, 2, 1))  # NWC -> NCW
  return x


@tf_export('keras.backend.conv2d')
def conv2d(x,
           kernel,
           strides=(1, 1),
           padding='valid',
           data_format=None,
           dilation_rate=(1, 1)):
  """2D convolution.

  Arguments:
      x: Tensor or variable.
      kernel: kernel tensor.
      strides: strides tuple.
      padding: string, `"same"` or `"valid"`.
      data_format: `"channels_last"` or `"channels_first"`.
          Whether to use Theano or TensorFlow data format
          for inputs/kernels/outputs.
      dilation_rate: tuple of 2 integers.

  Returns:
      A tensor, result of 2D convolution.

  Raises:
      ValueError: if `data_format` is neither `channels_last` or
      `channels_first`.
  """
  if data_format is None:
    data_format = image_data_format()
  if data_format not in {'channels_first', 'channels_last'}:
    raise ValueError('Unknown data_format: ' + str(data_format))

  x, tf_data_format = _preprocess_conv2d_input(x, data_format)
  padding = _preprocess_padding(padding)
  x = nn.convolution(
      input=x,
      filter=kernel,
      dilation_rate=dilation_rate,
      strides=strides,
      padding=padding,
      data_format=tf_data_format)
  if data_format == 'channels_first' and tf_data_format == 'NHWC':
    x = array_ops.transpose(x, (0, 3, 1, 2))  # NHWC -> NCHW
  return x


@tf_export('keras.backend.conv2d_transpose')
def conv2d_transpose(x,
                     kernel,
                     output_shape,
                     strides=(1, 1),
                     padding='valid',
                     data_format=None,
                     dilation_rate=(1, 1)):
  """2D deconvolution (i.e.

  transposed convolution).

  Arguments:
      x: Tensor or variable.
      kernel: kernel tensor.
      output_shape: 1D int tensor for the output shape.
      strides: strides tuple.
      padding: string, `"same"` or `"valid"`.
      data_format: string, `"channels_last"` or `"channels_first"`.
          Whether to use Theano or TensorFlow/CNTK data format
          for inputs/kernels/outputs.
      dilation_rate: Tuple of 2 integers.

  Returns:
      A tensor, result of transposed 2D convolution.

  Raises:
      ValueError: if `data_format` is neither `channels_last` or
      `channels_first`.
  """
  if data_format is None:
    data_format = image_data_format()
  if data_format not in {'channels_first', 'channels_last'}:
    raise ValueError('Unknown data_format: ' + str(data_format))
  if isinstance(output_shape, (tuple, list)):
    output_shape = array_ops.stack(output_shape)

  # `atrous_conv2d_transpose` only supports NHWC format, even on GPU.
  if data_format == 'channels_first' and dilation_rate != (1, 1):
    force_transpose = True
  else:
    force_transpose = False

  x, tf_data_format = _preprocess_conv2d_input(x, data_format, force_transpose)

  if data_format == 'channels_first' and tf_data_format == 'NHWC':
    output_shape = (output_shape[0], output_shape[2], output_shape[3],
                    output_shape[1])
  if output_shape[0] is None:
    output_shape = (array_ops.shape(x)[0],) + tuple(output_shape[1:])
    output_shape = array_ops.stack(list(output_shape))

  padding = _preprocess_padding(padding)
  if tf_data_format == 'NHWC':
    strides = (1,) + strides + (1,)
  else:
    strides = (1, 1) + strides

  if dilation_rate == (1, 1):
    x = nn.conv2d_transpose(x, kernel, output_shape, strides,
                            padding=padding,
                            data_format=tf_data_format)
  else:
    assert dilation_rate[0] == dilation_rate[1]
    x = nn.atrous_conv2d_transpose(
        x,
        kernel,
        output_shape,
        rate=dilation_rate[0],
        padding=padding)
  if data_format == 'channels_first' and tf_data_format == 'NHWC':
    x = array_ops.transpose(x, (0, 3, 1, 2))  # NHWC -> NCHW
  return x


def separable_conv1d(x,
                     depthwise_kernel,
                     pointwise_kernel,
                     strides=1,
                     padding='valid',
                     data_format=None,
                     dilation_rate=1):
  """1D convolution with separable filters.

  Arguments:
      x: input tensor
      depthwise_kernel: convolution kernel for the depthwise convolution.
      pointwise_kernel: kernel for the 1x1 convolution.
      strides: stride integer.
      padding: string, `"same"` or `"valid"`.
      data_format: string, `"channels_last"` or `"channels_first"`.
      dilation_rate: integer dilation rate.

  Returns:
      Output tensor.

  Raises:
      ValueError: if `data_format` is neither `channels_last` or
      `channels_first`.
  """
  if data_format is None:
    data_format = image_data_format()
  if data_format not in {'channels_first', 'channels_last'}:
    raise ValueError('Unknown data_format: ' + str(data_format))

  if isinstance(strides, int):
    strides = (strides,)
  if isinstance(dilation_rate, int):
    dilation_rate = (dilation_rate,)

  x, tf_data_format = _preprocess_conv1d_input(x, data_format)
  padding = _preprocess_padding(padding)
  if not isinstance(strides, tuple):
    strides = tuple(strides)
  if tf_data_format == 'NWC':
    spatial_start_dim = 1
    strides = (1,) + strides * 2 + (1,)
  else:
    spatial_start_dim = 2
    strides = (1, 1) + strides * 2
  x = array_ops.expand_dims(x, spatial_start_dim)
  depthwise_kernel = array_ops.expand_dims(depthwise_kernel, 0)
  pointwise_kernel = array_ops.expand_dims(pointwise_kernel, 0)
  dilation_rate = (1,) + dilation_rate

  x = nn.separable_conv2d(
      x,
      depthwise_kernel,
      pointwise_kernel,
      strides=strides,
      padding=padding,
      rate=dilation_rate,
      data_format=tf_data_format)

  x = array_ops.squeeze(x, [spatial_start_dim])

  if data_format == 'channels_first' and tf_data_format == 'NWC':
    x = array_ops.transpose(x, (0, 2, 1))  # NWC -> NCW

  return x


@tf_export('keras.backend.separable_conv2d')
def separable_conv2d(x,
                     depthwise_kernel,
                     pointwise_kernel,
                     strides=(1, 1),
                     padding='valid',
                     data_format=None,
                     dilation_rate=(1, 1)):
  """2D convolution with separable filters.

  Arguments:
      x: input tensor
      depthwise_kernel: convolution kernel for the depthwise convolution.
      pointwise_kernel: kernel for the 1x1 convolution.
      strides: strides tuple (length 2).
      padding: string, `"same"` or `"valid"`.
      data_format: string, `"channels_last"` or `"channels_first"`.
      dilation_rate: tuple of integers,
          dilation rates for the separable convolution.

  Returns:
      Output tensor.

  Raises:
      ValueError: if `data_format` is neither `channels_last` or
      `channels_first`.
  """
  if data_format is None:
    data_format = image_data_format()
  if data_format not in {'channels_first', 'channels_last'}:
    raise ValueError('Unknown data_format: ' + str(data_format))
  if len(strides) != 2:
    raise ValueError('`strides` must be a tuple of 2 integers.')

  x, tf_data_format = _preprocess_conv2d_input(x, data_format)
  padding = _preprocess_padding(padding)
  if not isinstance(strides, tuple):
    strides = tuple(strides)
  if tf_data_format == 'NHWC':
    strides = (1,) + strides + (1,)
  else:
    strides = (1, 1) + strides

  x = nn.separable_conv2d(
      x,
      depthwise_kernel,
      pointwise_kernel,
      strides=strides,
      padding=padding,
      rate=dilation_rate,
      data_format=tf_data_format)
  if data_format == 'channels_first' and tf_data_format == 'NHWC':
    x = array_ops.transpose(x, (0, 3, 1, 2))  # NHWC -> NCHW
  return x


def depthwise_conv2d(x,
                     depthwise_kernel,
                     strides=(1, 1),
                     padding='valid',
                     data_format=None,
                     dilation_rate=(1, 1)):
  """2D convolution with separable filters.

  Arguments:
      x: input tensor
      depthwise_kernel: convolution kernel for the depthwise convolution.
      strides: strides tuple (length 2).
      padding: string, `"same"` or `"valid"`.
      data_format: string, `"channels_last"` or `"channels_first"`.
      dilation_rate: tuple of integers,
          dilation rates for the separable convolution.

  Returns:
      Output tensor.

  Raises:
      ValueError: if `data_format` is neither `channels_last` or
      `channels_first`.
  """
  if data_format is None:
    data_format = image_data_format()
  if data_format not in {'channels_first', 'channels_last'}:
    raise ValueError('Unknown data_format: ' + str(data_format))

  x, tf_data_format = _preprocess_conv2d_input(x, data_format)
  padding = _preprocess_padding(padding)
  if tf_data_format == 'NHWC':
    strides = (1,) + strides + (1,)
  else:
    strides = (1, 1) + strides

  x = nn.depthwise_conv2d(
      x,
      depthwise_kernel,
      strides=strides,
      padding=padding,
      rate=dilation_rate,
      data_format=tf_data_format)
  if data_format == 'channels_first' and tf_data_format == 'NHWC':
    x = array_ops.transpose(x, (0, 3, 1, 2))  # NHWC -> NCHW
  return x


@tf_export('keras.backend.conv3d')
def conv3d(x,
           kernel,
           strides=(1, 1, 1),
           padding='valid',
           data_format=None,
           dilation_rate=(1, 1, 1)):
  """3D convolution.

  Arguments:
      x: Tensor or variable.
      kernel: kernel tensor.
      strides: strides tuple.
      padding: string, `"same"` or `"valid"`.
      data_format: string, `"channels_last"` or `"channels_first"`.
          Whether to use Theano or TensorFlow/CNTK data format
          for inputs/kernels/outputs.
      dilation_rate: tuple of 3 integers.

  Returns:
      A tensor, result of 3D convolution.

  Raises:
      ValueError: if `data_format` is neither `channels_last` or
      `channels_first`.
  """
  if data_format is None:
    data_format = image_data_format()
  if data_format not in {'channels_first', 'channels_last'}:
    raise ValueError('Unknown data_format: ' + str(data_format))

  x, tf_data_format = _preprocess_conv3d_input(x, data_format)
  padding = _preprocess_padding(padding)
  x = nn.convolution(
      input=x,
      filter=kernel,
      dilation_rate=dilation_rate,
      strides=strides,
      padding=padding,
      data_format=tf_data_format)
  if data_format == 'channels_first' and tf_data_format == 'NDHWC':
    x = array_ops.transpose(x, (0, 4, 1, 2, 3))
  return x


def conv3d_transpose(x,
                     kernel,
                     output_shape,
                     strides=(1, 1, 1),
                     padding='valid',
                     data_format=None):
  """3D deconvolution (i.e.

  transposed convolution).

  Arguments:
      x: input tensor.
      kernel: kernel tensor.
      output_shape: 1D int tensor for the output shape.
      strides: strides tuple.
      padding: string, "same" or "valid".
      data_format: string, `"channels_last"` or `"channels_first"`.
          Whether to use Theano or TensorFlow/CNTK data format
          for inputs/kernels/outputs.

  Returns:
      A tensor, result of transposed 3D convolution.

  Raises:
      ValueError: if `data_format` is neither `channels_last` or
      `channels_first`.
  """
  if data_format is None:
    data_format = image_data_format()
  if data_format not in {'channels_first', 'channels_last'}:
    raise ValueError('Unknown data_format: ' + str(data_format))
  if isinstance(output_shape, (tuple, list)):
    output_shape = array_ops.stack(output_shape)

  x, tf_data_format = _preprocess_conv3d_input(x, data_format)

  if data_format == 'channels_first' and tf_data_format == 'NDHWC':
    output_shape = (output_shape[0], output_shape[2], output_shape[3],
                    output_shape[4], output_shape[1])
  if output_shape[0] is None:
    output_shape = (array_ops.shape(x)[0],) + tuple(output_shape[1:])
    output_shape = array_ops.stack(list(output_shape))

  padding = _preprocess_padding(padding)
  if tf_data_format == 'NDHWC':
    strides = (1,) + strides + (1,)
  else:
    strides = (1, 1) + strides

  x = nn.conv3d_transpose(
      x,
      kernel,
      output_shape,
      strides,
      padding=padding,
      data_format=tf_data_format)
  if data_format == 'channels_first' and tf_data_format == 'NDHWC':
    x = array_ops.transpose(x, (0, 4, 1, 2, 3))
  return x


@tf_export('keras.backend.pool2d')
def pool2d(x,
           pool_size,
           strides=(1, 1),
           padding='valid',
           data_format=None,
           pool_mode='max'):
  """2D Pooling.

  Arguments:
      x: Tensor or variable.
      pool_size: tuple of 2 integers.
      strides: tuple of 2 integers.
      padding: string, `"same"` or `"valid"`.
      data_format: string, `"channels_last"` or `"channels_first"`.
      pool_mode: string, `"max"` or `"avg"`.

  Returns:
      A tensor, result of 2D pooling.

  Raises:
      ValueError: if `data_format` is neither `"channels_last"` or
      `"channels_first"`.
      ValueError: if `pool_mode` is neither `"max"` or `"avg"`.
  """
  if data_format is None:
    data_format = image_data_format()
  if data_format not in {'channels_first', 'channels_last'}:
    raise ValueError('Unknown data_format: ' + str(data_format))
  if len(pool_size) != 2:
    raise ValueError('`pool_size` must be a tuple of 2 integers.')
  if len(strides) != 2:
    raise ValueError('`strides` must be a tuple of 2 integers.')

  x, tf_data_format = _preprocess_conv2d_input(x, data_format)
  padding = _preprocess_padding(padding)
  if tf_data_format == 'NHWC':
    strides = (1,) + strides + (1,)
    pool_size = (1,) + pool_size + (1,)
  else:
    strides = (1, 1) + strides
    pool_size = (1, 1) + pool_size

  if pool_mode == 'max':
    x = nn.max_pool(
        x, pool_size, strides, padding=padding, data_format=tf_data_format)
  elif pool_mode == 'avg':
    x = nn.avg_pool(
        x, pool_size, strides, padding=padding, data_format=tf_data_format)
  else:
    raise ValueError('Invalid pooling mode: ' + str(pool_mode))

  if data_format == 'channels_first' and tf_data_format == 'NHWC':
    x = array_ops.transpose(x, (0, 3, 1, 2))  # NHWC -> NCHW
  return x


@tf_export('keras.backend.pool3d')
def pool3d(x,
           pool_size,
           strides=(1, 1, 1),
           padding='valid',
           data_format=None,
           pool_mode='max'):
  """3D Pooling.

  Arguments:
      x: Tensor or variable.
      pool_size: tuple of 3 integers.
      strides: tuple of 3 integers.
      padding: string, `"same"` or `"valid"`.
      data_format: string, `"channels_last"` or `"channels_first"`.
      pool_mode: string, `"max"` or `"avg"`.

  Returns:
      A tensor, result of 3D pooling.

  Raises:
      ValueError: if `data_format` is neither `"channels_last"` or
      `"channels_first"`.
      ValueError: if `pool_mode` is neither `"max"` or `"avg"`.
  """
  if data_format is None:
    data_format = image_data_format()
  if data_format not in {'channels_first', 'channels_last'}:
    raise ValueError('Unknown data_format: ' + str(data_format))

  x, tf_data_format = _preprocess_conv3d_input(x, data_format)
  padding = _preprocess_padding(padding)
  if tf_data_format == 'NDHWC':
    strides = (1,) + strides + (1,)
    pool_size = (1,) + pool_size + (1,)
  else:
    strides = (1, 1) + strides
    pool_size = (1, 1) + pool_size

  if pool_mode == 'max':
    x = nn.max_pool3d(
        x, pool_size, strides, padding=padding, data_format=tf_data_format)
  elif pool_mode == 'avg':
    x = nn.avg_pool3d(
        x, pool_size, strides, padding=padding, data_format=tf_data_format)
  else:
    raise ValueError('Invalid pooling mode: ' + str(pool_mode))

  if data_format == 'channels_first' and tf_data_format == 'NDHWC':
    x = array_ops.transpose(x, (0, 4, 1, 2, 3))
  return x


def local_conv(inputs,
               kernel,
               kernel_size,
               strides,
               output_shape,
               data_format=None):
  """Apply N-D convolution with un-shared weights.

  Arguments:
      inputs: (N+2)-D tensor with shape
          (batch_size, channels_in, d_in1, ..., d_inN)
          if data_format='channels_first', or
          (batch_size, d_in1, ..., d_inN, channels_in)
          if data_format='channels_last'.
      kernel: the unshared weight for N-D convolution,
          with shape (output_items, feature_dim, channels_out), where
          feature_dim = np.prod(kernel_size) * channels_in,
          output_items = np.prod(output_shape).
      kernel_size: a tuple of N integers, specifying the
          spatial dimensions of the N-D convolution window.
      strides: a tuple of N integers, specifying the strides
          of the convolution along the spatial dimensions.
      output_shape: a tuple of (d_out1, ..., d_outN) specifying the spatial
          dimensionality of the output.
      data_format: string, "channels_first" or "channels_last".

  Returns:
      An (N+2)-D tensor with shape:
      (batch_size, channels_out) + output_shape
      if data_format='channels_first', or:
      (batch_size,) + output_shape + (channels_out,)
      if data_format='channels_last'.

  Raises:
      ValueError: if `data_format` is neither
      `channels_last` nor `channels_first`.
  """
  if data_format is None:
    data_format = image_data_format()
  if data_format not in {'channels_first', 'channels_last'}:
    raise ValueError('Unknown data_format: ' + str(data_format))

  kernel_shape = int_shape(kernel)
  feature_dim = kernel_shape[1]
  channels_out = kernel_shape[-1]
  ndims = len(output_shape)
  spatial_dimensions = list(range(ndims))

  xs = []
  output_axes_ticks = [range(axis_max) for axis_max in output_shape]
  for position in itertools.product(*output_axes_ticks):
    slices = [slice(None)]

    if data_format == 'channels_first':
      slices.append(slice(None))

    slices.extend([slice(position[d] * strides[d],
                         position[d] * strides[d] + kernel_size[d])
                   for d in spatial_dimensions])

    if data_format == 'channels_last':
      slices.append(slice(None))

    xs.append(reshape(inputs[slices], (1, -1, feature_dim)))

  x_aggregate = concatenate(xs, axis=0)
  output = batch_dot(x_aggregate, kernel)
  output = reshape(output, output_shape + (-1, channels_out))

  if data_format == 'channels_first':
    permutation = [ndims, ndims + 1] + spatial_dimensions
  else:
    permutation = [ndims] + spatial_dimensions + [ndims + 1]

  return permute_dimensions(output, permutation)


def local_conv1d(inputs, kernel, kernel_size, strides, data_format=None):
  """Apply 1D conv with un-shared weights.

  Arguments:
      inputs: 3D tensor with shape:
          (batch_size, steps, input_dim)
          if data_format is "channels_last" or
          (batch_size, input_dim, steps)
          if data_format is "channels_first".
      kernel: the unshared weight for convolution,
          with shape (output_length, feature_dim, filters).
      kernel_size: a tuple of a single integer,
          specifying the length of the 1D convolution window.
      strides: a tuple of a single integer,
          specifying the stride length of the convolution.
      data_format: the data format, channels_first or channels_last.

  Returns:
      A 3d tensor with shape:
      (batch_size, output_length, filters)
      if data_format='channels_first'
      or 3D tensor with shape:
      (batch_size, filters, output_length)
      if data_format='channels_last'.
  """
  output_shape = (kernel.shape[0],)
  return local_conv(inputs,
                    kernel,
                    kernel_size,
                    strides,
                    output_shape,
                    data_format)


def local_conv2d(inputs,
                 kernel,
                 kernel_size,
                 strides,
                 output_shape,
                 data_format=None):
  """Apply 2D conv with un-shared weights.

  Arguments:
      inputs: 4D tensor with shape:
          (batch_size, filters, new_rows, new_cols)
          if data_format='channels_first'
          or 4D tensor with shape:
          (batch_size, new_rows, new_cols, filters)
          if data_format='channels_last'.
      kernel: the unshared weight for convolution,
          with shape (output_items, feature_dim, filters).
      kernel_size: a tuple of 2 integers, specifying the
          width and height of the 2D convolution window.
      strides: a tuple of 2 integers, specifying the strides
          of the convolution along the width and height.
      output_shape: a tuple with (output_row, output_col).
      data_format: the data format, channels_first or channels_last.

  Returns:
      A 4D tensor with shape:
      (batch_size, filters, new_rows, new_cols)
      if data_format='channels_first'
      or 4D tensor with shape:
      (batch_size, new_rows, new_cols, filters)
      if data_format='channels_last'.
  """
  return local_conv(inputs,
                    kernel,
                    kernel_size,
                    strides,
                    output_shape,
                    data_format)


@tf_export('keras.backend.bias_add')
def bias_add(x, bias, data_format=None):
  """Adds a bias vector to a tensor.

  Arguments:
      x: Tensor or variable.
      bias: Bias tensor to add.
      data_format: string, `"channels_last"` or `"channels_first"`.

  Returns:
      Output tensor.

  Raises:
      ValueError: In one of the two cases below:
                  1. invalid `data_format` argument.
                  2. invalid bias shape.
                     the bias should be either a vector or
                     a tensor with ndim(x) - 1 dimension
  """
  if data_format is None:
    data_format = image_data_format()
  if data_format not in {'channels_first', 'channels_last'}:
    raise ValueError('Unknown data_format: ' + str(data_format))
  bias_shape = int_shape(bias)
  if len(bias_shape) != 1 and len(bias_shape) != ndim(x) - 1:
    raise ValueError(
        'Unexpected bias dimensions %d, expect to be 1 or %d dimensions' %
        (len(bias_shape), ndim(x)))
  # pylint: disable=g-no-augmented-assignment
  if ndim(x) == 5:
    if data_format == 'channels_first':
      if len(bias_shape) == 1:
        x = x + reshape(bias, (1, bias_shape[0], 1, 1, 1))
      else:
        x = x + reshape(bias, (1, bias_shape[3]) + bias_shape[:3])
    elif data_format == 'channels_last':
      if len(bias_shape) == 1:
        x = x + reshape(bias, (1, 1, 1, bias_shape[0]))
      else:
        x = x + reshape(bias, (1,) + bias_shape)
  elif ndim(x) == 4:
    if data_format == 'channels_first':
      if len(bias_shape) == 1:
        if _has_nchw_support():
          x = nn.bias_add(x, bias, data_format='NCHW')
        else:
          x = x + reshape(bias, (1, bias_shape[0], 1, 1))
      else:
        x = x + reshape(bias, (1, bias_shape[2]) + bias_shape[:2])
    elif data_format == 'channels_last':
      if len(bias_shape) == 1:
        x = nn.bias_add(x, bias, data_format='NHWC')
      else:
        x = x + reshape(bias, (1,) + bias_shape)
  elif ndim(x) == 3:
    if data_format == 'channels_first':
      if len(bias_shape) == 1:
        x = x + reshape(bias, (1, bias_shape[0], 1))
      else:
        x = x + reshape(bias, (1, bias_shape[1], bias_shape[0]))
    elif data_format == 'channels_last':
      if len(bias_shape) == 1:
        x = x + reshape(bias, (1, 1, bias_shape[0]))
      else:
        x = x + reshape(bias, (1,) + bias_shape)
  else:
    x = nn.bias_add(x, bias)
  # pylint: enable=g-no-augmented-assignment
  return x


# RANDOMNESS


@tf_export('keras.backend.random_normal')
def random_normal(shape, mean=0.0, stddev=1.0, dtype=None, seed=None):
  """Returns a tensor with normal distribution of values.

  Arguments:
      shape: A tuple of integers, the shape of tensor to create.
      mean: A float, mean of the normal distribution to draw samples.
      stddev: A float, standard deviation of the normal distribution
          to draw samples.
      dtype: String, dtype of returned tensor.
      seed: Integer, random seed.

  Returns:
      A tensor.
  """
  if dtype is None:
    dtype = floatx()
  if seed is None:
    seed = np.random.randint(10e6)
  return random_ops.random_normal(
      shape, mean=mean, stddev=stddev, dtype=dtype, seed=seed)


@tf_export('keras.backend.random_uniform')
def random_uniform(shape, minval=0.0, maxval=1.0, dtype=None, seed=None):
  """Returns a tensor with uniform distribution of values.

  Arguments:
      shape: A tuple of integers, the shape of tensor to create.
      minval: A float, lower boundary of the uniform distribution
          to draw samples.
      maxval: A float, upper boundary of the uniform distribution
          to draw samples.
      dtype: String, dtype of returned tensor.
      seed: Integer, random seed.

  Returns:
      A tensor.
  """
  if dtype is None:
    dtype = floatx()
  if seed is None:
    seed = np.random.randint(10e6)
  return random_ops.random_uniform(
      shape, minval=minval, maxval=maxval, dtype=dtype, seed=seed)


@tf_export('keras.backend.random_binomial')
def random_binomial(shape, p=0.0, dtype=None, seed=None):
  """Returns a tensor with random binomial distribution of values.

  Arguments:
      shape: A tuple of integers, the shape of tensor to create.
      p: A float, `0. <= p <= 1`, probability of binomial distribution.
      dtype: String, dtype of returned tensor.
      seed: Integer, random seed.

  Returns:
      A tensor.
  """
  if dtype is None:
    dtype = floatx()
  if seed is None:
    seed = np.random.randint(10e6)
  return array_ops.where(
      random_ops.random_uniform(shape, dtype=dtype, seed=seed) <= p,
      array_ops.ones(shape, dtype=dtype), array_ops.zeros(shape, dtype=dtype))


@tf_export('keras.backend.truncated_normal')
def truncated_normal(shape, mean=0.0, stddev=1.0, dtype=None, seed=None):
  """Returns a tensor with truncated random normal distribution of values.

  The generated values follow a normal distribution
  with specified mean and standard deviation,
  except that values whose magnitude is more than
  two standard deviations from the mean are dropped and re-picked.

  Arguments:
      shape: A tuple of integers, the shape of tensor to create.
      mean: Mean of the values.
      stddev: Standard deviation of the values.
      dtype: String, dtype of returned tensor.
      seed: Integer, random seed.

  Returns:
      A tensor.
  """
  if dtype is None:
    dtype = floatx()
  if seed is None:
    seed = np.random.randint(10e6)
  return random_ops.truncated_normal(
      shape, mean, stddev, dtype=dtype, seed=seed)


# CTC
# TensorFlow has a native implementation, but it uses sparse tensors
# and therefore requires a wrapper for Keras. The functions below convert
# dense to sparse tensors and also wraps up the beam search code that is
# in TensorFlow's CTC implementation


@tf_export('keras.backend.ctc_label_dense_to_sparse')
def ctc_label_dense_to_sparse(labels, label_lengths):
  """Converts CTC labels from dense to sparse.

  Arguments:
      labels: dense CTC labels.
      label_lengths: length of the labels.

  Returns:
      A sparse tensor representation of the labels.
  """
  label_shape = array_ops.shape(labels)
  num_batches_tns = array_ops.stack([label_shape[0]])
  max_num_labels_tns = array_ops.stack([label_shape[1]])

  def range_less_than(_, current_input):
    return array_ops.expand_dims(
        math_ops.range(label_shape[1]), 0) < array_ops.fill(
            max_num_labels_tns, current_input)

  init = math_ops.cast(
      array_ops.fill([1, label_shape[1]], 0), dtypes_module.bool)
  dense_mask = functional_ops.scan(
      range_less_than, label_lengths, initializer=init, parallel_iterations=1)
  dense_mask = dense_mask[:, 0, :]

  label_array = array_ops.reshape(
      array_ops.tile(math_ops.range(0, label_shape[1]), num_batches_tns),
      label_shape)
  label_ind = array_ops.boolean_mask(label_array, dense_mask)

  batch_array = array_ops.transpose(
      array_ops.reshape(
          array_ops.tile(math_ops.range(0, label_shape[0]), max_num_labels_tns),
          reverse(label_shape, 0)))
  batch_ind = array_ops.boolean_mask(batch_array, dense_mask)
  indices = array_ops.transpose(
      array_ops.reshape(concatenate([batch_ind, label_ind], axis=0), [2, -1]))

  vals_sparse = array_ops.gather_nd(labels, indices)

  return sparse_tensor.SparseTensor(
      math_ops.to_int64(indices), vals_sparse, math_ops.to_int64(label_shape))


@tf_export('keras.backend.ctc_batch_cost')
def ctc_batch_cost(y_true, y_pred, input_length, label_length):
  """Runs CTC loss algorithm on each batch element.

  Arguments:
      y_true: tensor `(samples, max_string_length)`
          containing the truth labels.
      y_pred: tensor `(samples, time_steps, num_categories)`
          containing the prediction, or output of the softmax.
      input_length: tensor `(samples, 1)` containing the sequence length for
          each batch item in `y_pred`.
      label_length: tensor `(samples, 1)` containing the sequence length for
          each batch item in `y_true`.

  Returns:
      Tensor with shape (samples,1) containing the
          CTC loss of each element.
  """
  label_length = math_ops.to_int32(array_ops.squeeze(label_length, axis=-1))
  input_length = math_ops.to_int32(array_ops.squeeze(input_length, axis=-1))
  sparse_labels = math_ops.to_int32(
      ctc_label_dense_to_sparse(y_true, label_length))

  y_pred = math_ops.log(array_ops.transpose(y_pred, perm=[1, 0, 2]) + epsilon())

  return array_ops.expand_dims(
      ctc.ctc_loss(
          inputs=y_pred, labels=sparse_labels, sequence_length=input_length), 1)


@tf_export('keras.backend.ctc_decode')
def ctc_decode(y_pred, input_length, greedy=True, beam_width=100, top_paths=1):
  """Decodes the output of a softmax.

  Can use either greedy search (also known as best path)
  or a constrained dictionary search.

  Arguments:
      y_pred: tensor `(samples, time_steps, num_categories)`
          containing the prediction, or output of the softmax.
      input_length: tensor `(samples, )` containing the sequence length for
          each batch item in `y_pred`.
      greedy: perform much faster best-path search if `true`.
          This does not use a dictionary.
      beam_width: if `greedy` is `false`: a beam search decoder will be used
          with a beam of this width.
      top_paths: if `greedy` is `false`,
          how many of the most probable paths will be returned.

  Returns:
      Tuple:
          List: if `greedy` is `true`, returns a list of one element that
              contains the decoded sequence.
              If `false`, returns the `top_paths` most probable
              decoded sequences.
              Important: blank labels are returned as `-1`.
          Tensor `(top_paths, )` that contains
              the log probability of each decoded sequence.
  """
  y_pred = math_ops.log(array_ops.transpose(y_pred, perm=[1, 0, 2]) + epsilon())
  input_length = math_ops.to_int32(input_length)

  if greedy:
    (decoded, log_prob) = ctc.ctc_greedy_decoder(
        inputs=y_pred, sequence_length=input_length)
  else:
    (decoded, log_prob) = ctc.ctc_beam_search_decoder(
        inputs=y_pred,
        sequence_length=input_length,
        beam_width=beam_width,
        top_paths=top_paths)
  decoded_dense = [
      sparse_ops.sparse_to_dense(
          st.indices, st.dense_shape, st.values, default_value=-1)
      for st in decoded
  ]
  return (decoded_dense, log_prob)


# HIGH ORDER FUNCTIONS


@tf_export('keras.backend.map_fn')
def map_fn(fn, elems, name=None, dtype=None):
  """Map the function fn over the elements elems and return the outputs.

  Arguments:
      fn: Callable that will be called upon each element in elems
      elems: tensor
      name: A string name for the map node in the graph
      dtype: Output data type.

  Returns:
      Tensor with dtype `dtype`.
  """
  return functional_ops.map_fn(fn, elems, name=name, dtype=dtype)


@tf_export('keras.backend.foldl')
def foldl(fn, elems, initializer=None, name=None):
  """Reduce elems using fn to combine them from left to right.

  Arguments:
      fn: Callable that will be called upon each element in elems and an
          accumulator, for instance `lambda acc, x: acc + x`
      elems: tensor
      initializer: The first value used (`elems[0]` in case of None)
      name: A string name for the foldl node in the graph

  Returns:
      Tensor with same type and shape as `initializer`.
  """
  return functional_ops.foldl(fn, elems, initializer=initializer, name=name)


@tf_export('keras.backend.foldr')
def foldr(fn, elems, initializer=None, name=None):
  """Reduce elems using fn to combine them from right to left.

  Arguments:
      fn: Callable that will be called upon each element in elems and an
          accumulator, for instance `lambda acc, x: acc + x`
      elems: tensor
      initializer: The first value used (`elems[-1]` in case of None)
      name: A string name for the foldr node in the graph

  Returns:
      Same type and shape as initializer
  """
  return functional_ops.foldr(fn, elems, initializer=initializer, name=name)

# Load Keras default configuration from config file if present.
# Set Keras base dir path given KERAS_HOME env variable, if applicable.
# Otherwise either ~/.keras or /tmp.
if 'KERAS_HOME' in os.environ:
  _keras_dir = os.environ.get('KERAS_HOME')
else:
  _keras_base_dir = os.path.expanduser('~')
  _keras_dir = os.path.join(_keras_base_dir, '.keras')
_config_path = os.path.expanduser(os.path.join(_keras_dir, 'keras.json'))
if os.path.exists(_config_path):
  try:
    _config = json.load(open(_config_path))
  except ValueError:
    _config = {}
  _floatx = _config.get('floatx', floatx())
  assert _floatx in {'float16', 'float32', 'float64'}
  _epsilon = _config.get('epsilon', epsilon())
  assert isinstance(_epsilon, float)
  _image_data_format = _config.get('image_data_format', image_data_format())
  assert _image_data_format in {'channels_last', 'channels_first'}
  set_floatx(_floatx)
  set_epsilon(_epsilon)
  set_image_data_format(_image_data_format)

# Save config file.
if not os.path.exists(_keras_dir):
  try:
    os.makedirs(_keras_dir)
  except OSError:
    # Except permission denied and potential race conditions
    # in multi-threaded environments.
    pass

if not os.path.exists(_config_path):
  _config = {
      'floatx': floatx(),
      'epsilon': epsilon(),
      'backend': 'tensorflow',
      'image_data_format': image_data_format()
  }
  try:
    with open(_config_path, 'w') as f:
      f.write(json.dumps(_config, indent=4))
  except IOError:
    # Except permission denied.
    pass<|MERGE_RESOLUTION|>--- conflicted
+++ resolved
@@ -3348,15 +3348,9 @@
     assert not nest.is_sequence(input_t)
     rank_diff = len(input_t.shape) - len(mask_t.shape)
     for _ in range(rank_diff):
-<<<<<<< HEAD
-      mask_t = array_ops.expand_dims(mask_t)
-    expand_dims = [1] * fixed_dim + input_t.shape.as_list()[fixed_dim:]
-    return array_ops.tile(mask_t, expand_dims)
-=======
       mask_t = array_ops.expand_dims(mask_t, -1)
     multiples = [1] * fixed_dim + input_t.shape.as_list()[fixed_dim:]
     return array_ops.tile(mask_t, multiples)
->>>>>>> cdfa6f23
 
   if unroll:
     if not time_steps:
