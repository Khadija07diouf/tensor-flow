--- conflicted
+++ resolved
@@ -240,11 +240,7 @@
 
   @property
   def _param_dtype(self):
-    # Raise parameters of fp16 batch norm to fp32
-    if self.dtype == dtypes.float16 or self.dtype == dtypes.bfloat16:
-      return dtypes.float32
-    else:
-      return self.dtype or dtypes.float32
+    return self.dtype or dtypes.float32
 
   def build(self, input_shape):
     input_shape = tensor_shape.TensorShape(input_shape)
@@ -308,11 +304,6 @@
         raise ValueError('Unsupported axis, fused batch norm only supports '
                          'axis == [1] or axis == [3]')
 
-<<<<<<< HEAD
-    param_dtype = self.dtype or dtypes.float32
-
-=======
->>>>>>> b06d8e84
     axis_to_dim = {x: input_shape.dims[x].value for x in self.axis}
     for x in axis_to_dim:
       if axis_to_dim[x] is None:
