# pylint: disable=g-bad-file-header
# Copyright 2015 The TensorFlow Authors. All Rights Reserved.
#
# Licensed under the Apache License, Version 2.0 (the "License");
# you may not use this file except in compliance with the License.
# You may obtain a copy of the License at
#
#     http://www.apache.org/licenses/LICENSE-2.0
#
# Unless required by applicable law or agreed to in writing, software
# distributed under the License is distributed on an "AS IS" BASIS,
# WITHOUT WARRANTIES OR CONDITIONS OF ANY KIND, either express or implied.
# See the License for the specific language governing permissions and
# limitations under the License.
# ==============================================================================
r"""Removes parts of a graph that are only needed for training.

There are several common transformations that can be applied to GraphDefs
created to train a model, that help reduce the amount of computation needed when
the network is used only for inference. These include:

 - Removing training-only operations like checkpoint saving.

 - Stripping out parts of the graph that are never reached.

 - Removing debug operations like CheckNumerics.

 - Fusing a group of primitive ops for batch normalization to FusedBatchNorm op.

 - Folding batch normalization ops into the pre-calculated weights.

 - Fusing common operations into unified versions.

This script takes a frozen GraphDef file (where the weight variables have been
converted into constants by the freeze_graph script) and outputs a new GraphDef
with the optimizations applied.

An example of command-line usage is:

bazel build tensorflow/python/tools:optimize_for_inference && \
bazel-bin/tensorflow/python/tools/optimize_for_inference \
--input_graph=some_graph_def.pb \
--output_graph=/tmp/optimized_graph.pb \
--input_names=Mul \
--output_names=softmax

"""

import collections
import math
import re
from typing import Mapping, Sequence

import numpy as np

from tensorflow.core.framework import attr_value_pb2
from tensorflow.core.framework import graph_pb2
from tensorflow.core.framework import node_def_pb2
from tensorflow.python.framework import dtypes
from tensorflow.python.framework import graph_util
from tensorflow.python.framework import tensor_util
from tensorflow.python.platform import flags as flags_lib
from tensorflow.python.platform import tf_logging
from tensorflow.python.tools import strip_unused_lib

flags = flags_lib
FLAGS = flags.FLAGS


# Support folding two types of batch norm ops:
# BatchNormWithGlobalNormalization and FusedBatchNorm.  The two types only
# differ in input order and attribute names, so we've collected their
# differences up front.
INPUT_ORDER = {
    # Order of inputs for BatchNormWithGlobalNormalization.
    "BatchNormWithGlobalNormalization": [
        "conv_op",
        "mean_op",
        "var_op",
        "beta_op",
        "gamma_op",
    ],
    # Order of inputs for FusedBatchNorm.
    "FusedBatchNorm": ["conv_op", "gamma_op", "beta_op", "mean_op", "var_op"],
    # Order of inputs for FusedBatchNormV3.
    "FusedBatchNormV3": ["conv_op", "gamma_op", "beta_op", "mean_op", "var_op"],
}
# Name of the attribute epsilon value is stored in.
EPSILON_ATTR = {
    "BatchNormWithGlobalNormalization": "variance_epsilon",
    "FusedBatchNorm": "epsilon",
    "FusedBatchNormV3": "epsilon",
}
# List of standard PlaceholderWithDefault names with default value to be changed to
# Const nodes for inference.
PLACEHOLDER_WITH_DEFAULT_LIST = {
    "keras_learning_phase": "False",
}


def optimize_for_inference(
    input_graph_def: graph_pb2.GraphDef,
    input_node_names: Sequence[str],
    output_node_names: Sequence[str],
    placeholder_type_enum: int,
    toco_compatible: bool = False,
    placeholder_to_const_names=None,
) -> graph_pb2.GraphDef:
  """Applies a series of inference optimizations on the input graph.

  Args:
    input_graph_def: A GraphDef containing a training model.
    input_node_names: A list of names of the nodes that are fed inputs during
      inference.
    output_node_names: A list of names of the nodes that produce the final
      results.
    placeholder_type_enum: The AttrValue enum for the placeholder data type, or
      a list that specifies one value per input node name.
    toco_compatible: Boolean, if True, only runs optimizations that result in
      TOCO compatible graph operations (default=False).
    placeholder_to_const_names: A list of names of the PlaceholderWithDefault
      nodes to be converted to Constant.

  Returns:
    An optimized version of the input graph.
  """
  ensure_graph_is_valid(input_graph_def)
  optimized_graph_def = input_graph_def
  optimized_graph_def = convert_placeholder_to_const(
      optimized_graph_def, placeholder_to_const_names
  )
  optimized_graph_def = strip_unused_lib.strip_unused(
      optimized_graph_def,
      input_node_names,
      output_node_names,
      placeholder_type_enum,
  )
  optimized_graph_def = graph_util.remove_training_nodes(
      optimized_graph_def, output_node_names
  )
  optimized_graph_def = fuse_decomposed_batch_norm(optimized_graph_def)
  optimized_graph_def = fold_batch_norms(optimized_graph_def)
  if not toco_compatible:
    optimized_graph_def = fuse_resize_and_conv(
        optimized_graph_def, output_node_names
    )
  ensure_graph_is_valid(optimized_graph_def)
  return optimized_graph_def


def strtobool(val_str):
  """Return boolean value of it's equivalent string representation"""
  if val_str in ("True", "true"):
    return True
  elif val_str in ("False", "false"):
    return False
  else:
    tf_logging.warning(
        "Wrong string values.       Supports False/false or True/true only."
        " val_str = ",
        val_str,
    )
    return False


def parse_entry(entry):
  """Parse a "key=value" pair separated by '='

  eg: var_name=False
  """
  items = entry.split("=")
  key = items[0].strip()  # remove blanks around keys
  if len(items) > 1:
    value = items[1]
    return (key, value)
  else:
    return (None, None)


def parse_nodes_dict(nodes):
  """Parse a series of key-value pairs and return a dictionary"""
  d = {}

  if nodes:
    for node in nodes:
      key, val = parse_entry(node)
      if key is not None:
        d[key] = val
  return d


def ensure_graph_is_valid(graph_def: graph_pb2.GraphDef) -> None:
  """Makes sure that the graph is internally consistent.

  Checks basic properties of the graph def and raises an exception if there are
  input references to missing nodes, duplicated names, or other logic errors.

  Args:
    graph_def: Definition of a graph to be checked.

  Raises:
    ValueError: If the graph is incorrectly constructed.
  """
  node_map = {}
  for node in graph_def.node:
    if node.name not in node_map:
      node_map[node.name] = node
    else:
      raise ValueError("Duplicate node names detected for ", node.name)
  for node in graph_def.node:
    for input_name in node.input:
      input_node_name = node_name_from_input(input_name)
      if input_node_name not in node_map:
        raise ValueError("Input for ", node.name, " not found: ", input_name)


def node_name_from_input(node_name: str) -> str:
  """Strips off ports and other decorations to get the underlying node name."""
  if node_name.startswith("^"):
    node_name = node_name[1:]
  m = re.search(r"(.*):\d+$", node_name)
  if m:
    node_name = m.group(1)
  return node_name


def node_from_map(
    node_map: Mapping[str, node_def_pb2.NodeDef], name: str
) -> node_def_pb2.NodeDef:
  """Pulls a node def from a dictionary for a given name.

  Args:
    node_map: Dictionary containing an entry indexed by name for every node.
    name: Identifies the node we want to find.

  Returns:
    NodeDef of the node with the given name.

  Raises:
    ValueError: If the node isn't present in the dictionary.
  """
  stripped_name = node_name_from_input(name)
  if stripped_name not in node_map:
    raise ValueError("No node named '%s' found in map." % name)
  return node_map[stripped_name]


def values_from_const(node_def: node_def_pb2.NodeDef) -> np.ndarray:
  """Extracts the values from a const NodeDef as a numpy ndarray.

  Args:
    node_def: Const NodeDef that has the values we want to access.

  Returns:
    Numpy ndarray containing the values.

  Raises:
    ValueError: If the node isn't a Const.
  """
  if node_def.op != "Const":
    raise ValueError(
        "Can not extract constant value from a node that is not Const. Got:\n"
        f"{node_def}"
    )
  input_tensor = node_def.attr["value"].tensor
  tensor_value = tensor_util.MakeNdarray(input_tensor)
  return tensor_value


# Whether to scale by gamma after normalization.
def scale_after_normalization(node: node_def_pb2.NodeDef) -> bool:
  if node.op == "BatchNormWithGlobalNormalization":
    return node.attr["scale_after_normalization"].b
  return True


def fold_batch_norms(input_graph_def: graph_pb2.GraphDef) -> graph_pb2.GraphDef:
  """Removes batch normalization ops by folding them into convolutions.

  Batch normalization during training has multiple dynamic parameters that are
  updated, but once the graph is finalized these become constants. That means
  there's an opportunity to reduce the computations down to a scale and
  addition, rather than the more expensive multiple ops, and even bake the
  scaling into the convolution weights. This function identifies the typical
  pattern of batch normalization subgraphs, and performs the transformation to
  fold the computations down into a simpler form. It currently only supports
  batch normalization that's performed by the BatchNormWithGlobalNormalization
  FusedBatchNorm and FusedBatchNormV3 ops, and will need to be extended in the
  future to handle the newer style.

  Args:
    input_graph_def: A GraphDef containing a model.

  Returns:
    Modified graph with BN ops removed, and modified weights.

  Raises:
    ValueError: If the graph is badly formed with duplicate node names.
  """
  input_node_map = {}
  for node in input_graph_def.node:
    if node.name not in input_node_map:
      input_node_map[node.name] = node
    else:
      raise ValueError("Duplicate node names detected for ", node.name)

  nodes_to_skip = {}
  new_ops = []
  for node in input_graph_def.node:
    if node.op not in (
        "BatchNormWithGlobalNormalization",
        "FusedBatchNorm",
        "FusedBatchNormV3",
    ):
      continue

    bias = None
    conv_op = node_from_map(
        input_node_map, node.input[INPUT_ORDER[node.op].index("conv_op")]
    )
    # There might be an Add/BiasAdd op between the conv and the batchnorm,
    # which we can fold into the mean param of the batchnorm.
    if conv_op.op in ["BiasAdd", "Add", "AddV2"]:
      add_op = conv_op
      # Follow the first input of the add to get to the conv.
      conv_op = node_from_map(input_node_map, add_op.input[0])
      bias = node_from_map(input_node_map, add_op.input[1])
      if conv_op.op not in ["Conv2D", "DepthwiseConv2dNative"]:
        # Follow the second input of the add to get to the conv.
        conv_op = node_from_map(input_node_map, add_op.input[1])
        bias = node_from_map(input_node_map, add_op.input[0])
    if bias and bias.op != "Const":
      tf_logging.warning(
          "The bias %s after the conv %s was not a constant. "
          "Maybe because freeze_graph wasn't "
          "run first?" % (bias.name, conv_op.name)
      )
      continue
    if conv_op.op not in ["Conv2D", "DepthwiseConv2dNative"]:
      tf_logging.warning(
          "Didn't find expected Conv2D or DepthwiseConv2dNative input to '%s'"
          % node.name
      )
      continue

    weights_op = node_from_map(input_node_map, conv_op.input[1])
    if weights_op.op != "Const":
      tf_logging.warning(
          "Didn't find expected conv Constant input to '%s',"
          " found %s instead. Maybe because freeze_graph wasn't"
          " run first?" % (conv_op.name, weights_op)
      )
      continue
    weights = values_from_const(weights_op)
    if conv_op.op == "Conv2D":
      channel_count = weights.shape[3]
    elif conv_op.op == "DepthwiseConv2dNative":
      channel_count = weights.shape[2] * weights.shape[3]

    mean_op = node_from_map(
        input_node_map, node.input[INPUT_ORDER[node.op].index("mean_op")]
    )
    if mean_op.op != "Const":
      tf_logging.warning(
          "Didn't find expected mean Constant input to '%s',"
          " found %s instead. Maybe because freeze_graph wasn't"
          " run first?" % (node.name, mean_op)
      )
      continue
    mean_value = values_from_const(mean_op)
    if mean_value.shape != (channel_count,):
      tf_logging.warning(
          "Incorrect shape for mean, found %s, expected %s, for node %s"
          % (str(mean_value.shape), str((channel_count,)), node.name)
      )
      continue
    if bias is not None:
      # Adjust the mean of the batchnorm based on the add op in-between the conv
      # and the batchnorm.
      mean_value = mean_value - values_from_const(bias)

    var_op = node_from_map(
        input_node_map, node.input[INPUT_ORDER[node.op].index("var_op")]
    )
    if var_op.op != "Const":
      tf_logging.warning(
          "Didn't find expected var Constant input to '%s',"
          " found %s instead. Maybe because freeze_graph wasn't"
          " run first?" % (node.name, var_op)
      )
      continue
    var_value = values_from_const(var_op)
    if var_value.shape != (channel_count,):
      tf_logging.warning(
          "Incorrect shape for var, found %s, expected %s, for node %s"
          % (str(var_value.shape), str((channel_count,)), node.name)
      )
      continue

    beta_op = node_from_map(
        input_node_map, node.input[INPUT_ORDER[node.op].index("beta_op")]
    )
    if beta_op.op != "Const":
      tf_logging.warning(
          "Didn't find expected beta Constant input to '%s',"
          " found %s instead. Maybe because freeze_graph wasn't"
          " run first?" % (node.name, beta_op)
      )
      continue
    beta_value = values_from_const(beta_op)
    if beta_value.shape != (channel_count,):
      tf_logging.warning(
          "Incorrect shape for beta, found %s, expected %s, for node %s"
          % (str(beta_value.shape), str((channel_count,)), node.name)
      )
      continue

    gamma_op = node_from_map(
        input_node_map, node.input[INPUT_ORDER[node.op].index("gamma_op")]
    )
    if gamma_op.op != "Const":
      tf_logging.warning(
          "Didn't find expected gamma Constant input to '%s',"
          " found %s instead. Maybe because freeze_graph wasn't"
          " run first?" % (node.name, gamma_op)
      )
      continue
    gamma_value = values_from_const(gamma_op)
    if gamma_value.shape != (channel_count,):
      tf_logging.warning(
          "Incorrect shape for gamma, found %s, expected %s, for node %s"
          % (str(gamma_value.shape), str((channel_count,)), node.name)
      )
      continue

    variance_epsilon_value = node.attr[EPSILON_ATTR[node.op]].f
    nodes_to_skip[node.name] = True
    nodes_to_skip[weights_op.name] = True
    nodes_to_skip[conv_op.name] = True
    if bias is not None:
      nodes_to_skip[add_op.name] = True

    if scale_after_normalization(node):
      scale_value = (
          1.0 / np.vectorize(math.sqrt)(var_value + variance_epsilon_value)
      ) * gamma_value
    else:
      scale_value = 1.0 / np.vectorize(math.sqrt)(
          var_value + variance_epsilon_value
      )
    offset_value = (-mean_value * scale_value) + beta_value
    scaled_weights = np.copy(weights)
    it = np.nditer(
        scaled_weights, flags=["multi_index"], op_flags=["readwrite"]
    )
    if conv_op.op == "Conv2D":
      while not it.finished:
        current_scale = scale_value[it.multi_index[3]]
        it[0] *= current_scale
        it.iternext()
    elif conv_op.op == "DepthwiseConv2dNative":
      channel_multiplier = weights.shape[3]
      while not it.finished:
        current_scale = scale_value[
            it.multi_index[2] * channel_multiplier + it.multi_index[3]
        ]
        it[0] *= current_scale
        it.iternext()
    scaled_weights_op = node_def_pb2.NodeDef()
    scaled_weights_op.op = "Const"
    scaled_weights_op.name = conv_op.name + "_weights"
    scaled_weights_op.attr["dtype"].CopyFrom(weights_op.attr["dtype"])
    scaled_weights_op.attr["value"].CopyFrom(
        attr_value_pb2.AttrValue(
            tensor=tensor_util.make_tensor_proto(
                scaled_weights, weights.dtype.type, weights.shape
            )
        )
    )
    # Replace the weights node with scaled weights node
    for i, weights_node in enumerate(conv_op.input):
      if weights_node == weights_op.name:
        conv_op.input[i] = scaled_weights_op.name

    new_conv_op = node_def_pb2.NodeDef()
    new_conv_op.CopyFrom(conv_op)
    offset_op = node_def_pb2.NodeDef()
    offset_op.op = "Const"
    offset_op.name = conv_op.name + "_bn_offset"
    offset_op.attr["dtype"].CopyFrom(mean_op.attr["dtype"])
    offset_op.attr["value"].CopyFrom(
        attr_value_pb2.AttrValue(
            tensor=tensor_util.make_tensor_proto(
                offset_value, mean_value.dtype.type, offset_value.shape
            )
        )
    )
    bias_add_op = node_def_pb2.NodeDef()
    bias_add_op.op = "BiasAdd"
    bias_add_op.name = node.name
    bias_add_op.attr["T"].CopyFrom(conv_op.attr["T"])
    bias_add_op.attr["data_format"].CopyFrom(conv_op.attr["data_format"])
    bias_add_op.input.extend([new_conv_op.name, offset_op.name])
    new_ops.extend([scaled_weights_op, new_conv_op, offset_op, bias_add_op])

  result_graph_def = graph_pb2.GraphDef()
  for node in input_graph_def.node:
    if node.name in nodes_to_skip:
      continue
    new_node = node_def_pb2.NodeDef()
    new_node.CopyFrom(node)
    retained_input = []
    for input_node in new_node.input:
      if not input_node.startswith("^") or input_node[1:] not in nodes_to_skip:
        retained_input.append(input_node)
    new_node.input[:] = retained_input

    result_graph_def.node.extend([new_node])

  result_graph_def.node.extend(new_ops)
  result_graph_def.versions.CopyFrom(input_graph_def.versions)
  return result_graph_def


def fuse_resize_and_conv(
    input_graph_def: graph_pb2.GraphDef, output_node_names: Sequence[str]
) -> graph_pb2.GraphDef:
  """Merges preceding resize and mirror pad ops into a specialized convolution.

  There's a common pattern of enlarging the input to a convolution using a
  resize operation, and also using MirrorPad to extend the boundaries to that
  zero edge pixels don't bleed inwards when convolving. This routine looks for
  that pattern of operations, and fuses them together into a Conv2DWithResizeOp.

  Args:
    input_graph_def: A GraphDef containing a model.
    output_node_names: A list of names of the nodes that produce the final
      results.

  Returns:
    Modified graph with resize and pad ops merged.

  Raises:
    ValueError: If the graph is badly formed with duplicate node names.
  """

  input_node_map = {}
  for node in input_graph_def.node:
    if node.name not in input_node_map:
      input_node_map[node.name] = node
    else:
      raise ValueError("Duplicate node names detected for ", node.name)

  node_reference_count = collections.defaultdict(int)
  for node in input_graph_def.node:
    for input_name in node.input:
      stripped_name = node_name_from_input(input_name)
      node_reference_count[stripped_name] += 1
  for output_name in output_node_names:
    node_reference_count[output_name] += 1

  new_ops = []
  for node in input_graph_def.node:
    if node.op != "Conv2D":
      continue
    conv_op = node

    input_op = node_from_map(input_node_map, conv_op.input[0])
    if input_op.op == "MirrorPad":
      mirror_pad_op = input_op
      resize_op = node_from_map(input_node_map, mirror_pad_op.input[0])
      if resize_op.op != "ResizeBilinear":
        resize_op = None
    else:
      mirror_pad_op = None
      if input_op.op == "ResizeBilinear":
        resize_op = input_op
      else:
        resize_op = None

    # There are no ops to be fused into the conv, so skip replacing this one.
    if not mirror_pad_op and not resize_op:
      continue

    # We're replacing this node, so make sure the old one is removed.
    node_reference_count[conv_op.name] = 0
    if mirror_pad_op:
      node_reference_count[mirror_pad_op.name] -= 1
    if resize_op:
      node_reference_count[resize_op.name] -= 1

    fused_conv_op = node_def_pb2.NodeDef()
    if resize_op:
      fused_conv_op.op = "FusedResizeAndPadConv2D"
    else:
      fused_conv_op.op = "FusedPadConv2D"
    fused_conv_op.name = conv_op.name
    if mirror_pad_op:
      mirror_paddings_name = mirror_pad_op.input[1]
      mirror_paddings_mode = mirror_pad_op.attr["mode"]
    else:
      # If there was no MirrorPad op, then create settings that make the padding
      # stage of the fused operation a no-op.
      paddings_op = node_def_pb2.NodeDef()
      paddings_op.op = "Const"
      paddings_op.name = conv_op.name + "_dummy_paddings"
      paddings_op.attr["dtype"].CopyFrom(
          attr_value_pb2.AttrValue(type=dtypes.int32.as_datatype_enum)
      )
      paddings_op.attr["value"].CopyFrom(
          attr_value_pb2.AttrValue(
              tensor=tensor_util.make_tensor_proto(
                  [0, 0, 0, 0, 0, 0, 0, 0], dtypes.int32, [4, 2]
              )
          )
      )
      new_ops.extend([paddings_op])
      mirror_paddings_name = paddings_op.name
      mirror_paddings_mode = attr_value_pb2.AttrValue(s=b"REFLECT")
    if resize_op:
      fused_conv_op.input.extend([
          resize_op.input[0],
          resize_op.input[1],
          mirror_paddings_name,
          conv_op.input[1],
      ])
      fused_conv_op.attr["resize_align_corners"].CopyFrom(
          resize_op.attr["align_corners"]
      )
    else:
      fused_conv_op.input.extend(
          [mirror_pad_op.input[0], mirror_paddings_name, conv_op.input[1]]
      )
    fused_conv_op.attr["T"].CopyFrom(conv_op.attr["T"])
    fused_conv_op.attr["mode"].CopyFrom(mirror_paddings_mode)
    fused_conv_op.attr["strides"].CopyFrom(conv_op.attr["strides"])
    fused_conv_op.attr["padding"].CopyFrom(conv_op.attr["padding"])
    new_ops.extend([fused_conv_op])

  result_graph_def = graph_pb2.GraphDef()
  for node in input_graph_def.node:
    if node_reference_count[node.name] < 1:
      continue
    new_node = node_def_pb2.NodeDef()
    new_node.CopyFrom(node)
    result_graph_def.node.extend([new_node])

  result_graph_def.node.extend(new_ops)
  return result_graph_def

<<<<<<< HEAD
def get_const_dim_count(node_def):
  """Get the number of dimensions for a Const node.

  Args:
    node_def: Const NodeDef.

  Returns:
    Number of dimensions for the Const node.
  """
  const_value = values_from_const(node_def)
  return const_value.ndim

def fuse_decomposed_batch_norm(input_graph_def):
  """Fuse individual ops in batch normalization to FusedBatchNorm.

  In some models, the batch normalizatin is performed via a group of individual
  ops instead of using single FusedBatchNorm op. This function identifies a
  pattern of batch normalization subgraph which is made of multiple ops and
  transforms the graph by replacing those individual ops with FusedBatchNorm op.
  This will provide the opportunity to further fold the FusedBatchNorm with
  convolution ops to reduce the computation steps during inference.
  This function currently recognizes batch normalization patterns described
  below, this could be extended if newer patterns are seen. Also, the fusion
  is only attempted if the input graph is in NHWC format or has no format set.

  Computation function:
    (X * multiplier) + (Beta - Mean * multiplier)
      where multiplier = rsqrt (Variance + Epsilon) * Gamma
                    OR = rsqrt (Variance + Epsilon) when Gamma is 1

  Subgraph:
  {"Add"
      {{"Mul"  // mul_0
          {{"*"},  // input to apply batchnorm
           {"Mul"  // mul_1, same op is used inside the Sub block
              {{"Rsqrt"
                  {"Add"
                      {{"Const"},  // Variance
                       {"Const"}  // Epsilon
                      }
                  }
                },  // end - Rsqrt
                {"Const"}  // Gamma
              }
            }  // end - mul_1
          }
       },  // end - mul_0
       {"Sub"
          {{"Const"},  // Beta
           {"Mul"  // mul_3
              {{"Const"},  // Mean
               {"Mul"  // same mul_1 op as in previous block
                  {{"Rsqrt"
                      {"Add"
                          {{"Const"},  // Variance
                           {"Const"}  // Epsilon
                          }
                      }
                   },  // end - Rsqrt
                   {"Const"}  // Gamma
                  }
                }  // end - mul_1
              }
            }  // end - mul_3
          }
        }  // end - Sub
      }
  }  // end - Add

  Subgraph pattern when gamma value is 1 and the gamma scaling Mul is skipped
  {"Add"
      {{"Mul"  // mul_0
          {{"*"},  // input to apply batchnorma
           {"Rsqrt"  // same Rsqrt op used in Sub block
              {"Add"
                 {{"Const"},  // Variance
                  {"Const"}  // Epsilon
                 }
              }
            }  // end - Rsqrt
          }
        },  // end - mul_0
        {"Sub"
          {{"Const"},  // Beta
           {"Mul"  // mul_1
              {{"Const"},  // Mean
               {"Rsqrt"  // same Rsqrt op as in previous mul_0 block
                  {"Add"
                    {{"Const"},  // Variance
                     {"Const"}  // Epsilon
                    }
                  }
                }  // end - Rsqrt
              }
           }  // end - mul_1
          }
        }  // end - Sub
      }
  }  // end - Add

  Args:
    input_graph_def: A GraphDef containing a model.

  Returns:
    Modified graph with individual ops that made up of batch normalization
    fused to FusedBatchNorm.

  Raises:
    ValueError: If the graph is badly formed with duplicate node names.
  """
=======

def convert_placeholder_to_const(input_graph_def, nodes_to_convert=None):
  """Rename the PlaceHolderWithDefault node to constant

  In a frozen graph, PlaceholderWithDefault nodes can be converted to
  Constant op nodes with same value. This will help simplify the graph.

  Args:
    input_graph_def: A GraphDef containing a model.
    nodes_to_convert: A list of PlaceholderWithDefault or Placeholder nodes to
      be converted to Constants with their new value.

  Returns:
    modified graph with PlaceholderWithDefault node converted to Constant node
  """

>>>>>>> cbca725f
  input_node_map = {}
  for node in input_graph_def.node:
    if node.name not in input_node_map:
      input_node_map[node.name] = node
    else:
      raise ValueError("Duplicate node names detected for ", node.name)

<<<<<<< HEAD
  nodes_to_skip = {}
  new_ops = []
  for node in input_graph_def.node:
    if node.op != "Add":
      continue

    # Add (Mul, Sub) or Add (Sub, Mul)
    input0_op = node_from_map(input_node_map, node.input[0])
    input1_op = node_from_map(input_node_map, node.input[1])

    if input0_op.op == "Mul" and input1_op.op == "Sub":
      data_scale_mul_op = input0_op
      bias_mean_sub_op = input1_op
    elif input0_op.op == "Sub" and input1_op.op == "Mul":
      bias_mean_sub_op = input0_op
      data_scale_mul_op = input1_op
    else:
      continue

    # Mul (input, Mul)
    input_data_op = node_from_map(input_node_map, data_scale_mul_op.input[0])
    scale_op = node_from_map(input_node_map, data_scale_mul_op.input[1])

    # Check input to batchnorm and only proceed fusion if input is
    # Conv2D or DepthwiseConv2dNative and data format is NHWC.
    data_format = None
    if input_data_op.op in ["Conv2D", "DepthwiseConv2dNative"]:
      data_format = input_data_op.attr["data_format"]
    else:
      for in_node_name in input_data_op.input:
        in_node = node_from_map(input_node_map, in_node_name)
        if in_node is None:
          raise ValueError("The node map has no entry for ", in_node_name)
        if in_node.op in ["Conv2D", "DepthwiseConv2dNative"]:
          data_format = in_node.attr["data_format"]
          break

    if data_format is None or data_format.s != b"NHWC":
      continue

    if scale_op.op == "Rsqrt":
      gamma_op = None
      rsqrt_op = scale_op
    elif scale_op.op == "Mul":
      # Mul (Rsqrt, Constant_gamma)
      rsqrt_op = node_from_map(input_node_map, scale_op.input[0])
      gamma_op = node_from_map(input_node_map, scale_op.input[1])
      if rsqrt_op.op != "Rsqrt":
        continue
      if gamma_op.op != "Const" or get_const_dim_count(gamma_op) != 1:
        continue
    else:
      continue

    # Sub (Constant_beta, Mul)
    beta_op = node_from_map(input_node_map, bias_mean_sub_op.input[0])
    mean_scale_mul_op = node_from_map(input_node_map, bias_mean_sub_op.input[1])
    if mean_scale_mul_op.op != "Mul":
      continue
    if beta_op.op != "Const" or get_const_dim_count(beta_op) != 1:
      continue

    # Common scale applies to both input and running mean
    if scale_op != node_from_map(input_node_map,
                                 mean_scale_mul_op.input[1]):
      continue

    mean_op = node_from_map(input_node_map, mean_scale_mul_op.input[0])
    if mean_op.op != "Const" or get_const_dim_count(mean_op) != 1:
      continue

    # Add (Constant_variance, Constant_epsilon)
    variance_epsilon_add_op = node_from_map(input_node_map, rsqrt_op.input[0])
    if variance_epsilon_add_op.op != "Add":
      continue

    variance_op = node_from_map(input_node_map,
                                variance_epsilon_add_op.input[0])
    epsilon_op = node_from_map(input_node_map,
                               variance_epsilon_add_op.input[1])
    if epsilon_op.op != "Const" or get_const_dim_count(epsilon_op) != 0:
      continue
    if variance_op.op != "Const" or get_const_dim_count(variance_op) != 1:
      continue

    epsilon = values_from_const(epsilon_op)

    nodes_to_skip[node.name] = True
    nodes_to_skip[data_scale_mul_op.name] = True
    nodes_to_skip[bias_mean_sub_op.name] = True
    nodes_to_skip[mean_scale_mul_op.name] = True
    nodes_to_skip[scale_op.name] = True
    if scale_op.op != "Rsqrt":
      nodes_to_skip[rsqrt_op.name] = True
    nodes_to_skip[variance_epsilon_add_op.name] = True

    if gamma_op is None:
      gamma_op = node_def_pb2.NodeDef()
      gamma_op.op = "Const"
      # Assign name with same root of Rsqrt op's name plus "gamma"
      m = re.search(r"(.*)/(.*)", scale_op.name)
      if m:
        gamma_op.name = m.group(1) + "/gamma"
      else:
        gamma_op.name = scale_op.name + "/gamma"
      gamma_op.attr["dtype"].CopyFrom(beta_op.attr["dtype"])
      beta_value = values_from_const(beta_op)
      gamma_op.attr["value"].CopyFrom(
          attr_value_pb2.AttrValue(tensor=tensor_util.make_tensor_proto(
              1, beta_value.dtype.type, beta_value.shape,
              allow_broadcast=True)))
      new_ops.append(gamma_op)

    new_fused_batchnorm_op = node_def_pb2.NodeDef()
    new_fused_batchnorm_op.op = "FusedBatchNorm"
    new_fused_batchnorm_op.name = node.name
    new_fused_batchnorm_op.attr["T"].CopyFrom(node.attr["T"])
    new_fused_batchnorm_op.attr["is_training"].CopyFrom(
        attr_value_pb2.AttrValue(b=False))
    new_fused_batchnorm_op.attr["epsilon"].CopyFrom(
        attr_value_pb2.AttrValue(f=epsilon.tolist()))
    new_fused_batchnorm_op.attr["data_format"].CopyFrom(data_format)
    new_fused_batchnorm_op.input.extend([input_data_op.name, gamma_op.name,
                                         beta_op.name, mean_op.name,
                                         variance_op.name])

    new_ops.append(new_fused_batchnorm_op)

  result_graph_def = graph_pb2.GraphDef()
  for node in input_graph_def.node:
    if node.name in nodes_to_skip:
      continue
    new_node = node_def_pb2.NodeDef()
    new_node.CopyFrom(node)
    retained_input = []
    for input_node in new_node.input:
      if not input_node.startswith("^") or input_node[1:] not in nodes_to_skip:
        retained_input.append(input_node)
    new_node.input[:] = retained_input
    result_graph_def.node.append(new_node)

  result_graph_def.node.extend(new_ops)
  result_graph_def.versions.CopyFrom(input_graph_def.versions)
=======
  # create a dictionary of nodes to be converted to Const
  dict_to_change = {}
  for key in PLACEHOLDER_WITH_DEFAULT_LIST:
    dict_to_change[key] = PLACEHOLDER_WITH_DEFAULT_LIST[key]

  if nodes_to_convert is not None and len(nodes_to_convert) > 0:
    dict_list = parse_nodes_dict(nodes_to_convert)
    dict_to_change.update(dict_list)

  ph_node_list = []
  for ph_node in dict_to_change:
    if not ph_node and ph_node not in input_node_map:
      continue
    ph_node_list.append(ph_node)

  # if no nodes found, then nothing to change
  if not ph_node_list:
    tf_logging.warning(
        "No PlaceholderWithDefault nodes found to convert to "
        "Constant. Maybe check the spellings"
    )
    return input_graph_def

  result_graph_def = graph_pb2.GraphDef()
  for node in input_graph_def.node:
    is_replaced = False
    new_node = node_def_pb2.NodeDef()
    if node.op == "PlaceholderWithDefault" or node.op == "Placeholder":
      match_key = [
          find_key
          for find_key in dict_to_change.keys()
          if find_key in node.name
      ]
      if len(match_key) > 0:
        if dtypes.bool.as_datatype_enum == node.attr["dtype"].type:
          new_val_str = dict_to_change[match_key[0]]
          new_node.op = "Const"
          new_node.name = node.name
          new_node.attr["dtype"].CopyFrom(node.attr["dtype"])
          new_node.attr["value"].CopyFrom(
              attr_value_pb2.AttrValue(
                  tensor=tensor_util.make_tensor_proto(
                      strtobool(new_val_str), dtype=dtypes.bool, shape=[]
                  )
              )
          )
          is_replaced = True
        else:
          tf_logging.warning(
              "Not converting to Const. Currently only bool            "
              " PlaceholderWithDefault or Placeholder can be converted to"
              " const.             current dtype = ",
              node.attr["dtype"],
          )

    if not is_replaced:
      new_node.CopyFrom(node)

    result_graph_def.node.extend([new_node])
>>>>>>> cbca725f
  return result_graph_def<|MERGE_RESOLUTION|>--- conflicted
+++ resolved
@@ -648,7 +648,90 @@
   result_graph_def.node.extend(new_ops)
   return result_graph_def
 
-<<<<<<< HEAD
+
+def convert_placeholder_to_const(input_graph_def, nodes_to_convert=None):
+  """Rename the PlaceHolderWithDefault node to constant
+
+  In a frozen graph, PlaceholderWithDefault nodes can be converted to
+  Constant op nodes with same value. This will help simplify the graph.
+
+  Args:
+    input_graph_def: A GraphDef containing a model.
+    nodes_to_convert: A list of PlaceholderWithDefault or Placeholder nodes to
+      be converted to Constants with their new value.
+
+  Returns:
+    modified graph with PlaceholderWithDefault node converted to Constant node
+  """
+
+  input_node_map = {}
+  for node in input_graph_def.node:
+    if node.name not in input_node_map:
+      input_node_map[node.name] = node
+    else:
+      raise ValueError("Duplicate node names detected for ", node.name)
+
+  # create a dictionary of nodes to be converted to Const
+  dict_to_change = {}
+  for key in PLACEHOLDER_WITH_DEFAULT_LIST:
+    dict_to_change[key] = PLACEHOLDER_WITH_DEFAULT_LIST[key]
+
+  if nodes_to_convert is not None and len(nodes_to_convert) > 0:
+    dict_list = parse_nodes_dict(nodes_to_convert)
+    dict_to_change.update(dict_list)
+
+  ph_node_list = []
+  for ph_node in dict_to_change:
+    if not ph_node and ph_node not in input_node_map:
+      continue
+    ph_node_list.append(ph_node)
+
+  # if no nodes found, then nothing to change
+  if not ph_node_list:
+    tf_logging.warning(
+        "No PlaceholderWithDefault nodes found to convert to "
+        "Constant. Maybe check the spellings"
+    )
+    return input_graph_def
+
+  result_graph_def = graph_pb2.GraphDef()
+  for node in input_graph_def.node:
+    is_replaced = False
+    new_node = node_def_pb2.NodeDef()
+    if node.op == "PlaceholderWithDefault" or node.op == "Placeholder":
+      match_key = [
+          find_key
+          for find_key in dict_to_change.keys()
+          if find_key in node.name
+      ]
+      if len(match_key) > 0:
+        if dtypes.bool.as_datatype_enum == node.attr["dtype"].type:
+          new_val_str = dict_to_change[match_key[0]]
+          new_node.op = "Const"
+          new_node.name = node.name
+          new_node.attr["dtype"].CopyFrom(node.attr["dtype"])
+          new_node.attr["value"].CopyFrom(
+              attr_value_pb2.AttrValue(
+                  tensor=tensor_util.make_tensor_proto(
+                      strtobool(new_val_str), dtype=dtypes.bool, shape=[]
+                  )
+              )
+          )
+          is_replaced = True
+        else:
+          tf_logging.warning(
+              "Not converting to Const. Currently only bool            "
+              " PlaceholderWithDefault or Placeholder can be converted to"
+              " const.             current dtype = ",
+              node.attr["dtype"],
+          )
+
+    if not is_replaced:
+      new_node.CopyFrom(node)
+
+    result_graph_def.node.extend([new_node])
+  return result_graph_def
+
 def get_const_dim_count(node_def):
   """Get the number of dimensions for a Const node.
 
@@ -759,24 +842,6 @@
   Raises:
     ValueError: If the graph is badly formed with duplicate node names.
   """
-=======
-
-def convert_placeholder_to_const(input_graph_def, nodes_to_convert=None):
-  """Rename the PlaceHolderWithDefault node to constant
-
-  In a frozen graph, PlaceholderWithDefault nodes can be converted to
-  Constant op nodes with same value. This will help simplify the graph.
-
-  Args:
-    input_graph_def: A GraphDef containing a model.
-    nodes_to_convert: A list of PlaceholderWithDefault or Placeholder nodes to
-      be converted to Constants with their new value.
-
-  Returns:
-    modified graph with PlaceholderWithDefault node converted to Constant node
-  """
-
->>>>>>> cbca725f
   input_node_map = {}
   for node in input_graph_def.node:
     if node.name not in input_node_map:
@@ -784,7 +849,6 @@
     else:
       raise ValueError("Duplicate node names detected for ", node.name)
 
-<<<<<<< HEAD
   nodes_to_skip = {}
   new_ops = []
   for node in input_graph_def.node:
@@ -928,65 +992,4 @@
 
   result_graph_def.node.extend(new_ops)
   result_graph_def.versions.CopyFrom(input_graph_def.versions)
-=======
-  # create a dictionary of nodes to be converted to Const
-  dict_to_change = {}
-  for key in PLACEHOLDER_WITH_DEFAULT_LIST:
-    dict_to_change[key] = PLACEHOLDER_WITH_DEFAULT_LIST[key]
-
-  if nodes_to_convert is not None and len(nodes_to_convert) > 0:
-    dict_list = parse_nodes_dict(nodes_to_convert)
-    dict_to_change.update(dict_list)
-
-  ph_node_list = []
-  for ph_node in dict_to_change:
-    if not ph_node and ph_node not in input_node_map:
-      continue
-    ph_node_list.append(ph_node)
-
-  # if no nodes found, then nothing to change
-  if not ph_node_list:
-    tf_logging.warning(
-        "No PlaceholderWithDefault nodes found to convert to "
-        "Constant. Maybe check the spellings"
-    )
-    return input_graph_def
-
-  result_graph_def = graph_pb2.GraphDef()
-  for node in input_graph_def.node:
-    is_replaced = False
-    new_node = node_def_pb2.NodeDef()
-    if node.op == "PlaceholderWithDefault" or node.op == "Placeholder":
-      match_key = [
-          find_key
-          for find_key in dict_to_change.keys()
-          if find_key in node.name
-      ]
-      if len(match_key) > 0:
-        if dtypes.bool.as_datatype_enum == node.attr["dtype"].type:
-          new_val_str = dict_to_change[match_key[0]]
-          new_node.op = "Const"
-          new_node.name = node.name
-          new_node.attr["dtype"].CopyFrom(node.attr["dtype"])
-          new_node.attr["value"].CopyFrom(
-              attr_value_pb2.AttrValue(
-                  tensor=tensor_util.make_tensor_proto(
-                      strtobool(new_val_str), dtype=dtypes.bool, shape=[]
-                  )
-              )
-          )
-          is_replaced = True
-        else:
-          tf_logging.warning(
-              "Not converting to Const. Currently only bool            "
-              " PlaceholderWithDefault or Placeholder can be converted to"
-              " const.             current dtype = ",
-              node.attr["dtype"],
-          )
-
-    if not is_replaced:
-      new_node.CopyFrom(node)
-
-    result_graph_def.node.extend([new_node])
->>>>>>> cbca725f
   return result_graph_def