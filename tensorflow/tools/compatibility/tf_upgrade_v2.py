--- conflicted
+++ resolved
@@ -805,45 +805,6 @@
     # positional arguments yourself, this could do the wrong thing.
     self.function_reorders = reorders_v2.reorders
 
-<<<<<<< HEAD
-=======
-    # Specially handled functions (pasta version)
-    # Each transformer is a callable which will be called with the arguments
-    #   transformer(parent, node, full_name, name, logs, errors)
-    # Where logs and errors are lists to which (line, col, msg) tuples can be
-    # appended, full_name is the FQN of the function called (or None if that is
-    # unknown), name is the name of the function called (or None is that is
-    # unknown). node is an ast.Call node representing this function call, and
-    # parent is its parent in the AST.
-    # The function may modify node (but not parent), and must return
-    # - none, if nothing was modified
-    # - node, if node was modified in place (make sure to use
-    #   pasta.ast_utils.replace_child to swap out children, otherwise formatting
-    #   may get messy)
-    # - a replacement for node, if the whole call node was replaced. The caller
-    #   will take care of changing parent.
-    self.function_transformers = {
-        "*.make_initializable_iterator": self._iterator_transformer,
-        "*.make_one_shot_iterator": self._iterator_transformer,
-        "tf.nn.dropout": self._dropout_transformer,
-        "tf.batch_gather": self._batch_gather_transformer,
-        "tf.to_bfloat16": self._cast_transformer,
-        "tf.to_complex128": self._cast_transformer,
-        "tf.to_complex64": self._cast_transformer,
-        "tf.to_double": self._cast_transformer,
-        "tf.to_float": self._cast_transformer,
-        "tf.to_int32": self._cast_transformer,
-        "tf.to_int64": self._cast_transformer,
-        "tf.nn.softmax_cross_entropy_with_logits":
-            self._softmax_cross_entropy_with_logits_transformer,
-        "tf.image.resize_area": self._image_resize_transformer,
-        "tf.image.resize_bicubic": self._image_resize_transformer,
-        "tf.image.resize_bilinear": self._image_resize_transformer,
-        "tf.image.resize_nearest_neighbor": self._image_resize_transformer,
-        "tf.image.extract_glimpse": self._extract_glimpse_transformer,
-    }
-
->>>>>>> 2d3974a6
     decay_function_comment = (
         ast_edits.INFO,
         "<function name> has been changed to return a callable instead "
@@ -1297,6 +1258,7 @@
         "tf.to_int64": _cast_transformer,
         "tf.nn.softmax_cross_entropy_with_logits":
             _softmax_cross_entropy_with_logits_transformer,
+        "tf.image.extract_glimpse": _extract_glimpse_transformer,
         "tf.image.resize_area": _image_resize_transformer,
         "tf.image.resize_bicubic": _image_resize_transformer,
         "tf.image.resize_bilinear": _image_resize_transformer,
@@ -1363,89 +1325,11 @@
     return isinstance(node, ast.Name) and node.id == "True"
 
 
-<<<<<<< HEAD
 def _is_ast_false(node):
   if hasattr(ast, "NameConstant"):
     return isinstance(node, ast.NameConstant) and node.value is False
   else:
     return isinstance(node, ast.Name) and node.id == "False"
-=======
-  @staticmethod
-  def _extract_glimpse_transformer(parent, node, full_name, name, logs):
-    def _replace_uniform_noise_node(parent, old_value):
-      """Replaces old_value with 'uniform' or 'guassian'."""
-      uniform = ast.Str(s="uniform")
-      gaussian = ast.Str(s="gaussian")
-      new_value = ast.IfExp(body=uniform, test=old_value,
-                            orelse=gaussian)
-      # This copies the prefix and suffix on old_value to new_value.
-      pasta.ast_utils.replace_child(parent, old_value, new_value)
-      ast.copy_location(new_value, old_value)
-      # Put parentheses around noise.value.test (and remove the old prefix/
-      # suffix, they should only be around new_value.test), so that:
-      # "uniform" if (a if b else c) else "gaussian" is valid.
-      pasta.base.formatting.set(new_value.test, "prefix", "(")
-      pasta.base.formatting.set(new_value.test, "suffix", ")")
-
-    # Check if we have a uniform_noise keyword arg
-    for uniform_noise in node.keywords:
-      if uniform_noise.arg == "uniform_noise":
-        logs.append((ast_edits.INFO, node.lineno, node.col_offset,
-                     "Changing uniform_noise arg of tf.image.extract_glimpse "
-                     "to noise, and recomputing value. Please check this "
-                     "transformation.\n"))
-        uniform_noise.arg = "noise"
-        value = "uniform" if uniform_noise.value else "gaussian"
-        _replace_uniform_noise_node(uniform_noise, uniform_noise.value)
-        return node
-
-    # Since `noise`/`uniform_noise` is optional arg, nothing needs to be
-    # done if len(node.args) < 5.
-    if len(node.args) >= 5:
-      _replace_uniform_noise_node(node, node.args[5])
-      logs.append((ast_edits.INFO, node.lineno, node.col_offset,
-                   "Changing uniform_noise arg of tf.image.extract_glimpse to "
-                   "noise, and recomputing value.\n"))
-      return node
-
-  @staticmethod
-  def _dropout_transformer(parent, node, full_name, name, logs):
-    def _replace_keep_prob_node(parent, old_value):
-      """Replaces old_value with 1-(old_value)."""
-      one = ast.Num(n=1)
-      one.lineno = 0
-      one.col_offset = 0
-      new_value = ast.BinOp(left=one, op=ast.Sub(),
-                            right=old_value)
-      # This copies the prefix and suffix on old_value to new_value.
-      pasta.ast_utils.replace_child(parent, old_value, new_value)
-      ast.copy_location(new_value, old_value)
-      # Put parentheses around keep_prob.value (and remove the old prefix/
-      # suffix, they should only be around new_value).
-      pasta.base.formatting.set(old_value, "prefix", "(")
-      pasta.base.formatting.set(old_value, "suffix", ")")
-
-    # Check if we have a keep_prob keyword arg
-    for keep_prob in node.keywords:
-      if keep_prob.arg == "keep_prob":
-        logs.append((ast_edits.INFO, node.lineno, node.col_offset,
-                     "Changing keep_prob arg of tf.nn.dropout to rate\n"))
-        keep_prob.arg = "rate"
-        _replace_keep_prob_node(keep_prob, keep_prob.value)
-        return node
-
-    # Maybe it was a positional arg
-    if len(node.args) < 2:
-      logs.append((ast_edits.ERROR, node.lineno, node.col_offset,
-                   "tf.nn.dropout called without arguments, so "
-                   "automatic fix was disabled. tf.nn.dropout has changed "
-                   "the semantics of the second argument."))
-    else:
-      _replace_keep_prob_node(node, node.args[1])
-      logs.append((ast_edits.INFO, node.lineno, node.col_offset,
-                   "Changing keep_prob arg of tf.nn.dropout to rate, and "
-                   "recomputing value.\n"))
->>>>>>> 2d3974a6
 
 
 # Lots of unused arguments below, since these are called in a standard manner.
@@ -1778,4 +1662,42 @@
     node.keywords = new_keywords
     return node
   else:
-    return+    return
+
+
+def _extract_glimpse_transformer(parent, node, full_name, name, logs):
+
+  def _replace_uniform_noise_node(parent, old_value):
+    """Replaces old_value with 'uniform' or 'guassian'."""
+    uniform = ast.Str(s="uniform")
+    gaussian = ast.Str(s="gaussian")
+    new_value = ast.IfExp(body=uniform, test=old_value, orelse=gaussian)
+    # This copies the prefix and suffix on old_value to new_value.
+    pasta.ast_utils.replace_child(parent, old_value, new_value)
+    ast.copy_location(new_value, old_value)
+    # Put parentheses around noise.value.test (and remove the old prefix/
+    # suffix, they should only be around new_value.test), so that:
+    # "uniform" if (a if b else c) else "gaussian" is valid.
+    pasta.base.formatting.set(new_value.test, "prefix", "(")
+    pasta.base.formatting.set(new_value.test, "suffix", ")")
+
+  # Check if we have a uniform_noise keyword arg
+  for uniform_noise in node.keywords:
+    if uniform_noise.arg == "uniform_noise":
+      logs.append((ast_edits.INFO, node.lineno, node.col_offset,
+                   "Changing uniform_noise arg of tf.image.extract_glimpse "
+                   "to noise, and recomputing value. Please check this "
+                   "transformation.\n"))
+      uniform_noise.arg = "noise"
+      value = "uniform" if uniform_noise.value else "gaussian"
+      _replace_uniform_noise_node(uniform_noise, uniform_noise.value)
+      return node
+
+  # Since `noise`/`uniform_noise` is optional arg, nothing needs to be
+  # done if len(node.args) < 5.
+  if len(node.args) >= 5:
+    _replace_uniform_noise_node(node, node.args[5])
+    logs.append((ast_edits.INFO, node.lineno, node.col_offset,
+                 "Changing uniform_noise arg of tf.image.extract_glimpse to "
+                 "noise, and recomputing value.\n"))
+    return node