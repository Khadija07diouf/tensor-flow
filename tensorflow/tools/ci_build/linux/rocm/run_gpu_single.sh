#!/usr/bin/env bash
# Copyright 2020 The TensorFlow Authors. All Rights Reserved.
#
# Licensed under the Apache License, Version 2.0 (the "License");
# you may not use this file except in compliance with the License.
# You may obtain a copy of the License at
#
#     http://www.apache.org/licenses/LICENSE-2.0
#
# Unless required by applicable law or agreed to in writing, software
# distributed under the License is distributed on an "AS IS" BASIS,
# WITHOUT WARRANTIES OR CONDITIONS OF ANY KIND, either express or implied.
# See the License for the specific language governing permissions and
# limitations under the License.
#
# ==============================================================================
set -e
set -x

N_BUILD_JOBS=$(grep -c ^processor /proc/cpuinfo)
# If rocm-smi exists locally (it should) use it to find
# out how many GPUs we have to test with.
rocm-smi -i
STATUS=$?
if [ $STATUS -ne 0 ]; then TF_GPU_COUNT=1; else
   TF_GPU_COUNT=$(rocm-smi -i|grep 'ID' |grep 'GPU' |wc -l)
fi
TF_TESTS_PER_GPU=1
N_TEST_JOBS=$(expr ${TF_GPU_COUNT} \* ${TF_TESTS_PER_GPU})

echo ""
echo "Bazel will use ${N_BUILD_JOBS} concurrent build job(s) and ${N_TEST_JOBS} concurrent test job(s)."
echo ""

# First positional argument (if any) specifies the ROCM_INSTALL_DIR
if [[ -n $1 ]]; then
    ROCM_INSTALL_DIR=$1
else
    if [[ -z "${ROCM_PATH}" ]]; then
        ROCM_INSTALL_DIR=/opt/rocm-6.0.0
    else
        ROCM_INSTALL_DIR=$ROCM_PATH
    fi
fi

# Run configure.
export PYTHON_BIN_PATH=`which python3`

PYTHON_VERSION=`python3 -c "import sys;print(f'{sys.version_info.major}.{sys.version_info.minor}')"`
export TF_PYTHON_VERSION=$PYTHON_VERSION
export TF_NEED_ROCM=1
export ROCM_PATH=$ROCM_INSTALL_DIR

if [ -f /usertools/rocm.bazelrc ]; then
	# Use the bazelrc files in /usertools if available
	bazel \
	     --bazelrc=/usertools/rocm.bazelrc \
             test \
	     --jobs=30 \
	     --local_ram_resources=60000 \
	     --local_cpu_resources=15 \
	     --local_test_jobs=${N_TEST_JOBS} \
             --config=sigbuild_local_cache \
             --config=rocm \
             --config=pycpp \
<<<<<<< HEAD
             --action_env=TF_PYTHON_VERSION=$PYTHON_VERSION \
=======
	     --action_env=OPENBLAS_CORETYPE=Haswell \
             --action_env=TF_PYTHON_VERSION=$PYTHON_VERSION \
             --action_env=TF_ENABLE_ONEDNN_OPTS=0 \
>>>>>>> b48a88ae
             --test_env=TF_TESTS_PER_GPU=$TF_TESTS_PER_GPU \
             --test_env=TF_GPU_COUNT=$TF_GPU_COUNT
else
	# Legacy style: run configure then build
	yes "" | $PYTHON_BIN_PATH configure.py

	# Run bazel test command. Double test timeouts to avoid flakes.
	bazel test \
	      --config=rocm \
	      -k \
	      --test_tag_filters=gpu,-no_oss,-oss_excluded,-oss_serial,-no_gpu,-no_rocm,-benchmark-test,-rocm_multi_gpu,-tpu,-v1only \
	      --jobs=30 \
	      --local_ram_resources=60000 \
	      --local_cpu_resources=15 \
	      --local_test_jobs=${N_TEST_JOBS} \
	      --test_env=TF_GPU_COUNT=$TF_GPU_COUNT \
	      --test_env=TF_TESTS_PER_GPU=$TF_TESTS_PER_GPU \
	      --test_env=HSA_TOOLS_LIB=libroctracer64.so \
	      --test_env=TF_PYTHON_VERSION=$PYTHON_VERSION \
<<<<<<< HEAD
=======
	      --action_env=OPENBLAS_CORETYPE=Haswell \
              --action_env=TF_ENABLE_ONEDNN_OPTS=0 \
>>>>>>> b48a88ae
	      --test_timeout 920,2400,7200,9600 \
	      --build_tests_only \
	      --test_output=errors \
	      --test_sharding_strategy=disabled \
	      --test_size_filters=small,medium,large \
	      --run_under=//tensorflow/tools/ci_build/gpu_build:parallel_gpu_execute \
	      -- \
	      //tensorflow/... \
	      -//tensorflow/python/integration_testing/... \
	      -//tensorflow/core/tpu/... \
	      -//tensorflow/lite/... \
	      -//tensorflow/compiler/tf2tensorrt/... \
	      -//tensorflow/dtensor/python/tests:multi_client_test_nccl_2gpus
fi<|MERGE_RESOLUTION|>--- conflicted
+++ resolved
@@ -63,13 +63,9 @@
              --config=sigbuild_local_cache \
              --config=rocm \
              --config=pycpp \
-<<<<<<< HEAD
-             --action_env=TF_PYTHON_VERSION=$PYTHON_VERSION \
-=======
-	     --action_env=OPENBLAS_CORETYPE=Haswell \
+             --action_env=OPENBLAS_CORETYPE=Haswell \
              --action_env=TF_PYTHON_VERSION=$PYTHON_VERSION \
              --action_env=TF_ENABLE_ONEDNN_OPTS=0 \
->>>>>>> b48a88ae
              --test_env=TF_TESTS_PER_GPU=$TF_TESTS_PER_GPU \
              --test_env=TF_GPU_COUNT=$TF_GPU_COUNT
 else
@@ -89,11 +85,8 @@
 	      --test_env=TF_TESTS_PER_GPU=$TF_TESTS_PER_GPU \
 	      --test_env=HSA_TOOLS_LIB=libroctracer64.so \
 	      --test_env=TF_PYTHON_VERSION=$PYTHON_VERSION \
-<<<<<<< HEAD
-=======
 	      --action_env=OPENBLAS_CORETYPE=Haswell \
-              --action_env=TF_ENABLE_ONEDNN_OPTS=0 \
->>>>>>> b48a88ae
+        --action_env=TF_ENABLE_ONEDNN_OPTS=0 \
 	      --test_timeout 920,2400,7200,9600 \
 	      --build_tests_only \
 	      --test_output=errors \
