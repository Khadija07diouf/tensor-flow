--- conflicted
+++ resolved
@@ -29,21 +29,13 @@
 # This version string is semver compatible, but incompatible with pip.
 # For pip, we will remove all '-' characters from this string, and use the
 # result for pip.
-<<<<<<< HEAD
-_VERSION = '1.4.0-rc1'
-=======
 _VERSION = '1.4.0'
->>>>>>> 130a5145
 
 REQUIRED_PACKAGES = [
     'enum34 >= 1.1.6',
     'numpy >= 1.12.1',
     'six >= 1.10.0',
-<<<<<<< HEAD
     'protobuf >= 3.4.0',
-=======
-    'protobuf >= 3.3.0',
->>>>>>> 130a5145
     'tensorflow-tensorboard >= 0.4.0rc1, < 0.5.0',
 ]
 
