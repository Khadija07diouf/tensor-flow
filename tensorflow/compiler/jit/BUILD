--- conflicted
+++ resolved
@@ -22,7 +22,6 @@
 load("//tensorflow:tensorflow.bzl", "tf_kernel_library")
 load("@local_config_cuda//cuda:build_defs.bzl", "if_cuda")
 
-<<<<<<< HEAD
 # This target can be used by XLA device plugins to prevent circular
 # dependencies, and provides access to all of the required headers
 # for building a device library.
@@ -37,8 +36,6 @@
     ],
 )
 
-=======
->>>>>>> c7c5e32f
 # Target that bundles up the XLA CPU and GPU JIT devices.
 cc_library(
     name = "jit",
