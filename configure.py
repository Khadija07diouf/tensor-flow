# Copyright 2017 The TensorFlow Authors. All Rights Reserved.
#
# Licensed under the Apache License, Version 2.0 (the "License");
# you may not use this file except in compliance with the License.
# You may obtain a copy of the License at
#
#     http://www.apache.org/licenses/LICENSE-2.0
#
# Unless required by applicable law or agreed to in writing, software
# distributed under the License is distributed on an "AS IS" BASIS,
# WITHOUT WARRANTIES OR CONDITIONS OF ANY KIND, either express or implied.
# See the License for the specific language governing permissions and
# limitations under the License.
# ==============================================================================
"""configure script to get build parameters from user."""

import argparse
import errno
import glob
import os
import platform
import re
import subprocess
import sys

# pylint: disable=g-import-not-at-top
try:
  from shutil import which
except ImportError:
  from distutils.spawn import find_executable as which
# pylint: enable=g-import-not-at-top

_DEFAULT_CUDA_VERSION = '11'
_DEFAULT_CUDNN_VERSION = '2'
_DEFAULT_TENSORRT_VERSION = '6'
_DEFAULT_CUDA_COMPUTE_CAPABILITIES = '3.5,7.0'

_SUPPORTED_ANDROID_NDK_VERSIONS = [
    19, 20, 21, 23, 24, 25
]

_DEFAULT_PROMPT_ASK_ATTEMPTS = 10

_TF_BAZELRC_FILENAME = '.tf_configure.bazelrc'
_TF_WORKSPACE_ROOT = ''
_TF_BAZELRC = ''
_TF_CURRENT_BAZEL_VERSION = None

NCCL_LIB_PATHS = [
    'lib64/', 'lib/powerpc64le-linux-gnu/', 'lib/x86_64-linux-gnu/', ''
]

# List of files to configure when building Bazel on Apple platforms.
APPLE_BAZEL_FILES = [
    'tensorflow/lite/ios/BUILD', 'tensorflow/lite/objc/BUILD',
    'tensorflow/lite/swift/BUILD',
    'tensorflow/lite/tools/benchmark/experimental/ios/BUILD'
]

# List of files to move when building for iOS.
IOS_FILES = [
    'tensorflow/lite/objc/TensorFlowLiteObjC.podspec',
    'tensorflow/lite/swift/TensorFlowLiteSwift.podspec',
]


class UserInputError(Exception):
  pass


def is_windows():
  return platform.system() == 'Windows'


def is_linux():
  return platform.system() == 'Linux'


def is_macos():
  return platform.system() == 'Darwin'


def is_ppc64le():
  return platform.machine() == 'ppc64le'


def is_s390x():
  return platform.machine() == 's390x'


def is_cygwin():
  return platform.system().startswith('CYGWIN_NT')


def get_input(question):
  try:
    try:
      answer = raw_input(question)
    except NameError:
      answer = input(question)  # pylint: disable=bad-builtin
  except EOFError:
    answer = ''
  return answer


def symlink_force(target, link_name):
  """Force symlink, equivalent of 'ln -sf'.

  Args:
    target: items to link to.
    link_name: name of the link.
  """
  try:
    os.symlink(target, link_name)
  except OSError as e:
    if e.errno == errno.EEXIST:
      os.remove(link_name)
      os.symlink(target, link_name)
    else:
      raise e


def write_to_bazelrc(line):
  with open(_TF_BAZELRC, 'a') as f:
    f.write(line + '\n')


def write_action_env_to_bazelrc(var_name, var):
  write_to_bazelrc('build --action_env {}="{}"'.format(var_name, str(var)))


def run_shell(cmd, allow_non_zero=False, stderr=None):
  if stderr is None:
    stderr = sys.stdout
  if allow_non_zero:
    try:
      output = subprocess.check_output(cmd, stderr=stderr)
    except subprocess.CalledProcessError as e:
      output = e.output
  else:
    output = subprocess.check_output(cmd, stderr=stderr)
  return output.decode('UTF-8').strip()


def cygpath(path):
  """Convert path from posix to windows."""
  return os.path.abspath(path).replace('\\', '/')


def get_python_path(environ_cp, python_bin_path):
  """Get the python site package paths."""
  python_paths = []
  if environ_cp.get('PYTHONPATH'):
    python_paths = environ_cp.get('PYTHONPATH').split(':')
  try:
    stderr = open(os.devnull, 'wb')
    library_paths = run_shell([
        python_bin_path, '-c',
        'import site; print("\\n".join(site.getsitepackages()))'
    ],
                              stderr=stderr).split('\n')
  except subprocess.CalledProcessError:
    library_paths = [
        run_shell([
            python_bin_path, '-c',
            'from distutils.sysconfig import get_python_lib;'
            'print(get_python_lib())'
        ])
    ]

  all_paths = set(python_paths + library_paths)
  # Sort set so order is deterministic
  all_paths = sorted(all_paths)

  paths = []
  for path in all_paths:
    if os.path.isdir(path):
      paths.append(path)
  return paths


def get_python_major_version(python_bin_path):
  """Get the python major version."""
  return run_shell([python_bin_path, '-c', 'import sys; print(sys.version[0])'])


def setup_python(environ_cp):
  """Setup python related env variables."""
  # Get PYTHON_BIN_PATH, default is the current running python.
  default_python_bin_path = sys.executable
  ask_python_bin_path = ('Please specify the location of python. [Default is '
                         '{}]: ').format(default_python_bin_path)
  while True:
    python_bin_path = get_from_env_or_user_or_default(environ_cp,
                                                      'PYTHON_BIN_PATH',
                                                      ask_python_bin_path,
                                                      default_python_bin_path)
    # Check if the path is valid
    if os.path.isfile(python_bin_path) and os.access(python_bin_path, os.X_OK):
      break
    elif not os.path.exists(python_bin_path):
      print('Invalid python path: {} cannot be found.'.format(python_bin_path))
    else:
      print('{} is not executable.  Is it the python binary?'.format(
          python_bin_path))
    environ_cp['PYTHON_BIN_PATH'] = ''

  # Convert python path to Windows style before checking lib and version
  if is_windows() or is_cygwin():
    python_bin_path = cygpath(python_bin_path)

  # Get PYTHON_LIB_PATH
  python_lib_path = environ_cp.get('PYTHON_LIB_PATH')
  if not python_lib_path:
    python_lib_paths = get_python_path(environ_cp, python_bin_path)
    if environ_cp.get('USE_DEFAULT_PYTHON_LIB_PATH') == '1':
      python_lib_path = python_lib_paths[0]
    else:
      print('Found possible Python library paths:\n  %s' %
            '\n  '.join(python_lib_paths))
      default_python_lib_path = python_lib_paths[0]
      python_lib_path = get_input(
          'Please input the desired Python library path to use.  '
          'Default is [{}]\n'.format(python_lib_paths[0]))
      if not python_lib_path:
        python_lib_path = default_python_lib_path
    environ_cp['PYTHON_LIB_PATH'] = python_lib_path

  python_major_version = get_python_major_version(python_bin_path)
  if python_major_version == '2':
    write_to_bazelrc('build --host_force_python=PY2')

  # Convert python path to Windows style before writing into bazel.rc
  if is_windows() or is_cygwin():
    python_lib_path = cygpath(python_lib_path)

  # Set-up env variables used by python_configure.bzl
  write_action_env_to_bazelrc('PYTHON_BIN_PATH', python_bin_path)
  write_action_env_to_bazelrc('PYTHON_LIB_PATH', python_lib_path)
  write_to_bazelrc('build --python_path=\"{}"'.format(python_bin_path))
  environ_cp['PYTHON_BIN_PATH'] = python_bin_path

  # If choosen python_lib_path is from a path specified in the PYTHONPATH
  # variable, need to tell bazel to include PYTHONPATH
  if environ_cp.get('PYTHONPATH'):
    python_paths = environ_cp.get('PYTHONPATH').split(':')
    if python_lib_path in python_paths:
      write_action_env_to_bazelrc('PYTHONPATH', environ_cp.get('PYTHONPATH'))

  # Write tools/python_bin_path.sh
  with open(
      os.path.join(_TF_WORKSPACE_ROOT, 'tools', 'python_bin_path.sh'),
      'w') as f:
    f.write('export PYTHON_BIN_PATH="{}"'.format(python_bin_path))


def reset_tf_configure_bazelrc():
  """Reset file that contains customized config settings."""
  open(_TF_BAZELRC, 'w').close()


def cleanup_makefile():
  """Delete any leftover BUILD files from the Makefile build.

  These files could interfere with Bazel parsing.
  """
  makefile_download_dir = os.path.join(_TF_WORKSPACE_ROOT, 'tensorflow',
                                       'contrib', 'makefile', 'downloads')
  if os.path.isdir(makefile_download_dir):
    for root, _, filenames in os.walk(makefile_download_dir):
      for f in filenames:
        if f.endswith('BUILD'):
          os.remove(os.path.join(root, f))


def get_var(environ_cp,
            var_name,
            query_item,
            enabled_by_default,
            question=None,
            yes_reply=None,
            no_reply=None):
  """Get boolean input from user.

  If var_name is not set in env, ask user to enable query_item or not. If the
  response is empty, use the default.

  Args:
    environ_cp: copy of the os.environ.
    var_name: string for name of environment variable, e.g. "TF_NEED_CUDA".
    query_item: string for feature related to the variable, e.g. "CUDA for
      Nvidia GPUs".
    enabled_by_default: boolean for default behavior.
    question: optional string for how to ask for user input.
    yes_reply: optional string for reply when feature is enabled.
    no_reply: optional string for reply when feature is disabled.

  Returns:
    boolean value of the variable.

  Raises:
    UserInputError: if an environment variable is set, but it cannot be
      interpreted as a boolean indicator, assume that the user has made a
      scripting error, and will continue to provide invalid input.
      Raise the error to avoid infinitely looping.
  """
  if not question:
    question = 'Do you wish to build TensorFlow with {} support?'.format(
        query_item)
  if not yes_reply:
    yes_reply = '{} support will be enabled for TensorFlow.'.format(query_item)
  if not no_reply:
    no_reply = 'No {}'.format(yes_reply)

  yes_reply += '\n'
  no_reply += '\n'

  if enabled_by_default:
    question += ' [Y/n]: '
  else:
    question += ' [y/N]: '

  var = environ_cp.get(var_name)
  if var is not None:
    var_content = var.strip().lower()
    true_strings = ('1', 't', 'true', 'y', 'yes')
    false_strings = ('0', 'f', 'false', 'n', 'no')
    if var_content in true_strings:
      var = True
    elif var_content in false_strings:
      var = False
    else:
      raise UserInputError(
          'Environment variable %s must be set as a boolean indicator.\n'
          'The following are accepted as TRUE : %s.\n'
          'The following are accepted as FALSE: %s.\n'
          'Current value is %s.' %
          (var_name, ', '.join(true_strings), ', '.join(false_strings), var))

  while var is None:
    user_input_origin = get_input(question)
    user_input = user_input_origin.strip().lower()
    if user_input == 'y':
      print(yes_reply)
      var = True
    elif user_input == 'n':
      print(no_reply)
      var = False
    elif not user_input:
      if enabled_by_default:
        print(yes_reply)
        var = True
      else:
        print(no_reply)
        var = False
    else:
      print('Invalid selection: {}'.format(user_input_origin))
  return var


def set_action_env_var(environ_cp,
                       var_name,
                       query_item,
                       enabled_by_default,
                       question=None,
                       yes_reply=None,
                       no_reply=None,
                       bazel_config_name=None):
  """Set boolean action_env variable.

  Ask user if query_item will be enabled. Default is used if no input is given.
  Set environment variable and write to .bazelrc.

  Args:
    environ_cp: copy of the os.environ.
    var_name: string for name of environment variable, e.g. "TF_NEED_CUDA".
    query_item: string for feature related to the variable, e.g. "CUDA for
      Nvidia GPUs".
    enabled_by_default: boolean for default behavior.
    question: optional string for how to ask for user input.
    yes_reply: optional string for reply when feature is enabled.
    no_reply: optional string for reply when feature is disabled.
    bazel_config_name: adding config to .bazelrc instead of action_env.
  """
  var = int(
      get_var(environ_cp, var_name, query_item, enabled_by_default, question,
              yes_reply, no_reply))

  if not bazel_config_name:
    write_action_env_to_bazelrc(var_name, var)
  elif var:
    write_to_bazelrc('build --config=%s' % bazel_config_name)
  environ_cp[var_name] = str(var)


def convert_version_to_int(version):
  """Convert a version number to a integer that can be used to compare.

  Version strings of the form X.YZ and X.Y.Z-xxxxx are supported. The
  'xxxxx' part, for instance 'homebrew' on OS/X, is ignored.

  Args:
    version: a version to be converted

  Returns:
    An integer if converted successfully, otherwise return None.
  """
  version = version.split('-')[0]
  version_segments = version.split('.')
  # Treat "0.24" as "0.24.0"
  if len(version_segments) == 2:
    version_segments.append('0')
  for seg in version_segments:
    if not seg.isdigit():
      return None

  version_str = ''.join(['%03d' % int(seg) for seg in version_segments])
  return int(version_str)


def retrieve_bazel_version():
  """Retrieve installed bazel version (or bazelisk).

  Returns:
    The bazel version detected.
  """
  bazel_executable = which('bazel')
  if bazel_executable is None:
    bazel_executable = which('bazelisk')
    if bazel_executable is None:
      print('Cannot find bazel. Please install bazel/bazelisk.')
      sys.exit(1)

  stderr = open(os.devnull, 'wb')
  curr_version = run_shell([bazel_executable, '--version'],
                           allow_non_zero=True,
                           stderr=stderr)
  if curr_version.startswith('bazel '):
    curr_version = curr_version.split('bazel ')[1]

  curr_version_int = convert_version_to_int(curr_version)

  # Check if current bazel version can be detected properly.
  if not curr_version_int:
    print('WARNING: current bazel installation is not a release version.')
    return curr_version

  print('You have bazel %s installed.' % curr_version)
  return curr_version


def set_cc_opt_flags(environ_cp):
  """Set up architecture-dependent optimization flags.

  Also append CC optimization flags to bazel.rc..

  Args:
    environ_cp: copy of the os.environ.
  """
  if is_ppc64le():
    # gcc on ppc64le does not support -march, use mcpu instead
    default_cc_opt_flags = '-mcpu=native'
  elif is_windows():
    default_cc_opt_flags = '/arch:AVX'
  else:
    # On all other platforms, no longer use `-march=native` as this can result
    # in instructions that are too modern being generated. Users that want
    # maximum performance should compile TF in their environment and can pass
    # `-march=native` there.
    # See https://github.com/tensorflow/tensorflow/issues/45744 and duplicates
    default_cc_opt_flags = '-Wno-sign-compare'
  question = ('Please specify optimization flags to use during compilation when'
              ' bazel option "--config=opt" is specified [Default is %s]: '
             ) % default_cc_opt_flags
  cc_opt_flags = get_from_env_or_user_or_default(environ_cp, 'CC_OPT_FLAGS',
                                                 question, default_cc_opt_flags)
  for opt in cc_opt_flags.split():
    write_to_bazelrc('build:opt --copt=%s' % opt)
    write_to_bazelrc('build:opt --host_copt=%s' % opt)


def set_tf_cuda_clang(environ_cp):
  """set TF_CUDA_CLANG action_env.

  Args:
    environ_cp: copy of the os.environ.
  """
  question = 'Do you want to use clang as CUDA compiler?'
  yes_reply = 'Clang will be used as CUDA compiler.'
  no_reply = 'nvcc will be used as CUDA compiler.'
  set_action_env_var(
      environ_cp,
      'TF_CUDA_CLANG',
      None,
      True,
      question=question,
      yes_reply=yes_reply,
      no_reply=no_reply,
      bazel_config_name='cuda_clang',
  )


def set_tf_download_clang(environ_cp):
  """Set TF_DOWNLOAD_CLANG action_env."""
  question = 'Do you wish to download a fresh release of clang? (Experimental)'
  yes_reply = 'Clang will be downloaded and used to compile tensorflow.'
  no_reply = 'Clang will not be downloaded.'
  set_action_env_var(
      environ_cp,
      'TF_DOWNLOAD_CLANG',
      None,
      False,
      question=question,
      yes_reply=yes_reply,
      no_reply=no_reply,
      bazel_config_name='download_clang')


def get_from_env_or_user_or_default(environ_cp, var_name, ask_for_var,
                                    var_default):
  """Get var_name either from env, or user or default.

  If var_name has been set as environment variable, use the preset value, else
  ask for user input. If no input is provided, the default is used.

  Args:
    environ_cp: copy of the os.environ.
    var_name: string for name of environment variable, e.g. "TF_NEED_CUDA".
    ask_for_var: string for how to ask for user input.
    var_default: default value string.

  Returns:
    string value for var_name
  """
  var = environ_cp.get(var_name)
  if not var:
    var = get_input(ask_for_var)
    print('\n')
  if not var:
    var = var_default
  return var


def prompt_loop_or_load_from_env(environ_cp,
                                 var_name,
                                 var_default,
                                 ask_for_var,
                                 check_success,
                                 error_msg,
                                 suppress_default_error=False,
                                 resolve_symlinks=False,
                                 n_ask_attempts=_DEFAULT_PROMPT_ASK_ATTEMPTS):
  """Loop over user prompts for an ENV param until receiving a valid response.

  For the env param var_name, read from the environment or verify user input
  until receiving valid input. When done, set var_name in the environ_cp to its
  new value.

  Args:
    environ_cp: (Dict) copy of the os.environ.
    var_name: (String) string for name of environment variable, e.g. "TF_MYVAR".
    var_default: (String) default value string.
    ask_for_var: (String) string for how to ask for user input.
    check_success: (Function) function that takes one argument and returns a
      boolean. Should return True if the value provided is considered valid. May
      contain a complex error message if error_msg does not provide enough
      information. In that case, set suppress_default_error to True.
    error_msg: (String) String with one and only one '%s'. Formatted with each
      invalid response upon check_success(input) failure.
    suppress_default_error: (Bool) Suppress the above error message in favor of
      one from the check_success function.
    resolve_symlinks: (Bool) Translate symbolic links into the real filepath.
    n_ask_attempts: (Integer) Number of times to query for valid input before
      raising an error and quitting.

  Returns:
    [String] The value of var_name after querying for input.

  Raises:
    UserInputError: if a query has been attempted n_ask_attempts times without
      success, assume that the user has made a scripting error, and will
      continue to provide invalid input. Raise the error to avoid infinitely
      looping.
  """
  default = environ_cp.get(var_name) or var_default
  full_query = '%s [Default is %s]: ' % (
      ask_for_var,
      default,
  )

  for _ in range(n_ask_attempts):
    val = get_from_env_or_user_or_default(environ_cp, var_name, full_query,
                                          default)
    if check_success(val):
      break
    if not suppress_default_error:
      print(error_msg % val)
    environ_cp[var_name] = ''
  else:
    raise UserInputError('Invalid %s setting was provided %d times in a row. '
                         'Assuming to be a scripting mistake.' %
                         (var_name, n_ask_attempts))

  if resolve_symlinks:
    val = os.path.realpath(val)
  environ_cp[var_name] = val
  return val


def set_clang_cuda_compiler_path(environ_cp):
  """Set CLANG_CUDA_COMPILER_PATH."""
  default_clang_path = '/usr/lib/llvm-16/bin/clang'
  if not os.path.exists(default_clang_path):
    default_clang_path = which('clang') or ''

  clang_cuda_compiler_path = prompt_loop_or_load_from_env(
      environ_cp,
      var_name='CLANG_CUDA_COMPILER_PATH',
      var_default=default_clang_path,
      ask_for_var='Please specify clang path that to be used as host compiler.',
      check_success=os.path.exists,
      resolve_symlinks=True,
      error_msg='Invalid clang path. %s cannot be found.',
  )

  # Set CLANG_CUDA_COMPILER_PATH
  environ_cp['CLANG_CUDA_COMPILER_PATH'] = clang_cuda_compiler_path
  write_action_env_to_bazelrc('CLANG_CUDA_COMPILER_PATH',
                              clang_cuda_compiler_path)
  return clang_cuda_compiler_path


def create_android_ndk_rule(environ_cp):
  """Set ANDROID_NDK_HOME and write Android NDK WORKSPACE rule."""
  if is_windows() or is_cygwin():
    default_ndk_path = cygpath('%s/Android/Sdk/ndk-bundle' %
                               environ_cp['APPDATA'])
  elif is_macos():
    default_ndk_path = '%s/library/Android/Sdk/ndk-bundle' % environ_cp['HOME']
  else:
    default_ndk_path = '%s/Android/Sdk/ndk-bundle' % environ_cp['HOME']

  def valid_ndk_path(path):
    return (os.path.exists(path) and
            os.path.exists(os.path.join(path, 'source.properties')))

  android_ndk_home_path = prompt_loop_or_load_from_env(
      environ_cp,
      var_name='ANDROID_NDK_HOME',
      var_default=default_ndk_path,
      ask_for_var='Please specify the home path of the Android NDK to use.',
      check_success=valid_ndk_path,
      error_msg=('The path %s or its child file "source.properties" '
                 'does not exist.'))
  write_action_env_to_bazelrc('ANDROID_NDK_HOME', android_ndk_home_path)
  write_action_env_to_bazelrc(
      'ANDROID_NDK_API_LEVEL',
      get_ndk_api_level(environ_cp, android_ndk_home_path))


def create_android_sdk_rule(environ_cp):
  """Set Android variables and write Android SDK WORKSPACE rule."""
  if is_windows() or is_cygwin():
    default_sdk_path = cygpath('%s/Android/Sdk' % environ_cp['APPDATA'])
  elif is_macos():
    default_sdk_path = '%s/library/Android/Sdk' % environ_cp['HOME']
  else:
    default_sdk_path = '%s/Android/Sdk' % environ_cp['HOME']

  def valid_sdk_path(path):
    return (os.path.exists(path) and
            os.path.exists(os.path.join(path, 'platforms')) and
            os.path.exists(os.path.join(path, 'build-tools')))

  android_sdk_home_path = prompt_loop_or_load_from_env(
      environ_cp,
      var_name='ANDROID_SDK_HOME',
      var_default=default_sdk_path,
      ask_for_var='Please specify the home path of the Android SDK to use.',
      check_success=valid_sdk_path,
      error_msg=('Either %s does not exist, or it does not contain the '
                 'subdirectories "platforms" and "build-tools".'))

  platforms = os.path.join(android_sdk_home_path, 'platforms')
  api_levels = sorted(os.listdir(platforms))
  api_levels = [x.replace('android-', '') for x in api_levels]

  def valid_api_level(api_level):
    return os.path.exists(
        os.path.join(android_sdk_home_path, 'platforms',
                     'android-' + api_level))

  android_api_level = prompt_loop_or_load_from_env(
      environ_cp,
      var_name='ANDROID_API_LEVEL',
      var_default=api_levels[-1],
      ask_for_var=('Please specify the Android SDK API level to use. '
                   '[Available levels: %s]') % api_levels,
      check_success=valid_api_level,
      error_msg='Android-%s is not present in the SDK path.')

  build_tools = os.path.join(android_sdk_home_path, 'build-tools')
  versions = sorted(os.listdir(build_tools))

  def valid_build_tools(version):
    return os.path.exists(
        os.path.join(android_sdk_home_path, 'build-tools', version))

  android_build_tools_version = prompt_loop_or_load_from_env(
      environ_cp,
      var_name='ANDROID_BUILD_TOOLS_VERSION',
      var_default=versions[-1],
      ask_for_var=('Please specify an Android build tools version to use. '
                   '[Available versions: %s]') % versions,
      check_success=valid_build_tools,
      error_msg=('The selected SDK does not have build-tools version %s '
                 'available.'))

  write_action_env_to_bazelrc('ANDROID_BUILD_TOOLS_VERSION',
                              android_build_tools_version)
  write_action_env_to_bazelrc('ANDROID_SDK_API_LEVEL', android_api_level)
  write_action_env_to_bazelrc('ANDROID_SDK_HOME', android_sdk_home_path)


def get_ndk_api_level(environ_cp, android_ndk_home_path):
  """Gets the appropriate NDK API level to use for the provided Android NDK path.
  """

  # First check to see if we're using a blessed version of the NDK.
  properties_path = '%s/source.properties' % android_ndk_home_path
  if is_windows() or is_cygwin():
    properties_path = cygpath(properties_path)
  with open(properties_path, 'r') as f:
    filedata = f.read()

  revision = re.search(r'Pkg.Revision = (\d+)', filedata)
  if revision:
    ndk_version = revision.group(1)
  else:
    raise Exception('Unable to parse NDK revision.')
  if int(ndk_version) not in _SUPPORTED_ANDROID_NDK_VERSIONS:
    print('WARNING: The NDK version in %s is %s, which is not '
          'supported by Bazel (officially supported versions: %s). Please use '
          'another version. Compiling Android targets may result in confusing '
          'errors.\n' %
          (android_ndk_home_path, ndk_version, _SUPPORTED_ANDROID_NDK_VERSIONS))

  # Now grab the NDK API level to use. Note that this is different from the
  # SDK API level, as the NDK API level is effectively the *min* target SDK
  # version.
  platforms = os.path.join(android_ndk_home_path, 'platforms')
  api_levels = sorted(os.listdir(platforms))
  api_levels = [
      x.replace('android-', '') for x in api_levels if 'android-' in x
  ]

  def valid_api_level(api_level):
    return os.path.exists(
        os.path.join(android_ndk_home_path, 'platforms', 'android-' + api_level)
    )

  android_ndk_api_level = prompt_loop_or_load_from_env(
      environ_cp,
      var_name='ANDROID_NDK_API_LEVEL',
<<<<<<< HEAD
      var_default='25',  # 21 is minimum required version for ARM64 support.
      ask_for_var=('Please specify the (min) Android NDK API level to use. '
                   '[Available levels: %s]') % api_levels,
=======
      var_default='26',  # 26 is required to support AHardwareBuffer.
      ask_for_var=(
          'Please specify the (min) Android NDK API level to use. '
          '[Available levels: %s]'
      )
      % api_levels,
>>>>>>> 5dd082dc
      check_success=valid_api_level,
      error_msg='Android-%s is not present in the NDK path.',
  )

  return android_ndk_api_level


def set_gcc_host_compiler_path(environ_cp):
  """Set GCC_HOST_COMPILER_PATH."""
  default_gcc_host_compiler_path = which('gcc') or ''
  cuda_bin_symlink = '%s/bin/gcc' % environ_cp.get('CUDA_TOOLKIT_PATH')

  if os.path.islink(cuda_bin_symlink):
    # os.readlink is only available in linux
    default_gcc_host_compiler_path = os.path.realpath(cuda_bin_symlink)

  gcc_host_compiler_path = prompt_loop_or_load_from_env(
      environ_cp,
      var_name='GCC_HOST_COMPILER_PATH',
      var_default=default_gcc_host_compiler_path,
      ask_for_var='Please specify which gcc should be used by nvcc as the host '
      'compiler.',
      check_success=os.path.exists,
      resolve_symlinks=True,
      error_msg='Invalid gcc path. %s cannot be found.',
  )

  write_action_env_to_bazelrc('GCC_HOST_COMPILER_PATH', gcc_host_compiler_path)


def choose_compiler(environ_cp):
  question = 'Do you want to use Clang to build TensorFlow?'
  yes_reply = 'Clang will be used to compile TensorFlow.'
  no_reply = 'GCC will be used to compile TensorFlow.'
  var = int(
      get_var(
          environ_cp, 'TF_NEED_CLANG', None, True, question, yes_reply, no_reply
      )
  )
  return var


def set_clang_compiler_path(environ_cp):
  """Set CLANG_COMPILER_PATH and environment variables.

  Loop over user prompts for clang path until receiving a valid response.
  Default is used if no input is given. Set CLANG_COMPILER_PATH and write
  environment variables CC and BAZEL_COMPILER to .bazelrc.

  Args:
    environ_cp: (Dict) copy of the os.environ.

  Returns:
    string value for clang_compiler_path.
  """
  # Default path if clang-16 is installed by using apt-get install
  default_clang_path = '/usr/lib/llvm-16/bin/clang'
  if not os.path.exists(default_clang_path):
    default_clang_path = which('clang') or ''

  clang_compiler_path = prompt_loop_or_load_from_env(
      environ_cp,
      var_name='CLANG_COMPILER_PATH',
      var_default=default_clang_path,
      ask_for_var='Please specify the path to clang executable.',
      check_success=os.path.exists,
      resolve_symlinks=True,
      error_msg=(
          'Invalid clang path. %s cannot be found. Note that TensorFlow now'
          ' requires clang to compile. You may override this behavior by'
          ' setting TF_NEED_CLANG=0'
      ),
  )

  write_action_env_to_bazelrc('CLANG_COMPILER_PATH', clang_compiler_path)
  write_to_bazelrc('build --repo_env=CC=%s' % clang_compiler_path)
  write_to_bazelrc('build --repo_env=BAZEL_COMPILER=%s' % clang_compiler_path)

  return clang_compiler_path


def retrieve_clang_version(clang_executable):
  """Retrieve installed clang version.

  Args:
    clang_executable: (String) path to clang executable

  Returns:
    The clang version detected.
  """
  stderr = open(os.devnull, 'wb')
  curr_version = run_shell([clang_executable, '--version'],
                           allow_non_zero=True,
                           stderr=stderr)

  curr_version_split = curr_version.lower().split('clang version ')
  if len(curr_version_split) > 1:
    curr_version = curr_version_split[1].split()[0]

  curr_version_int = convert_version_to_int(curr_version)
  # Check if current clang version can be detected properly.
  if not curr_version_int:
    print('WARNING: current clang installation is not a release version.\n')
    return None

  print('You have Clang %s installed.\n' % curr_version)
  return curr_version


# Disable clang extension that rejects type definitions within offsetof.
# This was added in clang-16 by https://reviews.llvm.org/D133574.
# Can be removed once upb is updated, since a type definition is used within
# offset of in the current version of ubp. See
# https://github.com/protocolbuffers/upb/blob/9effcbcb27f0a665f9f345030188c0b291e32482/upb/upb.c#L183.
def disable_clang16_offsetof_extension(clang_version):
  if int(clang_version.split('.')[0]) == 16:
    write_to_bazelrc('build --copt=-Wno-gnu-offsetof-extensions')


def set_tf_cuda_paths(environ_cp):
  """Set TF_CUDA_PATHS."""
  ask_cuda_paths = (
      'Please specify the comma-separated list of base paths to look for CUDA '
      'libraries and headers. [Leave empty to use the default]: ')
  tf_cuda_paths = get_from_env_or_user_or_default(environ_cp, 'TF_CUDA_PATHS',
                                                  ask_cuda_paths, '')
  if tf_cuda_paths:
    environ_cp['TF_CUDA_PATHS'] = tf_cuda_paths


def set_tf_cuda_version(environ_cp):
  """Set TF_CUDA_VERSION."""
  ask_cuda_version = (
      'Please specify the CUDA SDK version you want to use. '
      '[Leave empty to default to CUDA %s]: ') % _DEFAULT_CUDA_VERSION
  tf_cuda_version = get_from_env_or_user_or_default(environ_cp,
                                                    'TF_CUDA_VERSION',
                                                    ask_cuda_version,
                                                    _DEFAULT_CUDA_VERSION)
  environ_cp['TF_CUDA_VERSION'] = tf_cuda_version


def set_tf_cudnn_version(environ_cp):
  """Set TF_CUDNN_VERSION."""
  ask_cudnn_version = (
      'Please specify the cuDNN version you want to use. '
      '[Leave empty to default to cuDNN %s]: ') % _DEFAULT_CUDNN_VERSION
  tf_cudnn_version = get_from_env_or_user_or_default(environ_cp,
                                                     'TF_CUDNN_VERSION',
                                                     ask_cudnn_version,
                                                     _DEFAULT_CUDNN_VERSION)
  environ_cp['TF_CUDNN_VERSION'] = tf_cudnn_version


def set_tf_tensorrt_version(environ_cp):
  """Set TF_TENSORRT_VERSION."""
  if not (is_linux() or is_windows()):
    raise ValueError('Currently TensorRT is only supported on Linux platform.')

  if not int(environ_cp.get('TF_NEED_TENSORRT', False)):
    return

  ask_tensorrt_version = (
      'Please specify the TensorRT version you want to use. '
      '[Leave empty to default to TensorRT %s]: ') % _DEFAULT_TENSORRT_VERSION
  tf_tensorrt_version = get_from_env_or_user_or_default(
      environ_cp, 'TF_TENSORRT_VERSION', ask_tensorrt_version,
      _DEFAULT_TENSORRT_VERSION)
  environ_cp['TF_TENSORRT_VERSION'] = tf_tensorrt_version


def set_tf_nccl_version(environ_cp):
  """Set TF_NCCL_VERSION."""
  if not is_linux():
    raise ValueError('Currently NCCL is only supported on Linux platform.')

  if 'TF_NCCL_VERSION' in environ_cp:
    return

  ask_nccl_version = (
      'Please specify the locally installed NCCL version you want to use. '
      '[Leave empty to use http://github.com/nvidia/nccl]: ')
  tf_nccl_version = get_from_env_or_user_or_default(environ_cp,
                                                    'TF_NCCL_VERSION',
                                                    ask_nccl_version, '')
  environ_cp['TF_NCCL_VERSION'] = tf_nccl_version


def get_native_cuda_compute_capabilities(environ_cp):
  """Get native cuda compute capabilities.

  Args:
    environ_cp: copy of the os.environ.

  Returns:
    string of native cuda compute capabilities, separated by comma.
  """
  device_query_bin = os.path.join(
      environ_cp.get('CUDA_TOOLKIT_PATH'), 'extras/demo_suite/deviceQuery')
  if os.path.isfile(device_query_bin) and os.access(device_query_bin, os.X_OK):
    try:
      output = run_shell(device_query_bin).split('\n')
      pattern = re.compile('[0-9]*\\.[0-9]*')
      output = [pattern.search(x) for x in output if 'Capability' in x]
      output = ','.join(x.group() for x in output if x is not None)
    except subprocess.CalledProcessError:
      output = ''
  else:
    output = ''
  return output


def set_tf_cuda_compute_capabilities(environ_cp):
  """Set TF_CUDA_COMPUTE_CAPABILITIES."""
  while True:
    native_cuda_compute_capabilities = get_native_cuda_compute_capabilities(
        environ_cp)
    if not native_cuda_compute_capabilities:
      default_cuda_compute_capabilities = _DEFAULT_CUDA_COMPUTE_CAPABILITIES
    else:
      default_cuda_compute_capabilities = native_cuda_compute_capabilities

    ask_cuda_compute_capabilities = (
        'Please specify a list of comma-separated CUDA compute capabilities '
        'you want to build with.\nYou can find the compute capability of your '
        'device at: https://developer.nvidia.com/cuda-gpus. Each capability '
        'can be specified as "x.y" or "compute_xy" to include both virtual and'
        ' binary GPU code, or as "sm_xy" to only include the binary '
        'code.\nPlease note that each additional compute capability '
        'significantly increases your build time and binary size, and that '
        'TensorFlow only supports compute capabilities >= 3.5 [Default is: '
        '%s]: ' % default_cuda_compute_capabilities)
    tf_cuda_compute_capabilities = get_from_env_or_user_or_default(
        environ_cp, 'TF_CUDA_COMPUTE_CAPABILITIES',
        ask_cuda_compute_capabilities, default_cuda_compute_capabilities)
    # Check whether all capabilities from the input is valid
    all_valid = True
    # Remove all whitespace characters before splitting the string
    # that users may insert by accident, as this will result in error
    tf_cuda_compute_capabilities = ''.join(tf_cuda_compute_capabilities.split())
    for compute_capability in tf_cuda_compute_capabilities.split(','):
      m = re.match('[0-9]+.[0-9]+', compute_capability)
      if not m:
        # We now support sm_35,sm_50,sm_60,compute_70.
        sm_compute_match = re.match('(sm|compute)_?([0-9]+[0-9]+)',
                                    compute_capability)
        if not sm_compute_match:
          print('Invalid compute capability: %s' % compute_capability)
          all_valid = False
        else:
          ver = int(sm_compute_match.group(2))
          if ver < 30:
            print(
                'ERROR: TensorFlow only supports small CUDA compute'
                ' capabilities of sm_30 and higher. Please re-specify the list'
                ' of compute capabilities excluding version %s.' % ver)
            all_valid = False
          if ver < 35:
            print('WARNING: XLA does not support CUDA compute capabilities '
                  'lower than sm_35. Disable XLA when running on older GPUs.')
      else:
        ver = float(m.group(0))
        if ver < 3.0:
          print('ERROR: TensorFlow only supports CUDA compute capabilities 3.0 '
                'and higher. Please re-specify the list of compute '
                'capabilities excluding version %s.' % ver)
          all_valid = False
        if ver < 3.5:
          print('WARNING: XLA does not support CUDA compute capabilities '
                'lower than 3.5. Disable XLA when running on older GPUs.')

    if all_valid:
      break

    # Reset and Retry
    environ_cp['TF_CUDA_COMPUTE_CAPABILITIES'] = ''

  # Set TF_CUDA_COMPUTE_CAPABILITIES
  environ_cp['TF_CUDA_COMPUTE_CAPABILITIES'] = tf_cuda_compute_capabilities
  write_action_env_to_bazelrc(
      'TF_CUDA_COMPUTE_CAPABILITIES', tf_cuda_compute_capabilities
  )


def set_other_cuda_vars(environ_cp):
  """Set other CUDA related variables."""
  # If CUDA is enabled, always use GPU during build and test.
  if environ_cp.get('TF_CUDA_CLANG') == '1':
    write_to_bazelrc('build --config=cuda_clang')
  else:
    write_to_bazelrc('build --config=cuda')


def system_specific_test_config(environ_cp):
  """Add default build and test flags required for TF tests to bazelrc."""
  write_to_bazelrc('test --test_size_filters=small,medium')

  # Each instance of --test_tag_filters or --build_tag_filters overrides all
  # previous instances, so we need to build up a complete list and write a
  # single list of filters for the .bazelrc file.

  # Filters to use with both --test_tag_filters and --build_tag_filters
  test_and_build_filters = ['-benchmark-test', '-no_oss', '-oss_excluded']
  # Additional filters for --test_tag_filters beyond those in
  # test_and_build_filters
  test_only_filters = ['-oss_serial']
  if is_windows():
    test_and_build_filters += ['-no_windows', '-windows_excluded']
    if ((environ_cp.get('TF_NEED_CUDA', None) == '1') or
        (environ_cp.get('TF_NEED_ROCM', None) == '1')):
      test_and_build_filters += ['-no_windows_gpu', '-no_gpu']
    else:
      test_and_build_filters.append('-gpu')
  elif is_macos():
    test_and_build_filters += ['-gpu', '-nomac', '-no_mac', '-mac_excluded']
  elif is_linux():
    if ((environ_cp.get('TF_NEED_CUDA', None) == '1') or
        (environ_cp.get('TF_NEED_ROCM', None) == '1')):
      test_and_build_filters.append('-no_gpu')
      write_to_bazelrc('test --test_env=LD_LIBRARY_PATH')
    else:
      test_and_build_filters.append('-gpu')

  # Disable tests with "v1only" tag in "v2" Bazel config, but not in "v1" config
  write_to_bazelrc('test:v1 --test_tag_filters=%s' %
                   ','.join(test_and_build_filters + test_only_filters))
  write_to_bazelrc('test:v1 --build_tag_filters=%s' %
                   ','.join(test_and_build_filters))
  write_to_bazelrc(
      'test:v2 --test_tag_filters=%s' %
      ','.join(test_and_build_filters + test_only_filters + ['-v1only']))
  write_to_bazelrc('test:v2 --build_tag_filters=%s' %
                   ','.join(test_and_build_filters + ['-v1only']))


def set_system_libs_flag(environ_cp):
  """Set system libs flags."""
  syslibs = environ_cp.get('TF_SYSTEM_LIBS', '')

  if is_s390x() and 'boringssl' not in syslibs:
    syslibs = 'boringssl' + (', ' + syslibs if syslibs else '')

  if syslibs:
    if ',' in syslibs:
      syslibs = ','.join(sorted(syslibs.split(',')))
    else:
      syslibs = ','.join(sorted(syslibs.split()))
    write_action_env_to_bazelrc('TF_SYSTEM_LIBS', syslibs)

  for varname in ('PREFIX', 'LIBDIR', 'INCLUDEDIR', 'PROTOBUF_INCLUDE_PATH'):
    if varname in environ_cp:
      write_to_bazelrc('build --define=%s=%s' % (varname, environ_cp[varname]))


def set_windows_build_flags(environ_cp):
  """Set Windows specific build options."""

  # First available in VS 16.4. Speeds up Windows compile times by a lot. See
  # https://groups.google.com/a/tensorflow.org/d/topic/build/SsW98Eo7l3o/discussion
  # pylint: disable=line-too-long
  write_to_bazelrc(
      'build --copt=/d2ReducedOptimizeHugeFunctions --host_copt=/d2ReducedOptimizeHugeFunctions'
  )

  if get_var(
      environ_cp, 'TF_OVERRIDE_EIGEN_STRONG_INLINE', 'Eigen strong inline',
      True, ('Would you like to override eigen strong inline for some C++ '
             'compilation to reduce the compilation time?'),
      'Eigen strong inline overridden.', 'Not overriding eigen strong inline, '
      'some compilations could take more than 20 mins.'):
    # Due to a known MSVC compiler issue
    # https://github.com/tensorflow/tensorflow/issues/10521
    # Overriding eigen strong inline speeds up the compiling of
    # conv_grad_ops_3d.cc and conv_ops_3d.cc by 20 minutes,
    # but this also hurts the performance. Let users decide what they want.
    write_to_bazelrc('build --define=override_eigen_strong_inline=true')


def config_info_line(name, help_text):
  """Helper function to print formatted help text for Bazel config options."""
  print('\t--config=%-12s\t# %s' % (name, help_text))


def configure_ios(environ_cp):
  """Configures TensorFlow for iOS builds."""
  if not is_macos():
    return
  if not get_var(environ_cp, 'TF_CONFIGURE_IOS', 'iOS', False):
    return
  for filepath in APPLE_BAZEL_FILES:
    existing_filepath = os.path.join(_TF_WORKSPACE_ROOT, filepath + '.apple')
    renamed_filepath = os.path.join(_TF_WORKSPACE_ROOT, filepath)
    symlink_force(existing_filepath, renamed_filepath)
  for filepath in IOS_FILES:
    filename = os.path.basename(filepath)
    new_filepath = os.path.join(_TF_WORKSPACE_ROOT, filename)
    symlink_force(filepath, new_filepath)


def validate_cuda_config(environ_cp):
  """Run find_cuda_config.py and return cuda_toolkit_path, or None."""

  def maybe_encode_env(env):
    """Encodes unicode in env to str on Windows python 2.x."""
    if not is_windows() or sys.version_info[0] != 2:
      return env
    for k, v in env.items():
      if isinstance(k, unicode):
        k = k.encode('ascii')
      if isinstance(v, unicode):
        v = v.encode('ascii')
      env[k] = v
    return env

  cuda_libraries = ['cuda', 'cudnn']
  if is_linux():
    if int(environ_cp.get('TF_NEED_TENSORRT', False)):
      cuda_libraries.append('tensorrt')
    if environ_cp.get('TF_NCCL_VERSION', None):
      cuda_libraries.append('nccl')
  if is_windows():
    if int(environ_cp.get('TF_NEED_TENSORRT', False)):
      cuda_libraries.append('tensorrt')
      print('WARNING: TensorRT support on Windows is experimental\n')

  paths = glob.glob('**/third_party/gpus/find_cuda_config.py', recursive=True)
  if not paths:
    raise FileNotFoundError(
        "Can't find 'find_cuda_config.py' script inside working directory")
  proc = subprocess.Popen(
      [environ_cp['PYTHON_BIN_PATH'], paths[0]] + cuda_libraries,
      stdout=subprocess.PIPE,
      env=maybe_encode_env(environ_cp))

  if proc.wait():
    # Errors from find_cuda_config.py were sent to stderr.
    print('Asking for detailed CUDA configuration...\n')
    return False

  config = dict(
      tuple(line.decode('ascii').rstrip().split(': ')) for line in proc.stdout)

  print('Found CUDA %s in:' % config['cuda_version'])
  print('    %s' % config['cuda_library_dir'])
  print('    %s' % config['cuda_include_dir'])

  print('Found cuDNN %s in:' % config['cudnn_version'])
  print('    %s' % config['cudnn_library_dir'])
  print('    %s' % config['cudnn_include_dir'])

  if 'tensorrt_version' in config:
    print('Found TensorRT %s in:' % config['tensorrt_version'])
    print('    %s' % config['tensorrt_library_dir'])
    print('    %s' % config['tensorrt_include_dir'])

  if config.get('nccl_version', None):
    print('Found NCCL %s in:' % config['nccl_version'])
    print('    %s' % config['nccl_library_dir'])
    print('    %s' % config['nccl_include_dir'])

  print('\n')

  environ_cp['CUDA_TOOLKIT_PATH'] = config['cuda_toolkit_path']
  return True


def get_gcc_compiler(environ_cp):
  gcc_env = environ_cp.get('CXX') or environ_cp.get('CC') or which('gcc')
  if gcc_env is not None:
    gcc_version = run_shell([gcc_env, '--version']).split()
    if gcc_version[0] in ('gcc', 'g++'):
      return gcc_env
  return None


def main():
  global _TF_WORKSPACE_ROOT
  global _TF_BAZELRC
  global _TF_CURRENT_BAZEL_VERSION

  parser = argparse.ArgumentParser()
  parser.add_argument(
      '--workspace',
      type=str,
      default=os.path.abspath(os.path.dirname(__file__)),
      help='The absolute path to your active Bazel workspace.')
  args = parser.parse_args()

  _TF_WORKSPACE_ROOT = args.workspace
  _TF_BAZELRC = os.path.join(_TF_WORKSPACE_ROOT, _TF_BAZELRC_FILENAME)

  # Make a copy of os.environ to be clear when functions and getting and setting
  # environment variables.
  environ_cp = dict(os.environ)

  try:
    current_bazel_version = retrieve_bazel_version()
  except subprocess.CalledProcessError as e:
    print('Error retrieving bazel version: ', e.output.decode('UTF-8').strip())
    raise e

  _TF_CURRENT_BAZEL_VERSION = convert_version_to_int(current_bazel_version)

  reset_tf_configure_bazelrc()

  cleanup_makefile()
  setup_python(environ_cp)

  if is_windows():
    environ_cp['TF_NEED_OPENCL'] = '0'
    environ_cp['TF_CUDA_CLANG'] = '0'
    # TODO(ibiryukov): Investigate using clang as a cpu or cuda compiler on
    # Windows.
    environ_cp['TF_DOWNLOAD_CLANG'] = '0'
    environ_cp['TF_NEED_MPI'] = '0'

  if is_macos():
    environ_cp['TF_NEED_TENSORRT'] = '0'

  if is_ppc64le():
    # Enable MMA Dynamic Dispatch support if 'gcc' and if linker >= 2.35
    gcc_env = get_gcc_compiler(environ_cp)
    if gcc_env is not None:

      # Use gold linker if 'gcc' and if 'ppc64le'
      write_to_bazelrc('build --linkopt="-fuse-ld=gold"')

      # Get the linker version
      ld_version = run_shell([gcc_env, '-Wl,-version']).split()

      ld_version_int = convert_version_to_int(ld_version[3])
      if ld_version_int is None:
        ld_version_int = convert_version_to_int(ld_version[4])

      # Enable if 'ld' version >= 2.35
      if ld_version_int >= 2035000:
        write_to_bazelrc(
            'build --copt="-DEIGEN_ALTIVEC_ENABLE_MMA_DYNAMIC_DISPATCH=1"')

  with_xla_support = environ_cp.get('TF_ENABLE_XLA', None)
  if with_xla_support is not None:
    write_to_bazelrc('build --define=with_xla_support=%s' %
                     ('true' if int(with_xla_support) else 'false'))

  set_action_env_var(
      environ_cp, 'TF_NEED_ROCM', 'ROCm', False, bazel_config_name='rocm')
  if (environ_cp.get('TF_NEED_ROCM') == '1' and
      'LD_LIBRARY_PATH' in environ_cp and
      environ_cp.get('LD_LIBRARY_PATH') != '1'):
    write_action_env_to_bazelrc('LD_LIBRARY_PATH',
                                environ_cp.get('LD_LIBRARY_PATH'))

  if (environ_cp.get('TF_NEED_ROCM') == '1' and environ_cp.get('ROCM_PATH')):
    write_action_env_to_bazelrc('ROCM_PATH', environ_cp.get('ROCM_PATH'))

  if (environ_cp.get('TF_NEED_ROCM') == '1' and environ_cp.get('HIP_PLATFORM')):
    write_action_env_to_bazelrc('HIP_PLATFORM', environ_cp.get('HIP_PLATFORM'))

  if is_windows():
    print('\nWARNING: Cannot build with CUDA support on Windows.\n'
          'Starting in TF 2.11, CUDA build is not supported for Windows. '
          'For using TensorFlow GPU on Windows, you will need to build/install '
          'TensorFlow in WSL2.\n')
    environ_cp['TF_NEED_CUDA'] = '0'
  else:
    environ_cp['TF_NEED_CUDA'] = str(
        int(get_var(environ_cp, 'TF_NEED_CUDA', 'CUDA', False)))
  if (environ_cp.get('TF_NEED_CUDA') == '1' and
      'TF_CUDA_CONFIG_REPO' not in environ_cp):

    set_action_env_var(
        environ_cp,
        'TF_NEED_TENSORRT',
        'TensorRT',
        False,
        bazel_config_name='tensorrt')

    environ_save = dict(environ_cp)
    for _ in range(_DEFAULT_PROMPT_ASK_ATTEMPTS):

      if validate_cuda_config(environ_cp):
        cuda_env_names = [
            'TF_CUDA_VERSION',
            'TF_CUBLAS_VERSION',
            'TF_CUDNN_VERSION',
            'TF_TENSORRT_VERSION',
            'TF_NCCL_VERSION',
            'TF_CUDA_PATHS',
            # Items below are for backwards compatibility when not using
            # TF_CUDA_PATHS.
            'CUDA_TOOLKIT_PATH',
            'CUDNN_INSTALL_PATH',
            'NCCL_INSTALL_PATH',
            'NCCL_HDR_PATH',
            'TENSORRT_INSTALL_PATH'
        ]
        # Note: set_action_env_var above already writes to bazelrc.
        for name in cuda_env_names:
          if name in environ_cp:
            write_action_env_to_bazelrc(name, environ_cp[name])
        break

      # Restore settings changed below if CUDA config could not be validated.
      environ_cp = dict(environ_save)

      set_tf_cuda_version(environ_cp)
      set_tf_cudnn_version(environ_cp)
      if is_windows():
        set_tf_tensorrt_version(environ_cp)
      if is_linux():
        set_tf_tensorrt_version(environ_cp)
        set_tf_nccl_version(environ_cp)

      set_tf_cuda_paths(environ_cp)

    else:
      raise UserInputError(
          'Invalid CUDA setting were provided %d '
          'times in a row. Assuming to be a scripting mistake.' %
          _DEFAULT_PROMPT_ASK_ATTEMPTS)

    set_tf_cuda_compute_capabilities(environ_cp)
    if 'LD_LIBRARY_PATH' in environ_cp and environ_cp.get(
        'LD_LIBRARY_PATH') != '1':
      write_action_env_to_bazelrc('LD_LIBRARY_PATH',
                                  environ_cp.get('LD_LIBRARY_PATH'))

    set_tf_cuda_clang(environ_cp)
    if environ_cp.get('TF_CUDA_CLANG') == '1':
      # Set up which clang we should use as the cuda / host compiler.
      clang_cuda_compiler_path = set_clang_cuda_compiler_path(environ_cp)
      clang_version = retrieve_clang_version(clang_cuda_compiler_path)
      disable_clang16_offsetof_extension(clang_version)
    else:
      # Set up which gcc nvcc should use as the host compiler
      # No need to set this on Windows
      if not is_windows():
        set_gcc_host_compiler_path(environ_cp)
    set_other_cuda_vars(environ_cp)
  else:
    # CUDA not required. Ask whether we should use clang for the CPU build.
    if is_linux():
      environ_cp['TF_NEED_CLANG'] = str(choose_compiler(environ_cp))
      if environ_cp.get('TF_NEED_CLANG') == '1':
        clang_compiler_path = set_clang_compiler_path(environ_cp)
        clang_version = retrieve_clang_version(clang_compiler_path)
        disable_clang16_offsetof_extension(clang_version)

  # ROCm / CUDA are mutually exclusive.
  # At most 1 GPU platform can be configured.
  gpu_platform_count = 0
  if environ_cp.get('TF_NEED_ROCM') == '1':
    gpu_platform_count += 1
  if environ_cp.get('TF_NEED_CUDA') == '1':
    gpu_platform_count += 1
  if gpu_platform_count >= 2:
    raise UserInputError('CUDA / ROCm are mututally exclusive. '
                         'At most 1 GPU platform can be configured.')

  set_cc_opt_flags(environ_cp)
  set_system_libs_flag(environ_cp)
  if is_windows():
    set_windows_build_flags(environ_cp)

  if get_var(environ_cp, 'TF_SET_ANDROID_WORKSPACE', 'android workspace', False,
             ('Would you like to interactively configure ./WORKSPACE for '
              'Android builds?'), 'Searching for NDK and SDK installations.',
             'Not configuring the WORKSPACE for Android builds.'):
    create_android_ndk_rule(environ_cp)
    create_android_sdk_rule(environ_cp)

  system_specific_test_config(environ_cp)

  configure_ios(environ_cp)

  print('Preconfigured Bazel build configs. You can use any of the below by '
        'adding "--config=<>" to your build command. See .bazelrc for more '
        'details.')
  config_info_line('mkl', 'Build with MKL support.')
  config_info_line(
      'mkl_aarch64',
      'Build with oneDNN and Compute Library for the Arm Architecture (ACL).')
  config_info_line('monolithic', 'Config for mostly static monolithic build.')
  config_info_line('numa', 'Build with NUMA support.')
  config_info_line(
      'dynamic_kernels',
      '(Experimental) Build kernels into separate shared objects.')
  config_info_line('v1', 'Build with TensorFlow 1 API instead of TF 2 API.')

  print('Preconfigured Bazel build configs to DISABLE default on features:')
  config_info_line('nogcp', 'Disable GCP support.')
  config_info_line('nonccl', 'Disable NVIDIA NCCL support.')


if __name__ == '__main__':
  main()<|MERGE_RESOLUTION|>--- conflicted
+++ resolved
@@ -762,18 +762,12 @@
   android_ndk_api_level = prompt_loop_or_load_from_env(
       environ_cp,
       var_name='ANDROID_NDK_API_LEVEL',
-<<<<<<< HEAD
-      var_default='25',  # 21 is minimum required version for ARM64 support.
-      ask_for_var=('Please specify the (min) Android NDK API level to use. '
-                   '[Available levels: %s]') % api_levels,
-=======
       var_default='26',  # 26 is required to support AHardwareBuffer.
       ask_for_var=(
           'Please specify the (min) Android NDK API level to use. '
           '[Available levels: %s]'
       )
       % api_levels,
->>>>>>> 5dd082dc
       check_success=valid_api_level,
       error_msg='Android-%s is not present in the NDK path.',
   )
