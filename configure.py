--- conflicted
+++ resolved
@@ -49,13 +49,8 @@
 _TF_WORKSPACE_ROOT = ''
 _TF_BAZELRC = ''
 _TF_CURRENT_BAZEL_VERSION = None
-<<<<<<< HEAD
-_TF_MIN_BAZEL_VERSION = '0.27.1'
+_TF_MIN_BAZEL_VERSION = '1.2.1'
 _TF_MAX_BAZEL_VERSION = '1.3.0'
-=======
-_TF_MIN_BAZEL_VERSION = '1.2.1'
-_TF_MAX_BAZEL_VERSION = '1.2.1'
->>>>>>> a28a77c0
 
 NCCL_LIB_PATHS = [
     'lib64/', 'lib/powerpc64le-linux-gnu/', 'lib/x86_64-linux-gnu/', ''
