--- conflicted
+++ resolved
@@ -1221,26 +1221,7 @@
           write_action_env_to_bazelrc('NCCL_INSTALL_PATH', nccl_root_path)
           break
 
-<<<<<<< HEAD
-=======
-    if is_windows():
-      nccl_lib_path = 'lib/x64/nccl.lib'
-    elif is_linux():
-      nccl_lib_path = 'lib/libnccl.so.%s' % tf_nccl_version
-    elif is_macos():
-      nccl_lib_path = 'lib/libnccl.%s.dylib' % tf_nccl_version
-
-    nccl_lib_path = os.path.join(nccl_install_path, nccl_lib_path)
-    nccl_hdr_path = os.path.join(nccl_install_path, 'include/nccl.h')
-    nccl_license_path = os.path.join(nccl_install_path, 'NCCL-SLA.txt')
-    if os.path.exists(nccl_lib_path) and os.path.exists(
-        nccl_hdr_path) and os.path.exists(nccl_license_path):
-      # Set NCCL_INSTALL_PATH
-      environ_cp['NCCL_INSTALL_PATH'] = nccl_install_path
-      write_action_env_to_bazelrc('NCCL_INSTALL_PATH', nccl_install_path)
-      break
->>>>>>> 385bb787
-
+          
       # Reset and Retry
       print('Invalid path to NCCL %s toolkit, %s or %s is not found. Please use the '
             'O/S agnostic package of NCCL 2' % (tf_nccl_version, nccl_lib_path,
